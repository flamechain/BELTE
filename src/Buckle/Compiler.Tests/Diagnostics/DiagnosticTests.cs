--- conflicted
+++ resolved
@@ -1,1807 +1,1811 @@
-using Xunit;
-using Xunit.Abstractions;
-using static Buckle.Tests.Assertions;
-
-namespace Buckle.Tests.Diagnostics;
-
-/// <summary>
-/// At least one test per diagnostic (any severity) if testable.
-/// </summary>
-public sealed class DiagnosticTests {
-    private readonly ITestOutputHelper _writer;
-
-    public DiagnosticTests(ITestOutputHelper writer) {
-        _writer = writer;
-    }
-
-    [Fact]
-    public void Reports_Warning_BU0001_AlwaysValue() {
-        var text = @"
-            var x = [null > 3];
-        ";
-
-        var diagnostics = @"
-            expression will always result to 'null'
-        ";
-
-        AssertDiagnostics(text, diagnostics, _writer, true);
-    }
-
-    [Fact]
-    public void Reports_Warning_BU0002_NullDeference() {
-        var text = @"
-            class A {
-                public int num;
-            }
-
-            void MyFunc(A a) {
-                a[.]num = 3;
-            }
-        ";
-
-        var diagnostics = @"
-            deference of a possibly null value
-        ";
-
-        AssertDiagnostics(text, diagnostics, _writer, true);
-    }
-
-    [Fact]
-    public void Reports_Error_BU0004_InvalidType() {
-        var text = @"
-            int x = [99999999999999999];
-        ";
-
-        var diagnostics = @"
-            '99999999999999999' is not a valid 'int'
-        ";
-
-        AssertDiagnostics(text, diagnostics, _writer);
-    }
-
-    [Fact]
-    public void Reports_Error_BU0005_BadCharacter() {
-        var text = @"
-            [@];
-        ";
-
-        var diagnostics = @"
-            unexpected character '@'
-        ";
-
-        AssertDiagnostics(text, diagnostics, _writer);
-    }
-
-    [Fact]
-    public void Reports_Error_BU0006_UnexpectedToken() {
-        var text = @"
-            if [=](true) {}
-        ";
-
-        var diagnostics = @"
-            unexpected token '='
-        ";
-
-        AssertDiagnostics(text, diagnostics, _writer);
-    }
-
-    [Fact]
-    public void Reports_Error_BU0007_CannotConvertImplicitly() {
-        var text = @"
-            string x = [3];
-        ";
-
-        var diagnostics = @"
-            cannot convert from type 'int' to 'string' implicitly; an explicit conversion exists (are you missing a cast?)
-        ";
-
-        AssertDiagnostics(text, diagnostics, _writer);
-    }
-
-    [Fact]
-    public void Reports_Error_BU0008_InvalidUnaryOperatorUse() {
-        var text = @"
-            [-]false;
-        ";
-
-        var diagnostics = @"
-            unary operator '-' is not defined for type 'bool'
-        ";
-
-        AssertDiagnostics(text, diagnostics, _writer);
-    }
-
-    [Fact]
-    public void Reports_Error_BU0009_NamedBeforeUnnamed() {
-        var text = @"
-            Console.Print([x]: 1, 3);
-        ";
-
-        var diagnostics = @"
-            all named arguments must come after any unnamed arguments
-        ";
-
-        AssertDiagnostics(text, diagnostics, _writer);
-    }
-
-    [Fact]
-    public void Reports_Error_BU0010_NamedArgumentTwice() {
-        var text = @"
-            Console.Print(x: 1, [x]: 3);
-        ";
-
-        var diagnostics = @"
-            named argument 'x' cannot be specified multiple times
-        ";
-
-        AssertDiagnostics(text, diagnostics, _writer);
-    }
-
-    [Fact]
-    public void Reports_Error_BU0011_InvalidBinaryOperatorUse() {
-        var text = @"
-            false [+] 3;
-        ";
-
-        var diagnostics = @"
-            binary operator '+' is not defined for types 'bool' and 'int'
-        ";
-
-        AssertDiagnostics(text, diagnostics, _writer);
-    }
-
-    [Fact]
-    public void Reports_Error_BU0013_ParameterAlreadyDeclared() {
-        var text = @"
-            void myFunc(int x, [int x]) { }
-        ";
-
-        var diagnostics = @"
-            cannot reuse parameter name 'x'; parameter names must be unique
-        ";
-
-        AssertDiagnostics(text, diagnostics, _writer);
-    }
-
-    [Fact]
-    public void Reports_Error_BU0015_NoSuchParameter() {
-        var text = @"
-            void Test(string a) { }
-            Test([msg]: ""test"");
-        ";
-
-        var diagnostics = @"
-            method 'Test' does not have a parameter named 'msg'
-        ";
-
-        AssertDiagnostics(text, diagnostics, _writer);
-    }
-
-    [Fact]
-    public void Reports_Error_BU0017_UndefinedSymbol() {
-        var text = @"
-            int x = [y];
-        ";
-
-        var diagnostics = @"
-            undefined symbol 'y'
-        ";
-
-        AssertDiagnostics(text, diagnostics, _writer);
-    }
-
-    [Fact]
-    public void Reports_Error_BU0018_MethodAlreadyDeclared() {
-        var text = @"
-            void myFunc() { }
-
-            void [myFunc]() { }
-        ";
-
-        var diagnostics = @"
-            redeclaration of method 'myFunc()'
-        ";
-
-        AssertDiagnostics(text, diagnostics, _writer);
-    }
-
-    [Fact]
-    public void Reports_Error_BU0019_NotAllPathsReturn() {
-        var text = @"
-            int [myFunc]() { }
-        ";
-
-        var diagnostics = @"
-            not all code paths return a value
-        ";
-
-        AssertDiagnostics(text, diagnostics, _writer);
-    }
-
-    [Fact]
-    public void Reports_Error_BU0020_CannotConvert() {
-        var text = @"
-            class A {
-                int num;
-            }
-
-            bool x = [new A()];
-        ";
-
-        var diagnostics = @"
-            cannot convert from type 'A' to 'bool'
-        ";
-
-        AssertDiagnostics(text, diagnostics, _writer);
-    }
-
-    [Fact]
-    public void Reports_Error_BU0021_VariableAlreadyDeclared() {
-        var text = @"
-            var x = 5;
-            var [x] = 7;
-        ";
-
-        var diagnostics = @"
-            variable 'x' is already declared in this scope
-        ";
-
-        AssertDiagnostics(text, diagnostics, _writer);
-    }
-
-    [Fact]
-    public void Reports_Error_BU0022_ConstantAssignment() {
-        var text = @"
-            const int x = 5;
-            x [=] 4;
-        ";
-
-        var diagnostics = @"
-            'x' cannot be assigned to as it is a constant
-        ";
-
-        AssertDiagnostics(text, diagnostics, _writer);
-    }
-
-    [Fact]
-    public void Reports_Error_BU0023_AmbiguousElse() {
-        var text = @"
-            if (true)
-                if (true)
-                    Console.PrintLine();
-            [else]
-                Console.PrintLine();
-        ";
-
-        var diagnostics = @"
-            ambiguous which if-statement this else-clause belongs to; use curly braces
-        ";
-
-        AssertDiagnostics(text, diagnostics, _writer);
-    }
-
-    [Fact]
-    public void Reports_Error_BU0024_NoValue() {
-        var text = @"
-            int x = [Console.PrintLine()];
-        ";
-
-        var diagnostics = @"
-            expression must have a value
-        ";
-
-        AssertDiagnostics(text, diagnostics, _writer);
-    }
-
-    [Fact]
-    public void Reports_Error_BU0025_CannotApplyIndexing() {
-        var text = @"
-            int x = 3;
-            int y = [x\[0\]];
-        ";
-
-        var diagnostics = @"
-            cannot apply indexing with [] to an expression of type 'int'
-        ";
-
-        AssertDiagnostics(text, diagnostics, _writer);
-    }
-
-    [Fact]
-    public void Reports_Warning_BU0026_UnreachableCode() {
-        var text = @"
-            if (false) {
-                [Console.PrintLine();]
-                Console.PrintLine();
-            }
-        ";
-
-        var diagnostics = @"
-            unreachable code
-        ";
-
-        AssertDiagnostics(text, diagnostics, _writer, true);
-    }
-
-    [Fact]
-    public void Reports_Error_BU0027_UnterminatedString() {
-        var text = @"
-            string x = [""];[]
-        ";
-
-        var diagnostics = @"
-            unterminated string literal
-            expected ';' at end of input
-        ";
-
-        AssertDiagnostics(text, diagnostics, _writer);
-    }
-
-    [Fact]
-    public void Reports_Error_BU0028_UndefinedMethod() {
-        var text = @"
-            string x = [myFunc]();
-        ";
-
-        var diagnostics = @"
-            undefined method 'myFunc'
-        ";
-
-        AssertDiagnostics(text, diagnostics, _writer);
-    }
-
-    [Fact]
-    public void Reports_Error_BU0029_IncorrectArgumentCount() {
-        var text = @"
-            void myFunc() { }
-            myFunc([3]);
-        ";
-
-        var diagnostics = @"
-            method 'myFunc' expects 0 arguments, got 1
-        ";
-
-        AssertDiagnostics(text, diagnostics, _writer);
-    }
-
-    [Fact]
-    public void Reports_Error_BU0030_TypeAlreadyDeclared() {
-        var text = @"
-            class A { }
-
-            class [A] { }
-        ";
-
-        var diagnostics = @"
-            class 'A' has already been declared in this scope
-        ";
-
-        AssertDiagnostics(text, diagnostics, _writer);
-    }
-
-    // TODO Cannot test invalid attributes until any attributes exist
-    // [Fact]
-    // public void Reports_Error_BU0031_DuplicateAttribute() {
-    //     var text = @"
-    //         \[NotNull\]\[[NotNull]\]int a = 3;
-    //     ";
-
-    //     var diagnostics = @"
-    //         attribute 'NotNull' has already been applied
-    //     ";
-
-    //     AssertDiagnostics(text, diagnostics, _writer);
-    // }
-
-    [Fact]
-    public void Reports_Error_BU0032_CannotCallNonMethod() {
-        var text = @"
-            int x = 3;
-            int y = [x]();
-        ";
-
-        var diagnostics = @"
-            called object 'x' is not a method
-        ";
-
-        AssertDiagnostics(text, diagnostics, _writer);
-    }
-
-    [Fact]
-    public void Reports_Error_BU0033_InvalidExpressionStatement() {
-        var text = @"
-            void myFunc() {
-                [5 + 3;]
-            }
-        ";
-
-        var diagnostics = @"
-            only assignment and call expressions can be used as a statement
-        ";
-
-        AssertDiagnostics(text, diagnostics, _writer);
-    }
-
-    [Fact]
-    public void Reports_Error_BU0034_UnknownType() {
-        var text = @"
-            [MyType] x;
-        ";
-
-        var diagnostics = @"
-            unknown type 'MyType'
-        ";
-
-        AssertDiagnostics(text, diagnostics, _writer);
-    }
-
-    [Fact]
-    public void Reports_Error_BU0035_InvalidBreakOrContinue() {
-        var text = @"
-            [break];
-        ";
-
-        var diagnostics = @"
-            break statements can only be used within a loop
-        ";
-
-        AssertDiagnostics(text, diagnostics, _writer);
-    }
-
-    [Fact]
-    public void Reports_Error_BU0037_UnexpectedReturnValue() {
-        var text = @"
-            void myFunc() {
-                [return] 3;
-            }
-        ";
-
-        var diagnostics = @"
-            cannot return a value in a method returning void
-        ";
-
-        AssertDiagnostics(text, diagnostics, _writer);
-    }
-
-    [Fact]
-    public void Reports_Error_BU0038_MissingReturnValue() {
-        var text = @"
-            int myFunc() {
-                [return];
-            }
-        ";
-
-        var diagnostics = @"
-            cannot return without a value in a method returning non-void
-        ";
-
-        AssertDiagnostics(text, diagnostics, _writer);
-    }
-
-    [Fact]
-    public void Reports_Error_BU0039_NotAVariable() {
-        var text = @"
-            void myFunc() { }
-
-            int x = [myFunc] + 3;
-        ";
-
-        var diagnostics = @"
-            method 'myFunc' cannot be used as a variable
-        ";
-
-        AssertDiagnostics(text, diagnostics, _writer);
-    }
-
-    [Fact]
-    public void Reports_Error_BU0040_NoInitOnImplicit() {
-        var text = @"
-            var [x];
-        ";
-
-        var diagnostics = @"
-            implicitly-typed variable must have initializer
-        ";
-
-        AssertDiagnostics(text, diagnostics, _writer);
-    }
-
-    [Fact]
-    public void Reports_Error_BU0041_UnterminatedComment() {
-        var text = @"
-            [/*]
-        ";
-
-        var diagnostics = @"
-            unterminated multi-line comment
-        ";
-
-        AssertDiagnostics(text, diagnostics, _writer);
-    }
-
-    [Fact]
-    public void Reports_Error_BU0042_NullAssignOnImplicit() {
-        var text = @"
-            var x = [null];
-        ";
-
-        var diagnostics = @"
-            cannot initialize an implicitly-typed variable with 'null'
-        ";
-
-        AssertDiagnostics(text, diagnostics, _writer);
-    }
-
-    [Fact]
-    public void Reports_Error_BU0043_EmptyInitializerListOnImplicit() {
-        var text = @"
-            lowlevel {
-                var x = [{}];
-            }
-        ";
-
-        var diagnostics = @"
-            cannot initialize an implicitly-typed variable with an empty initializer list
-        ";
-
-        AssertDiagnostics(text, diagnostics, _writer);
-    }
-
-    [Fact]
-    public void Reports_Error_BU0044_ImpliedDimensions() {
-        var text = @"
-            lowlevel {
-                var[\[\]] x = {1, 2, 3};
-            }
-        ";
-
-        var diagnostics = @"
-            collection dimensions on implicit types are inferred making them not necessary in this context
-        ";
-
-        AssertDiagnostics(text, diagnostics, _writer);
-    }
-
-    [Fact]
-    public void Reports_Error_BU0045_CannotUseImplicit() {
-        var text = @"
-            [var] myFunc() { }
-        ";
-
-        var diagnostics = @"
-            cannot use implicit-typing in this context
-        ";
-
-        AssertDiagnostics(text, diagnostics, _writer);
-    }
-
-    [Fact]
-    public void Reports_Error_BU0046_NoCatchOrFinally() {
-        var text = @"
-            try { [}]
-        ";
-
-        var diagnostics = @"
-            try statement must have a catch or finally
-        ";
-
-        AssertDiagnostics(text, diagnostics, _writer);
-    }
-
-    [Fact]
-    public void Reports_Error_BU0047_MemberMustBeStatic() {
-        var text = @"
-            static class A {
-                void [Test]() { }
-            }
-        ";
-
-        var diagnostics = @"
-            cannot declare instance members in a static class
-        ";
-
-        AssertDiagnostics(text, diagnostics, _writer);
-    }
-
-    [Fact]
-    public void Reports_Error_BU0048_ExpectedOverloadableOperator() {
-        var text = @"
-            class A {
-                static A operator[==]() { }
-            }
-        ";
-
-        var diagnostics = @"
-            expected overloadable unary or binary operator
-        ";
-
-        AssertDiagnostics(text, diagnostics, _writer);
-    }
-
-    [Fact]
-    public void Reports_Error_BU0049_ReferenceWrongInitialization() {
-        var text = @"
-            int x = 3;
-            ref int y [=] x;
-        ";
-
-        var diagnostics = @"
-            a by-reference variable must be initialized with a reference
-        ";
-
-        AssertDiagnostics(text, diagnostics, _writer);
-    }
-
-    [Fact]
-    public void Reports_Error_BU0050_WrongInitializationReference() {
-        var text = @"
-            int x = 3;
-            int y [=] ref x;
-        ";
-
-        var diagnostics = @"
-            cannot initialize a by-value variable with a reference
-        ";
-
-        AssertDiagnostics(text, diagnostics, _writer);
-    }
-
-    [Fact]
-    public void Reports_Error_BU0051_UnknownAttribute() {
-        var text = @"
-            \[[MyAttrib]\]class A { }
-        ";
-
-        var diagnostics = @"
-            unknown attribute 'MyAttrib'
-        ";
-
-        AssertDiagnostics(text, diagnostics, _writer);
-    }
-
-    [Fact]
-    public void Reports_Error_BU0052_NullAssignNotNull() {
-        var text = @"
-            int! x = [null];
-        ";
-
-        var diagnostics = @"
-            cannot assign 'null' to a non-nullable variable
-        ";
-
-        AssertDiagnostics(text, diagnostics, _writer);
-    }
-
-    [Fact]
-    public void Reports_Error_BU0053_ImpliedReference() {
-        var text = @"
-            var x = 3;
-            [ref] var y = ref x;
-        ";
-
-        var diagnostics = @"
-            implicit types infer reference types making the 'ref' keyword not necessary in this context
-        ";
-
-        AssertDiagnostics(text, diagnostics, _writer);
-    }
-
-    [Fact]
-    public void Reports_Error_BU0054_ReferenceToConstant() {
-        var text = @"
-            const int x = 3;
-            ref int y [=] ref x;
-        ";
-
-        var diagnostics = @"
-            cannot assign a reference to a constant to a by-reference variable expecting a reference to a variable
-        ";
-
-        AssertDiagnostics(text, diagnostics, _writer);
-    }
-
-    [Fact]
-    public void Reports_Error_BU0055_VoidVariable() {
-        var text = @"
-            [void] a;
-        ";
-
-        var diagnostics = @"
-            cannot use void as a type
-        ";
-
-        AssertDiagnostics(text, diagnostics, _writer);
-    }
-
-    [Fact]
-    public void Reports_Error_BU0056_ExpectedToken() {
-        var text = @"
-            class [{]
-                int num;
-            }
-        ";
-
-        var diagnostics = @"
-            expected identifier
-        ";
-
-        AssertDiagnostics(text, diagnostics, _writer);
-    }
-
-    [Fact]
-    public void Reports_Error_BU0057_NoMethodOverload() {
-        var text = @"
-            void myFunc(int a) { }
-
-            void myFunc(string a) { }
-
-            [myFunc](false);
-        ";
-
-        var diagnostics = @"
-            no overload for method 'myFunc' matches parameter list
-        ";
-
-        AssertDiagnostics(text, diagnostics, _writer);
-    }
-
-    [Fact]
-    public void Reports_Error_BU0058_AmbiguousMethodOverload() {
-        var text = @"
-            void myFunc(int a) { }
-
-            void myFunc(string a) { }
-
-            [myFunc](null);
-        ";
-
-        var diagnostics = @"
-            call is ambiguous between 'myFunc(int)' and 'myFunc(string)'
-        ";
-
-        AssertDiagnostics(text, diagnostics, _writer);
-    }
-
-    [Fact]
-    public void Reports_Error_BU0059_CannotIncrement() {
-        var text = @"
-            [1]++;
-        ";
-
-        var diagnostics = @"
-            the operand of an increment or decrement operator must be a variable, field, or indexer
-        ";
-
-        AssertDiagnostics(text, diagnostics, _writer);
-    }
-
-    [Fact]
-    public void Reports_Error_BU0060_InvalidTernaryOperatorUse() {
-        var text = @"
-            3 [?] 4 : 6;
-        ";
-
-        var diagnostics = @"
-            ternary operator '?:' is not defined for types 'int', 'int', and 'int'
-        ";
-
-        AssertDiagnostics(text, diagnostics, _writer);
-    }
-
-    [Fact]
-    public void Reports_Error_BU0061_NoSuchMember() {
-        var text = @"
-            class MyClass {
-                int a;
-            }
-
-            var myVar = new MyClass();
-            myVar.[b];
-        ";
-
-        var diagnostics = @"
-            'MyClass' contains no such member 'b'
-        ";
-
-        AssertDiagnostics(text, diagnostics, _writer);
-    }
-
-    [Fact]
-    public void Reports_Error_BU0062_CannotAssign() {
-        var text = @"
-            [3] = 45;
-        ";
-
-        var diagnostics = @"
-            left side of assignment operation must be a variable, field, or indexer
-        ";
-
-        AssertDiagnostics(text, diagnostics, _writer);
-    }
-
-    [Fact]
-    public void Reports_Error_BU0063_CannotOverloadNested() {
-        var text = @"
-            void myFunc() {
-                void myFunc2(int a) { }
-
-                void [myFunc2](string a) { }
-            }
-        ";
-
-        var diagnostics = @"
-            cannot overload nested functions; nested function 'myFunc2' has already been defined
-        ";
-
-        AssertDiagnostics(text, diagnostics, _writer);
-    }
-
-    [Fact]
-    public void Reports_Error_BU0064_ConstantToNonConstantReference() {
-        var text = @"
-            int x = 3;
-            ref const int y [=] ref x;
-        ";
-
-        var diagnostics = @"
-            cannot assign a reference to a variable to a by-reference variable expecting a reference to a constant
-        ";
-
-        AssertDiagnostics(text, diagnostics, _writer);
-    }
-
-    [Fact]
-    public void Reports_Error_BU0065_InvalidPrefixUse() {
-        var text = @"
-            bool a = false;
-            [++]a;
-        ";
-
-        var diagnostics = @"
-            prefix operator '++' is not defined for type 'bool'
-        ";
-
-        AssertDiagnostics(text, diagnostics, _writer);
-    }
-
-    [Fact]
-    public void Reports_Error_BU0066_InvalidPostfixUse() {
-        var text = @"
-            bool a = false;
-            a[++];
-        ";
-
-        var diagnostics = @"
-            postfix operator '++' is not defined for type 'bool'
-        ";
-
-        AssertDiagnostics(text, diagnostics, _writer);
-    }
-
-    [Fact]
-    public void Reports_Error_BU0067_ParameterAlreadySpecified() {
-        var text = @"
-            Console.Print(x: 2, [x]: 2);
-        ";
-
-        var diagnostics = @"
-            named argument 'x' cannot be specified multiple times
-        ";
-
-        AssertDiagnostics(text, diagnostics, _writer);
-    }
-
-    [Fact]
-    public void Reports_Error_BU0068_DefaultMustBeConstant() {
-        var text = @"
-            void MyFunc(int a = [Console.Input()]) { }
-        ";
-
-        var diagnostics = @"
-            default values for parameters must be compile-time constants
-        ";
-
-        AssertDiagnostics(text, diagnostics, _writer);
-    }
-
-    [Fact]
-    public void Reports_Error_BU0069_DefaultBeforeNoDefault() {
-        var text = @"
-            void MyFunc([int a = 3], int b) { }
-        ";
-
-        var diagnostics = @"
-            all optional parameters must be specified after any required parameters
-        ";
-
-        AssertDiagnostics(text, diagnostics, _writer);
-    }
-
-    [Fact]
-    public void Reports_Error_BU0070_ConstantAndVariable() {
-        var text = @"
-            const [var] x = 3;
-        ";
-
-        var diagnostics = @"
-            cannot mark a type as both constant and variable
-        ";
-
-        AssertDiagnostics(text, diagnostics, _writer);
-    }
-
-    [Fact]
-    public void Reports_Error_BU0071_VariableUsingTypeName() {
-        var text = @"
-            class A { }
-
-            A [A] = new A();
-        ";
-
-        var diagnostics = @"
-            variable name 'A' is not valid as it is the name of a type in this namespace
-        ";
-
-        AssertDiagnostics(text, diagnostics, _writer);
-    }
-
-    [Fact]
-    public void Reports_Error_BU0072_CannotImplyNull() {
-        var text = @"
-            void MyFunc(int a, int! b) { }
-
-            MyFunc(,[]);
-        ";
-
-        var diagnostics = @"
-            cannot implicitly pass null in a non-nullable context
-        ";
-
-        AssertDiagnostics(text, diagnostics, _writer);
-    }
-
-    [Fact]
-    public void Reports_Error_BU0073_CannotConvertNull() {
-        var text = @"
-            [(int!)null];
-        ";
-
-        var diagnostics = @"
-            cannot convert 'null' to 'int!' because it is a non-nullable type
-        ";
-
-        AssertDiagnostics(text, diagnostics, _writer);
-    }
-
-    [Fact]
-    public void Reports_Error_BU0074_ModifierAlreadyApplied() {
-        var text = @"
-            const [const] a = 3;
-        ";
-
-        var diagnostics = @"
-            modifier 'const' has already been applied to this item
-        ";
-
-        AssertDiagnostics(text, diagnostics, _writer);
-    }
-
-    // TODO See BU0091 todo
-    // [Fact]
-    // public void Reports_Error_BU0075_CannotUseRef() {
-    //     var text = @"
-    //         class MyClass {
-    //             [ref] int myField;
-    //         }
-    //     ";
-
-    //     var diagnostics = @"
-    //         cannot use a reference type in this context
-    //     ";
-
-    //     AssertDiagnostics(text, diagnostics, _writer);
-    // }
-
-    [Fact]
-    public void Reports_Error_BU0076_CannotUseRef() {
-        var text = @"
-            int myInt = [5 / 0];
-        ";
-
-        var diagnostics = @"
-            cannot divide by zero
-        ";
-
-        AssertDiagnostics(text, diagnostics, _writer);
-    }
-
-    [Fact]
-    public void Reports_Error_BU0077_NameUsedInEnclosingScope() {
-        var text = @"
-            void MyFunc() {
-                for (int [i] = 0; i < 10; i++) ;
-
-                int i = 5;
-            }
-        ";
-
-        var diagnostics = @"
-            a local named 'i' cannot be declared in this scope because that name is used in an enclosing scope to define a local or parameter
-        ";
-
-        AssertDiagnostics(text, diagnostics, _writer);
-    }
-
-    [Fact]
-    public void Reports_Error_BU0078_NullInitializerListOnImplicit() {
-        var text = @"
-            lowlevel {
-                var myArray = [{ null, null }];
-            }
-        ";
-
-        var diagnostics = @"
-            cannot initialize an implicitly-typed variable with an initializer list only containing 'null'
-        ";
-
-        AssertDiagnostics(text, diagnostics, _writer);
-    }
-
-    [Fact]
-    public void Reports_Error_BU0079_UnrecognizedEscapeSequence() {
-        var text = @"
-            var myString = ""test[\g]"";
-        ";
-
-        var diagnostics = @"
-            unrecognized escape sequence '\g'
-        ";
-
-        AssertDiagnostics(text, diagnostics, _writer);
-    }
-
-    [Fact]
-    public void Reports_Error_BU0080_PrimitivesDoNotHaveMembers() {
-        var text = @"
-            int myInt = 3;
-            [myInt.b];
-        ";
-
-        var diagnostics = @"
-            primitive types do not contain any members
-        ";
-
-        AssertDiagnostics(text, diagnostics, _writer);
-    }
-
-    [Fact]
-    public void Reports_Error_BU0081_CannotConstructPrimitive() {
-        var text = @"
-            var myInt = [new int()];
-        ";
-
-        var diagnostics = @"
-            type 'int' is a primitive; primitives cannot be created with constructors
-        ";
-
-        AssertDiagnostics(text, diagnostics, _writer);
-    }
-
-    [Fact]
-    public void Reports_Error_BU0082_NoTemplateOverload() {
-        var text = @"
-            class MyClass<int T> { }
-
-            class MyClass<bool T> { }
-
-            var myClass = new [MyClass]<false, false>();
-        ";
-
-        var diagnostics = @"
-            no overload for template 'MyClass' matches template argument list
-        ";
-
-        AssertDiagnostics(text, diagnostics, _writer);
-    }
-
-    [Fact]
-    public void Reports_Error_BU0083_AmbiguousTemplateOverload() {
-        var text = @"
-            class MyClass<int T> { }
-
-            class MyClass<bool T> { }
-
-            var myClass = new [MyClass]<null>();
-        ";
-
-        var diagnostics = @"
-            template is ambiguous between 'MyClass<int>' and 'MyClass<bool>'
-        ";
-
-        AssertDiagnostics(text, diagnostics, _writer);
-    }
-
-    [Fact]
-    public void Reports_Error_BU0084_CannotUseStruct() {
-        var text = @"
-            [struct] MyStruct { }
-        ";
-
-        var diagnostics = @"
-            cannot use structs outside of low-level contexts
-        ";
-
-        AssertDiagnostics(text, diagnostics, _writer);
-    }
-
-    [Fact]
-    public void Reports_Error_BU0085_CannotUseThis() {
-        var text = @"
-            int myInt = 3;
-            [this].myInt = 5;
-        ";
-
-        var diagnostics = @"
-            cannot use 'this' outside of a class
-        ";
-
-        AssertDiagnostics(text, diagnostics, _writer);
-    }
-
-    [Fact]
-    public void Reports_Error_BU0086_MemberIsInaccessible() {
-        var text = @"
-            class A {
-                private static void M() { }
-            }
-            A.[M]();
-        ";
-
-        var diagnostics = @"
-            'A.M()' is inaccessible due to its protection level
-        ";
-
-        AssertDiagnostics(text, diagnostics, _writer);
-    }
-
-    [Fact]
-    public void Reports_Error_BU0087_NoConstructorOverload() {
-        var text = @"
-            class MyClass {
-                public constructor(int a) { }
-
-                public constructor(string a) { }
-            }
-
-            MyClass myClass = new [MyClass](true);
-        ";
-
-        var diagnostics = @"
-            type 'MyClass' does not contain a constructor that matches the parameter list
-        ";
-
-        AssertDiagnostics(text, diagnostics, _writer);
-    }
-
-    [Fact]
-    public void Reports_Error_BU0088_InvalidModifier() {
-        var text = @"
-            class MyClass {
-                [static] int a;
-            }
-        ";
-
-        var diagnostics = @"
-            modifier 'static' is not valid for this item
-        ";
-
-        AssertDiagnostics(text, diagnostics, _writer);
-    }
-
-    [Fact]
-    public void Reports_Error_BU0089_InvalidInstanceReference() {
-        var text = @"
-            class MyClass {
-                public static void MyMethod() { }
-            }
-
-            var myClass = new MyClass();
-            [myClass.MyMethod]();
-        ";
-
-        var diagnostics = @"
-            member 'MyMethod' cannot be accessed with an instance reference; qualify it with the type name instead
-        ";
-
-        AssertDiagnostics(text, diagnostics, _writer);
-    }
-
-    [Fact]
-    public void Reports_Error_BU0090_InvalidStaticReference() {
-        var text = @"
-            class MyClass {
-                public void MyMethod() { }
-            }
-
-            [MyClass.MyMethod]();
-        ";
-
-        var diagnostics = @"
-            an object reference is required for non-static member 'MyMethod'
-        ";
-
-        AssertDiagnostics(text, diagnostics, _writer);
-    }
-
-    // TODO Add a flag to mark 'text' as low-level to allow struct syntax: the only way to produce this diagnostic
-    // [Fact]
-    // public void Reports_Error_Unsupported_BU0091_CannotInitializeInStructs() {
-    //     var text = @"
-    //         struct A {
-    //             int num [=] 3;
-    //         }
-    //     ";
-
-    //     var diagnostics = @"
-    //         cannot initialize fields in structure definitions
-    //     ";
-
-    //     AssertDiagnostics(text, diagnostics, _writer);
-    // }
-
-    [Fact]
-    public void Reports_Error_BU0093_InvalidAttributes() {
-        var text = @"
-            [\[asdf\]]int x = 3;
-        ";
-
-        var diagnostics = @"
-            attributes are not valid in this context
-        ";
-
-        AssertDiagnostics(text, diagnostics, _writer);
-    }
-
-    [Fact]
-    public void Reports_Error_BU0094_TemplateNotExpected() {
-        var text = @"
-            class A {}
-            var a = new A[<3>]();
-        ";
-
-        var diagnostics = @"
-            item 'A' does not expect any template arguments
-        ";
-
-        AssertDiagnostics(text, diagnostics, _writer);
-    }
-
-    [Fact]
-    public void Reports_Error_BU0095_TemplateMustBeConstant() {
-        var text = @"
-            class A<int a> {}
-            var b = 3;
-            var a = new A<[b]>();
-        ";
-
-        var diagnostics = @"
-            template argument must be a compile-time constant
-        ";
-
-        AssertDiagnostics(text, diagnostics, _writer);
-    }
-
-    [Fact]
-    public void Reports_Error_BU0096_CannotReferenceNonField() {
-        var text = @"
-            var a = ref [3];
-        ";
-
-        var diagnostics = @"
-            cannot reference non-field or non-variable item
-        ";
-
-        AssertDiagnostics(text, diagnostics, _writer);
-    }
-
-    [Fact]
-    public void Reports_Error_BU0097_CannotUseType() {
-        var text = @"
-            class A { }
-            [A];
-        ";
-
-        var diagnostics = @"
-            'A' is a type, which is not valid in this context
-        ";
-
-        AssertDiagnostics(text, diagnostics, _writer);
-    }
-
-    [Fact]
-    public void Reports_Error_BU0098_StaticConstructor() {
-        var text = @"
-            static class A {
-                [constructor]() { }
-            }
-        ";
-
-        var diagnostics = @"
-            static classes cannot have constructors
-        ";
-
-        AssertDiagnostics(text, diagnostics, _writer);
-    }
-
-    [Fact]
-    public void Reports_Error_BU0099_StaticVariable() {
-        var text = @"
-            static class A { }
-            [A] a;
-        ";
-
-        var diagnostics = @"
-            cannot declare a variable with a static type
-        ";
-
-        AssertDiagnostics(text, diagnostics, _writer);
-    }
-
-    [Fact]
-    public void Reports_Error_BU0100_CannotConstructStatic() {
-        var text = @"
-            static class A { }
-            var a = [new A()];
-        ";
-
-        var diagnostics = @"
-            cannot create an instance of the static class 'A'
-        ";
-
-        AssertDiagnostics(text, diagnostics, _writer);
-    }
-
-    [Fact]
-    public void Reports_Error_BU0101_ConflictingModifiers() {
-        var text = @"
-            class A {
-                static [const] int B() {}
-            }
-        ";
-
-        var diagnostics = @"
-            cannot mark member as both static and constant
-        ";
-
-        AssertDiagnostics(text, diagnostics, _writer);
-    }
-
-    [Fact]
-    public void Reports_Error_BU0102_AssignmentInConstMethod() {
-        var text = @"
-            class A {
-                int a = 3;
-                const void B() {
-                    a[++];
-                }
-            }
-        ";
-
-        var diagnostics = @"
-            cannot assign to an instance member in a method marked as constant
-        ";
-
-        AssertDiagnostics(text, diagnostics, _writer);
-    }
-
-    [Fact]
-    public void Reports_Error_BU0103_NonConstantCallInConstant() {
-        var text = @"
-            class A {
-                int a = 3;
-                void B() {
-                    a++;
-                }
-                const void C() {
-                    [B()];
-                }
-            }
-        ";
-
-        var diagnostics = @"
-            cannot call non-constant method 'B()' in a method marked as constant
-        ";
-
-        AssertDiagnostics(text, diagnostics, _writer);
-    }
-
-    [Fact]
-    public void Reports_Error_BU0104_NonConstantCallOnConstant() {
-        var text = @"
-            class A {
-                int a = 3;
-                public void B() {
-                    a++;
-                }
-            }
-            const a = new A();
-            [a.B()];
-        ";
-
-        var diagnostics = @"
-            cannot call non-constant method 'B()' on constant
-        ";
-
-        AssertDiagnostics(text, diagnostics, _writer);
-    }
-
-    [Fact]
-    public void Reports_Error_BU0105_CannotBeRefAndConstexpr() {
-        var text = @"
-            int x = 3;
-            constexpr [ref] int y = ref x;
-        ";
-
-        var diagnostics = @"
-            reference type cannot be marked as a constant expression because references are not compile-time constants
-        ";
-
-        AssertDiagnostics(text, diagnostics, _writer);
-    }
-
-    [Fact]
-    public void Reports_Error_BU0106_NotConstantExpression() {
-        var text = @"
-            int Test() { return 3; }
-            constexpr int y = [Test()];
-        ";
-
-        var diagnostics = @"
-            expression is not a compile-time constant
-        ";
-
-        AssertDiagnostics(text, diagnostics, _writer);
-    }
-
-    [Fact]
-    public void Reports_Error_BU0107_CannotReturnStatic() {
-        var text = @"
-            static class A {}
-            [A] Test() { return A; }
-        ";
-
-        var diagnostics = @"
-            static types cannot be used as return types
-        ";
-
-        AssertDiagnostics(text, diagnostics, _writer);
-    }
-
-    [Fact]
-    public void Reports_Error_BU0108_IncorrectOperatorParameterCount() {
-        var text = @"
-            class A {
-                public static A operator[+](A a, A b, A c) { return a; }
-            }
-        ";
-
-        var diagnostics = @"
-            overloaded operator '+' takes 2 parameters
-        ";
-
-        AssertDiagnostics(text, diagnostics, _writer);
-    }
-
-    [Fact]
-    public void Reports_Error_BU0109_OperatorMustBePublicAndStatic() {
-        var text = @"
-            class A {
-                A operator[+](A a, A b) { return a; }
-            }
-        ";
-
-        var diagnostics = @"
-            overloaded operators must be marked as public and static
-        ";
-
-        AssertDiagnostics(text, diagnostics, _writer);
-    }
-
-    [Fact]
-    public void Reports_Error_BU0110_StaticOperator() {
-        var text = @"
-            static class A {
-                public static A operator[+](A a, A b) { return a; }
-            }
-        ";
-
-        var diagnostics = @"
-            static classes cannot contain operators
-        ";
-
-        AssertDiagnostics(text, diagnostics, _writer);
-    }
-
-    [Fact]
-    public void Reports_Error_BU0111_OperatorAtLeastOneClassParameter() {
-        var text = @"
-            class A {
-                public static int operator[+](int a, int b) { return a; }
-            }
-        ";
-
-        var diagnostics = @"
-            at least one of the parameters of an operator must be the containing type
-        ";
-
-        AssertDiagnostics(text, diagnostics, _writer);
-    }
-
-    [Fact]
-    public void Reports_Error_BU0112_OperatorMustReturnClass() {
-        var text = @"
-            class A {
-                public static int operator[++](A a) { return 3; }
-            }
-        ";
-
-        var diagnostics = @"
-            the return type for the '++' or '--' operator must be the containing type
-        ";
-
-        AssertDiagnostics(text, diagnostics, _writer);
-    }
-
-    [Fact]
-    public void Reports_Error_BU0113_IndexOperatorFirstParameter() {
-        var text = @"
-            class A {
-                public static int operator[\[\]](int a, A b) { return 3; }
-            }
-        ";
-
-        var diagnostics = @"
-            the first parameter for the '[]' operator must be the containing type
-        ";
-
-        AssertDiagnostics(text, diagnostics, _writer);
-    }
-
-    [Fact]
-    public void Reports_Error_BU0114_ArrayOutsideOfLowLevelContext() {
-        var text = @"
-            [int\[\]] a;
-        ";
-
-        var diagnostics = @"
-            cannot use arrays outside of low-level contexts
-        ";
-
-        AssertDiagnostics(text, diagnostics, _writer);
-    }
-
-    [Fact]
-    public void Reports_Error_BU0115_EmptyCharacterLiteral() {
-        var text = @"
-            char a = [''];
-        ";
-
-        var diagnostics = @"
-            character literal cannot be empty
-        ";
-
-        AssertDiagnostics(text, diagnostics, _writer);
-    }
-
-    [Fact]
-    public void Reports_Error_BU0116_CharacterLiteralTooLong() {
-        var text = @"
-            char a = ['asdf'];
-        ";
-
-        var diagnostics = @"
-            character literal cannot be more than one character
-        ";
-
-        AssertDiagnostics(text, diagnostics, _writer);
-    }
-
-    [Fact]
-    public void Reports_Error_BU0117_NoInitOnNonNullable() {
-        var text = @"
-            int! [a];
-        ";
-
-        var diagnostics = @"
-            non-nullable locals and class fields must have an initializer
-        ";
-
-        AssertDiagnostics(text, diagnostics, _writer);
-    }
-
-    [Fact]
-    public void Reports_Error_BU0118_CannotBePrivateAndVirtualOrAbstract() {
-        var text = @"
-            class A {
-                virtual void [M]() {}
-            }
-        ";
-
-        var diagnostics = @"
-            virtual or abstract methods cannot be private
-        ";
-
-        AssertDiagnostics(text, diagnostics, _writer);
-    }
-
-    [Fact]
-    public void Reports_Error_BU0119_NoSuitableOverrideTarget() {
-        var text = @"
-            class A {
-                public override void [M]() {}
-            }
-        ";
-
-        var diagnostics = @"
-            no suitable method found to override
-        ";
-
-        AssertDiagnostics(text, diagnostics, _writer);
-    }
-
-    [Fact]
-    public void Reports_Error_BU0120_OverrideCannotChangeAccessibility() {
-        var text = @"
-            class A {
-                public virtual void M() {}
-            }
-            class B extends A {
-                private override void [M]() {}
-            }
-        ";
-
-        var diagnostics = @"
-            cannot change access modifier of inherited member from 'public' to 'private'; cannot change access modifiers when overriding inherited members
-        ";
-
-        AssertDiagnostics(text, diagnostics, _writer);
-    }
-
-    [Fact]
-    public void Reports_Error_BU0121_CannotDerivePrimitive() {
-        var text = @"
-            class A extends [int] { }
-        ";
-
-        var diagnostics = @"
-            cannot derive from primitive type 'int'
-        ";
-
-        AssertDiagnostics(text, diagnostics, _writer);
-    }
-
-    [Fact]
-    public void Reports_Error_BU0122_UnknownTemplate() {
-        var text = @"
-            class A where { [T] extends Object; } { }
-        ";
-
-        var diagnostics = @"
-            type 'A' has no such template parameter 'T'
-        ";
-
-        AssertDiagnostics(text, diagnostics, _writer);
-    }
-
-    [Fact]
-    public void Reports_Error_BU0123_CannotExtendCheckNonType() {
-        var text = @"
-            class A<int T> where { [T extends Object;] } { }
-        ";
-
-        var diagnostics = @"
-            template 'T' is not a type; cannot extension check a non-type
-        ";
-
-        AssertDiagnostics(text, diagnostics, _writer);
-    }
-
-    [Fact]
-    public void Reports_Error_BU0124_ConstraintIsNotConstant() {
-        var text = @"
-            class A<int T> where { [HasValue(T) ? true : false;] } { }
-        ";
-
-        var diagnostics = @"
-            template constraint is not a compile-time constant
-        ";
-
-        AssertDiagnostics(text, diagnostics, _writer);
-    }
-
-    [Fact]
-    public void Reports_Error_BU0125_StructTakesNoArguments() {
-        var text = @"
-            lowlevel struct A {}
-            var a = new A([3]);
-        ";
-
-        var diagnostics = @"
-            struct constructors take no arguments
-        ";
-
-        AssertDiagnostics(text, diagnostics, _writer);
-    }
-
-    [Fact]
-    public void Reports_Error_BU0126_ExtendConstraintFailed() {
-        var text = @"
-            class A<type T> where { T extends Object; } { }
-            var myA = new A[<int>]();
-        ";
-
-        var diagnostics = @"
-            template constraint 1 fails ('T extends Object'); 'T' must be or inherit from 'Object'
-        ";
-
-        AssertDiagnostics(text, diagnostics, _writer);
-    }
-
-    [Fact]
-    public void Reports_Error_BU0127_ConstraintWasNull() {
-        var text = @"
-            class A<int a, int b> where { a < b; } { }
-            var myA = new A[<, >]();
-        ";
-
-        var diagnostics = @"
-            template constraint 1 fails ('(a < b)'); constraint results in null
-        ";
-
-        AssertDiagnostics(text, diagnostics, _writer);
-    }
-
-    [Fact]
-    public void Reports_Error_BU0128_ConstraintFailed() {
-        var text = @"
-            class A<int a, int b> where { a < b; } { }
-            var myA = new A[<3, 2>]();
-        ";
-
-        var diagnostics = @"
-            template constraint 1 fails ('(a < b)')
-        ";
-
-        AssertDiagnostics(text, diagnostics, _writer);
-    }
-
-    [Fact]
-<<<<<<< HEAD
-    public void Reports_Error_BU0129_CannotOverride() {
-        var text = @"
-            class A {
-                public void M() { }
-            }
-            class B extends A {
-                public override void [M]() { }
-=======
-    public void Reports_Error_BU0129_CannotUseGlobalInClass() {
-        var text = @"
-            A m = new A();
-            class A {
-                A a = [m];
->>>>>>> 79e7540c
-            }
-        ";
-
-        var diagnostics = @"
-<<<<<<< HEAD
-            cannot override inherited method 'M()' because it is not marked virtual or override
-=======
-            cannot use global 'm' in a class definition
->>>>>>> 79e7540c
-        ";
-
-        AssertDiagnostics(text, diagnostics, _writer);
-    }
-}
+using Xunit;
+using Xunit.Abstractions;
+using static Buckle.Tests.Assertions;
+
+namespace Buckle.Tests.Diagnostics;
+
+/// <summary>
+/// At least one test per diagnostic (any severity) if testable.
+/// </summary>
+public sealed class DiagnosticTests {
+    private readonly ITestOutputHelper _writer;
+
+    public DiagnosticTests(ITestOutputHelper writer) {
+        _writer = writer;
+    }
+
+    [Fact]
+    public void Reports_Warning_BU0001_AlwaysValue() {
+        var text = @"
+            var x = [null > 3];
+        ";
+
+        var diagnostics = @"
+            expression will always result to 'null'
+        ";
+
+        AssertDiagnostics(text, diagnostics, _writer, true);
+    }
+
+    [Fact]
+    public void Reports_Warning_BU0002_NullDeference() {
+        var text = @"
+            class A {
+                public int num;
+            }
+
+            void MyFunc(A a) {
+                a[.]num = 3;
+            }
+        ";
+
+        var diagnostics = @"
+            deference of a possibly null value
+        ";
+
+        AssertDiagnostics(text, diagnostics, _writer, true);
+    }
+
+    [Fact]
+    public void Reports_Error_BU0004_InvalidType() {
+        var text = @"
+            int x = [99999999999999999];
+        ";
+
+        var diagnostics = @"
+            '99999999999999999' is not a valid 'int'
+        ";
+
+        AssertDiagnostics(text, diagnostics, _writer);
+    }
+
+    [Fact]
+    public void Reports_Error_BU0005_BadCharacter() {
+        var text = @"
+            [@];
+        ";
+
+        var diagnostics = @"
+            unexpected character '@'
+        ";
+
+        AssertDiagnostics(text, diagnostics, _writer);
+    }
+
+    [Fact]
+    public void Reports_Error_BU0006_UnexpectedToken() {
+        var text = @"
+            if [=](true) {}
+        ";
+
+        var diagnostics = @"
+            unexpected token '='
+        ";
+
+        AssertDiagnostics(text, diagnostics, _writer);
+    }
+
+    [Fact]
+    public void Reports_Error_BU0007_CannotConvertImplicitly() {
+        var text = @"
+            string x = [3];
+        ";
+
+        var diagnostics = @"
+            cannot convert from type 'int' to 'string' implicitly; an explicit conversion exists (are you missing a cast?)
+        ";
+
+        AssertDiagnostics(text, diagnostics, _writer);
+    }
+
+    [Fact]
+    public void Reports_Error_BU0008_InvalidUnaryOperatorUse() {
+        var text = @"
+            [-]false;
+        ";
+
+        var diagnostics = @"
+            unary operator '-' is not defined for type 'bool'
+        ";
+
+        AssertDiagnostics(text, diagnostics, _writer);
+    }
+
+    [Fact]
+    public void Reports_Error_BU0009_NamedBeforeUnnamed() {
+        var text = @"
+            Console.Print([x]: 1, 3);
+        ";
+
+        var diagnostics = @"
+            all named arguments must come after any unnamed arguments
+        ";
+
+        AssertDiagnostics(text, diagnostics, _writer);
+    }
+
+    [Fact]
+    public void Reports_Error_BU0010_NamedArgumentTwice() {
+        var text = @"
+            Console.Print(x: 1, [x]: 3);
+        ";
+
+        var diagnostics = @"
+            named argument 'x' cannot be specified multiple times
+        ";
+
+        AssertDiagnostics(text, diagnostics, _writer);
+    }
+
+    [Fact]
+    public void Reports_Error_BU0011_InvalidBinaryOperatorUse() {
+        var text = @"
+            false [+] 3;
+        ";
+
+        var diagnostics = @"
+            binary operator '+' is not defined for types 'bool' and 'int'
+        ";
+
+        AssertDiagnostics(text, diagnostics, _writer);
+    }
+
+    [Fact]
+    public void Reports_Error_BU0013_ParameterAlreadyDeclared() {
+        var text = @"
+            void myFunc(int x, [int x]) { }
+        ";
+
+        var diagnostics = @"
+            cannot reuse parameter name 'x'; parameter names must be unique
+        ";
+
+        AssertDiagnostics(text, diagnostics, _writer);
+    }
+
+    [Fact]
+    public void Reports_Error_BU0015_NoSuchParameter() {
+        var text = @"
+            void Test(string a) { }
+            Test([msg]: ""test"");
+        ";
+
+        var diagnostics = @"
+            method 'Test' does not have a parameter named 'msg'
+        ";
+
+        AssertDiagnostics(text, diagnostics, _writer);
+    }
+
+    [Fact]
+    public void Reports_Error_BU0017_UndefinedSymbol() {
+        var text = @"
+            int x = [y];
+        ";
+
+        var diagnostics = @"
+            undefined symbol 'y'
+        ";
+
+        AssertDiagnostics(text, diagnostics, _writer);
+    }
+
+    [Fact]
+    public void Reports_Error_BU0018_MethodAlreadyDeclared() {
+        var text = @"
+            void myFunc() { }
+
+            void [myFunc]() { }
+        ";
+
+        var diagnostics = @"
+            redeclaration of method 'myFunc()'
+        ";
+
+        AssertDiagnostics(text, diagnostics, _writer);
+    }
+
+    [Fact]
+    public void Reports_Error_BU0019_NotAllPathsReturn() {
+        var text = @"
+            int [myFunc]() { }
+        ";
+
+        var diagnostics = @"
+            not all code paths return a value
+        ";
+
+        AssertDiagnostics(text, diagnostics, _writer);
+    }
+
+    [Fact]
+    public void Reports_Error_BU0020_CannotConvert() {
+        var text = @"
+            class A {
+                int num;
+            }
+
+            bool x = [new A()];
+        ";
+
+        var diagnostics = @"
+            cannot convert from type 'A' to 'bool'
+        ";
+
+        AssertDiagnostics(text, diagnostics, _writer);
+    }
+
+    [Fact]
+    public void Reports_Error_BU0021_VariableAlreadyDeclared() {
+        var text = @"
+            var x = 5;
+            var [x] = 7;
+        ";
+
+        var diagnostics = @"
+            variable 'x' is already declared in this scope
+        ";
+
+        AssertDiagnostics(text, diagnostics, _writer);
+    }
+
+    [Fact]
+    public void Reports_Error_BU0022_ConstantAssignment() {
+        var text = @"
+            const int x = 5;
+            x [=] 4;
+        ";
+
+        var diagnostics = @"
+            'x' cannot be assigned to as it is a constant
+        ";
+
+        AssertDiagnostics(text, diagnostics, _writer);
+    }
+
+    [Fact]
+    public void Reports_Error_BU0023_AmbiguousElse() {
+        var text = @"
+            if (true)
+                if (true)
+                    Console.PrintLine();
+            [else]
+                Console.PrintLine();
+        ";
+
+        var diagnostics = @"
+            ambiguous which if-statement this else-clause belongs to; use curly braces
+        ";
+
+        AssertDiagnostics(text, diagnostics, _writer);
+    }
+
+    [Fact]
+    public void Reports_Error_BU0024_NoValue() {
+        var text = @"
+            int x = [Console.PrintLine()];
+        ";
+
+        var diagnostics = @"
+            expression must have a value
+        ";
+
+        AssertDiagnostics(text, diagnostics, _writer);
+    }
+
+    [Fact]
+    public void Reports_Error_BU0025_CannotApplyIndexing() {
+        var text = @"
+            int x = 3;
+            int y = [x\[0\]];
+        ";
+
+        var diagnostics = @"
+            cannot apply indexing with [] to an expression of type 'int'
+        ";
+
+        AssertDiagnostics(text, diagnostics, _writer);
+    }
+
+    [Fact]
+    public void Reports_Warning_BU0026_UnreachableCode() {
+        var text = @"
+            if (false) {
+                [Console.PrintLine();]
+                Console.PrintLine();
+            }
+        ";
+
+        var diagnostics = @"
+            unreachable code
+        ";
+
+        AssertDiagnostics(text, diagnostics, _writer, true);
+    }
+
+    [Fact]
+    public void Reports_Error_BU0027_UnterminatedString() {
+        var text = @"
+            string x = [""];[]
+        ";
+
+        var diagnostics = @"
+            unterminated string literal
+            expected ';' at end of input
+        ";
+
+        AssertDiagnostics(text, diagnostics, _writer);
+    }
+
+    [Fact]
+    public void Reports_Error_BU0028_UndefinedMethod() {
+        var text = @"
+            string x = [myFunc]();
+        ";
+
+        var diagnostics = @"
+            undefined method 'myFunc'
+        ";
+
+        AssertDiagnostics(text, diagnostics, _writer);
+    }
+
+    [Fact]
+    public void Reports_Error_BU0029_IncorrectArgumentCount() {
+        var text = @"
+            void myFunc() { }
+            myFunc([3]);
+        ";
+
+        var diagnostics = @"
+            method 'myFunc' expects 0 arguments, got 1
+        ";
+
+        AssertDiagnostics(text, diagnostics, _writer);
+    }
+
+    [Fact]
+    public void Reports_Error_BU0030_TypeAlreadyDeclared() {
+        var text = @"
+            class A { }
+
+            class [A] { }
+        ";
+
+        var diagnostics = @"
+            class 'A' has already been declared in this scope
+        ";
+
+        AssertDiagnostics(text, diagnostics, _writer);
+    }
+
+    // TODO Cannot test invalid attributes until any attributes exist
+    // [Fact]
+    // public void Reports_Error_BU0031_DuplicateAttribute() {
+    //     var text = @"
+    //         \[NotNull\]\[[NotNull]\]int a = 3;
+    //     ";
+
+    //     var diagnostics = @"
+    //         attribute 'NotNull' has already been applied
+    //     ";
+
+    //     AssertDiagnostics(text, diagnostics, _writer);
+    // }
+
+    [Fact]
+    public void Reports_Error_BU0032_CannotCallNonMethod() {
+        var text = @"
+            int x = 3;
+            int y = [x]();
+        ";
+
+        var diagnostics = @"
+            called object 'x' is not a method
+        ";
+
+        AssertDiagnostics(text, diagnostics, _writer);
+    }
+
+    [Fact]
+    public void Reports_Error_BU0033_InvalidExpressionStatement() {
+        var text = @"
+            void myFunc() {
+                [5 + 3;]
+            }
+        ";
+
+        var diagnostics = @"
+            only assignment and call expressions can be used as a statement
+        ";
+
+        AssertDiagnostics(text, diagnostics, _writer);
+    }
+
+    [Fact]
+    public void Reports_Error_BU0034_UnknownType() {
+        var text = @"
+            [MyType] x;
+        ";
+
+        var diagnostics = @"
+            unknown type 'MyType'
+        ";
+
+        AssertDiagnostics(text, diagnostics, _writer);
+    }
+
+    [Fact]
+    public void Reports_Error_BU0035_InvalidBreakOrContinue() {
+        var text = @"
+            [break];
+        ";
+
+        var diagnostics = @"
+            break statements can only be used within a loop
+        ";
+
+        AssertDiagnostics(text, diagnostics, _writer);
+    }
+
+    [Fact]
+    public void Reports_Error_BU0037_UnexpectedReturnValue() {
+        var text = @"
+            void myFunc() {
+                [return] 3;
+            }
+        ";
+
+        var diagnostics = @"
+            cannot return a value in a method returning void
+        ";
+
+        AssertDiagnostics(text, diagnostics, _writer);
+    }
+
+    [Fact]
+    public void Reports_Error_BU0038_MissingReturnValue() {
+        var text = @"
+            int myFunc() {
+                [return];
+            }
+        ";
+
+        var diagnostics = @"
+            cannot return without a value in a method returning non-void
+        ";
+
+        AssertDiagnostics(text, diagnostics, _writer);
+    }
+
+    [Fact]
+    public void Reports_Error_BU0039_NotAVariable() {
+        var text = @"
+            void myFunc() { }
+
+            int x = [myFunc] + 3;
+        ";
+
+        var diagnostics = @"
+            method 'myFunc' cannot be used as a variable
+        ";
+
+        AssertDiagnostics(text, diagnostics, _writer);
+    }
+
+    [Fact]
+    public void Reports_Error_BU0040_NoInitOnImplicit() {
+        var text = @"
+            var [x];
+        ";
+
+        var diagnostics = @"
+            implicitly-typed variable must have initializer
+        ";
+
+        AssertDiagnostics(text, diagnostics, _writer);
+    }
+
+    [Fact]
+    public void Reports_Error_BU0041_UnterminatedComment() {
+        var text = @"
+            [/*]
+        ";
+
+        var diagnostics = @"
+            unterminated multi-line comment
+        ";
+
+        AssertDiagnostics(text, diagnostics, _writer);
+    }
+
+    [Fact]
+    public void Reports_Error_BU0042_NullAssignOnImplicit() {
+        var text = @"
+            var x = [null];
+        ";
+
+        var diagnostics = @"
+            cannot initialize an implicitly-typed variable with 'null'
+        ";
+
+        AssertDiagnostics(text, diagnostics, _writer);
+    }
+
+    [Fact]
+    public void Reports_Error_BU0043_EmptyInitializerListOnImplicit() {
+        var text = @"
+            lowlevel {
+                var x = [{}];
+            }
+        ";
+
+        var diagnostics = @"
+            cannot initialize an implicitly-typed variable with an empty initializer list
+        ";
+
+        AssertDiagnostics(text, diagnostics, _writer);
+    }
+
+    [Fact]
+    public void Reports_Error_BU0044_ImpliedDimensions() {
+        var text = @"
+            lowlevel {
+                var[\[\]] x = {1, 2, 3};
+            }
+        ";
+
+        var diagnostics = @"
+            collection dimensions on implicit types are inferred making them not necessary in this context
+        ";
+
+        AssertDiagnostics(text, diagnostics, _writer);
+    }
+
+    [Fact]
+    public void Reports_Error_BU0045_CannotUseImplicit() {
+        var text = @"
+            [var] myFunc() { }
+        ";
+
+        var diagnostics = @"
+            cannot use implicit-typing in this context
+        ";
+
+        AssertDiagnostics(text, diagnostics, _writer);
+    }
+
+    [Fact]
+    public void Reports_Error_BU0046_NoCatchOrFinally() {
+        var text = @"
+            try { [}]
+        ";
+
+        var diagnostics = @"
+            try statement must have a catch or finally
+        ";
+
+        AssertDiagnostics(text, diagnostics, _writer);
+    }
+
+    [Fact]
+    public void Reports_Error_BU0047_MemberMustBeStatic() {
+        var text = @"
+            static class A {
+                void [Test]() { }
+            }
+        ";
+
+        var diagnostics = @"
+            cannot declare instance members in a static class
+        ";
+
+        AssertDiagnostics(text, diagnostics, _writer);
+    }
+
+    [Fact]
+    public void Reports_Error_BU0048_ExpectedOverloadableOperator() {
+        var text = @"
+            class A {
+                static A operator[==]() { }
+            }
+        ";
+
+        var diagnostics = @"
+            expected overloadable unary or binary operator
+        ";
+
+        AssertDiagnostics(text, diagnostics, _writer);
+    }
+
+    [Fact]
+    public void Reports_Error_BU0049_ReferenceWrongInitialization() {
+        var text = @"
+            int x = 3;
+            ref int y [=] x;
+        ";
+
+        var diagnostics = @"
+            a by-reference variable must be initialized with a reference
+        ";
+
+        AssertDiagnostics(text, diagnostics, _writer);
+    }
+
+    [Fact]
+    public void Reports_Error_BU0050_WrongInitializationReference() {
+        var text = @"
+            int x = 3;
+            int y [=] ref x;
+        ";
+
+        var diagnostics = @"
+            cannot initialize a by-value variable with a reference
+        ";
+
+        AssertDiagnostics(text, diagnostics, _writer);
+    }
+
+    [Fact]
+    public void Reports_Error_BU0051_UnknownAttribute() {
+        var text = @"
+            \[[MyAttrib]\]class A { }
+        ";
+
+        var diagnostics = @"
+            unknown attribute 'MyAttrib'
+        ";
+
+        AssertDiagnostics(text, diagnostics, _writer);
+    }
+
+    [Fact]
+    public void Reports_Error_BU0052_NullAssignNotNull() {
+        var text = @"
+            int! x = [null];
+        ";
+
+        var diagnostics = @"
+            cannot assign 'null' to a non-nullable variable
+        ";
+
+        AssertDiagnostics(text, diagnostics, _writer);
+    }
+
+    [Fact]
+    public void Reports_Error_BU0053_ImpliedReference() {
+        var text = @"
+            var x = 3;
+            [ref] var y = ref x;
+        ";
+
+        var diagnostics = @"
+            implicit types infer reference types making the 'ref' keyword not necessary in this context
+        ";
+
+        AssertDiagnostics(text, diagnostics, _writer);
+    }
+
+    [Fact]
+    public void Reports_Error_BU0054_ReferenceToConstant() {
+        var text = @"
+            const int x = 3;
+            ref int y [=] ref x;
+        ";
+
+        var diagnostics = @"
+            cannot assign a reference to a constant to a by-reference variable expecting a reference to a variable
+        ";
+
+        AssertDiagnostics(text, diagnostics, _writer);
+    }
+
+    [Fact]
+    public void Reports_Error_BU0055_VoidVariable() {
+        var text = @"
+            [void] a;
+        ";
+
+        var diagnostics = @"
+            cannot use void as a type
+        ";
+
+        AssertDiagnostics(text, diagnostics, _writer);
+    }
+
+    [Fact]
+    public void Reports_Error_BU0056_ExpectedToken() {
+        var text = @"
+            class [{]
+                int num;
+            }
+        ";
+
+        var diagnostics = @"
+            expected identifier
+        ";
+
+        AssertDiagnostics(text, diagnostics, _writer);
+    }
+
+    [Fact]
+    public void Reports_Error_BU0057_NoMethodOverload() {
+        var text = @"
+            void myFunc(int a) { }
+
+            void myFunc(string a) { }
+
+            [myFunc](false);
+        ";
+
+        var diagnostics = @"
+            no overload for method 'myFunc' matches parameter list
+        ";
+
+        AssertDiagnostics(text, diagnostics, _writer);
+    }
+
+    [Fact]
+    public void Reports_Error_BU0058_AmbiguousMethodOverload() {
+        var text = @"
+            void myFunc(int a) { }
+
+            void myFunc(string a) { }
+
+            [myFunc](null);
+        ";
+
+        var diagnostics = @"
+            call is ambiguous between 'myFunc(int)' and 'myFunc(string)'
+        ";
+
+        AssertDiagnostics(text, diagnostics, _writer);
+    }
+
+    [Fact]
+    public void Reports_Error_BU0059_CannotIncrement() {
+        var text = @"
+            [1]++;
+        ";
+
+        var diagnostics = @"
+            the operand of an increment or decrement operator must be a variable, field, or indexer
+        ";
+
+        AssertDiagnostics(text, diagnostics, _writer);
+    }
+
+    [Fact]
+    public void Reports_Error_BU0060_InvalidTernaryOperatorUse() {
+        var text = @"
+            3 [?] 4 : 6;
+        ";
+
+        var diagnostics = @"
+            ternary operator '?:' is not defined for types 'int', 'int', and 'int'
+        ";
+
+        AssertDiagnostics(text, diagnostics, _writer);
+    }
+
+    [Fact]
+    public void Reports_Error_BU0061_NoSuchMember() {
+        var text = @"
+            class MyClass {
+                int a;
+            }
+
+            var myVar = new MyClass();
+            myVar.[b];
+        ";
+
+        var diagnostics = @"
+            'MyClass' contains no such member 'b'
+        ";
+
+        AssertDiagnostics(text, diagnostics, _writer);
+    }
+
+    [Fact]
+    public void Reports_Error_BU0062_CannotAssign() {
+        var text = @"
+            [3] = 45;
+        ";
+
+        var diagnostics = @"
+            left side of assignment operation must be a variable, field, or indexer
+        ";
+
+        AssertDiagnostics(text, diagnostics, _writer);
+    }
+
+    [Fact]
+    public void Reports_Error_BU0063_CannotOverloadNested() {
+        var text = @"
+            void myFunc() {
+                void myFunc2(int a) { }
+
+                void [myFunc2](string a) { }
+            }
+        ";
+
+        var diagnostics = @"
+            cannot overload nested functions; nested function 'myFunc2' has already been defined
+        ";
+
+        AssertDiagnostics(text, diagnostics, _writer);
+    }
+
+    [Fact]
+    public void Reports_Error_BU0064_ConstantToNonConstantReference() {
+        var text = @"
+            int x = 3;
+            ref const int y [=] ref x;
+        ";
+
+        var diagnostics = @"
+            cannot assign a reference to a variable to a by-reference variable expecting a reference to a constant
+        ";
+
+        AssertDiagnostics(text, diagnostics, _writer);
+    }
+
+    [Fact]
+    public void Reports_Error_BU0065_InvalidPrefixUse() {
+        var text = @"
+            bool a = false;
+            [++]a;
+        ";
+
+        var diagnostics = @"
+            prefix operator '++' is not defined for type 'bool'
+        ";
+
+        AssertDiagnostics(text, diagnostics, _writer);
+    }
+
+    [Fact]
+    public void Reports_Error_BU0066_InvalidPostfixUse() {
+        var text = @"
+            bool a = false;
+            a[++];
+        ";
+
+        var diagnostics = @"
+            postfix operator '++' is not defined for type 'bool'
+        ";
+
+        AssertDiagnostics(text, diagnostics, _writer);
+    }
+
+    [Fact]
+    public void Reports_Error_BU0067_ParameterAlreadySpecified() {
+        var text = @"
+            Console.Print(x: 2, [x]: 2);
+        ";
+
+        var diagnostics = @"
+            named argument 'x' cannot be specified multiple times
+        ";
+
+        AssertDiagnostics(text, diagnostics, _writer);
+    }
+
+    [Fact]
+    public void Reports_Error_BU0068_DefaultMustBeConstant() {
+        var text = @"
+            void MyFunc(int a = [Console.Input()]) { }
+        ";
+
+        var diagnostics = @"
+            default values for parameters must be compile-time constants
+        ";
+
+        AssertDiagnostics(text, diagnostics, _writer);
+    }
+
+    [Fact]
+    public void Reports_Error_BU0069_DefaultBeforeNoDefault() {
+        var text = @"
+            void MyFunc([int a = 3], int b) { }
+        ";
+
+        var diagnostics = @"
+            all optional parameters must be specified after any required parameters
+        ";
+
+        AssertDiagnostics(text, diagnostics, _writer);
+    }
+
+    [Fact]
+    public void Reports_Error_BU0070_ConstantAndVariable() {
+        var text = @"
+            const [var] x = 3;
+        ";
+
+        var diagnostics = @"
+            cannot mark a type as both constant and variable
+        ";
+
+        AssertDiagnostics(text, diagnostics, _writer);
+    }
+
+    [Fact]
+    public void Reports_Error_BU0071_VariableUsingTypeName() {
+        var text = @"
+            class A { }
+
+            A [A] = new A();
+        ";
+
+        var diagnostics = @"
+            variable name 'A' is not valid as it is the name of a type in this namespace
+        ";
+
+        AssertDiagnostics(text, diagnostics, _writer);
+    }
+
+    [Fact]
+    public void Reports_Error_BU0072_CannotImplyNull() {
+        var text = @"
+            void MyFunc(int a, int! b) { }
+
+            MyFunc(,[]);
+        ";
+
+        var diagnostics = @"
+            cannot implicitly pass null in a non-nullable context
+        ";
+
+        AssertDiagnostics(text, diagnostics, _writer);
+    }
+
+    [Fact]
+    public void Reports_Error_BU0073_CannotConvertNull() {
+        var text = @"
+            [(int!)null];
+        ";
+
+        var diagnostics = @"
+            cannot convert 'null' to 'int!' because it is a non-nullable type
+        ";
+
+        AssertDiagnostics(text, diagnostics, _writer);
+    }
+
+    [Fact]
+    public void Reports_Error_BU0074_ModifierAlreadyApplied() {
+        var text = @"
+            const [const] a = 3;
+        ";
+
+        var diagnostics = @"
+            modifier 'const' has already been applied to this item
+        ";
+
+        AssertDiagnostics(text, diagnostics, _writer);
+    }
+
+    // TODO See BU0091 todo
+    // [Fact]
+    // public void Reports_Error_BU0075_CannotUseRef() {
+    //     var text = @"
+    //         class MyClass {
+    //             [ref] int myField;
+    //         }
+    //     ";
+
+    //     var diagnostics = @"
+    //         cannot use a reference type in this context
+    //     ";
+
+    //     AssertDiagnostics(text, diagnostics, _writer);
+    // }
+
+    [Fact]
+    public void Reports_Error_BU0076_CannotUseRef() {
+        var text = @"
+            int myInt = [5 / 0];
+        ";
+
+        var diagnostics = @"
+            cannot divide by zero
+        ";
+
+        AssertDiagnostics(text, diagnostics, _writer);
+    }
+
+    [Fact]
+    public void Reports_Error_BU0077_NameUsedInEnclosingScope() {
+        var text = @"
+            void MyFunc() {
+                for (int [i] = 0; i < 10; i++) ;
+
+                int i = 5;
+            }
+        ";
+
+        var diagnostics = @"
+            a local named 'i' cannot be declared in this scope because that name is used in an enclosing scope to define a local or parameter
+        ";
+
+        AssertDiagnostics(text, diagnostics, _writer);
+    }
+
+    [Fact]
+    public void Reports_Error_BU0078_NullInitializerListOnImplicit() {
+        var text = @"
+            lowlevel {
+                var myArray = [{ null, null }];
+            }
+        ";
+
+        var diagnostics = @"
+            cannot initialize an implicitly-typed variable with an initializer list only containing 'null'
+        ";
+
+        AssertDiagnostics(text, diagnostics, _writer);
+    }
+
+    [Fact]
+    public void Reports_Error_BU0079_UnrecognizedEscapeSequence() {
+        var text = @"
+            var myString = ""test[\g]"";
+        ";
+
+        var diagnostics = @"
+            unrecognized escape sequence '\g'
+        ";
+
+        AssertDiagnostics(text, diagnostics, _writer);
+    }
+
+    [Fact]
+    public void Reports_Error_BU0080_PrimitivesDoNotHaveMembers() {
+        var text = @"
+            int myInt = 3;
+            [myInt.b];
+        ";
+
+        var diagnostics = @"
+            primitive types do not contain any members
+        ";
+
+        AssertDiagnostics(text, diagnostics, _writer);
+    }
+
+    [Fact]
+    public void Reports_Error_BU0081_CannotConstructPrimitive() {
+        var text = @"
+            var myInt = [new int()];
+        ";
+
+        var diagnostics = @"
+            type 'int' is a primitive; primitives cannot be created with constructors
+        ";
+
+        AssertDiagnostics(text, diagnostics, _writer);
+    }
+
+    [Fact]
+    public void Reports_Error_BU0082_NoTemplateOverload() {
+        var text = @"
+            class MyClass<int T> { }
+
+            class MyClass<bool T> { }
+
+            var myClass = new [MyClass]<false, false>();
+        ";
+
+        var diagnostics = @"
+            no overload for template 'MyClass' matches template argument list
+        ";
+
+        AssertDiagnostics(text, diagnostics, _writer);
+    }
+
+    [Fact]
+    public void Reports_Error_BU0083_AmbiguousTemplateOverload() {
+        var text = @"
+            class MyClass<int T> { }
+
+            class MyClass<bool T> { }
+
+            var myClass = new [MyClass]<null>();
+        ";
+
+        var diagnostics = @"
+            template is ambiguous between 'MyClass<int>' and 'MyClass<bool>'
+        ";
+
+        AssertDiagnostics(text, diagnostics, _writer);
+    }
+
+    [Fact]
+    public void Reports_Error_BU0084_CannotUseStruct() {
+        var text = @"
+            [struct] MyStruct { }
+        ";
+
+        var diagnostics = @"
+            cannot use structs outside of low-level contexts
+        ";
+
+        AssertDiagnostics(text, diagnostics, _writer);
+    }
+
+    [Fact]
+    public void Reports_Error_BU0085_CannotUseThis() {
+        var text = @"
+            int myInt = 3;
+            [this].myInt = 5;
+        ";
+
+        var diagnostics = @"
+            cannot use 'this' outside of a class
+        ";
+
+        AssertDiagnostics(text, diagnostics, _writer);
+    }
+
+    [Fact]
+    public void Reports_Error_BU0086_MemberIsInaccessible() {
+        var text = @"
+            class A {
+                private static void M() { }
+            }
+            A.[M]();
+        ";
+
+        var diagnostics = @"
+            'A.M()' is inaccessible due to its protection level
+        ";
+
+        AssertDiagnostics(text, diagnostics, _writer);
+    }
+
+    [Fact]
+    public void Reports_Error_BU0087_NoConstructorOverload() {
+        var text = @"
+            class MyClass {
+                public constructor(int a) { }
+
+                public constructor(string a) { }
+            }
+
+            MyClass myClass = new [MyClass](true);
+        ";
+
+        var diagnostics = @"
+            type 'MyClass' does not contain a constructor that matches the parameter list
+        ";
+
+        AssertDiagnostics(text, diagnostics, _writer);
+    }
+
+    [Fact]
+    public void Reports_Error_BU0088_InvalidModifier() {
+        var text = @"
+            class MyClass {
+                [static] int a;
+            }
+        ";
+
+        var diagnostics = @"
+            modifier 'static' is not valid for this item
+        ";
+
+        AssertDiagnostics(text, diagnostics, _writer);
+    }
+
+    [Fact]
+    public void Reports_Error_BU0089_InvalidInstanceReference() {
+        var text = @"
+            class MyClass {
+                public static void MyMethod() { }
+            }
+
+            var myClass = new MyClass();
+            [myClass.MyMethod]();
+        ";
+
+        var diagnostics = @"
+            member 'MyMethod' cannot be accessed with an instance reference; qualify it with the type name instead
+        ";
+
+        AssertDiagnostics(text, diagnostics, _writer);
+    }
+
+    [Fact]
+    public void Reports_Error_BU0090_InvalidStaticReference() {
+        var text = @"
+            class MyClass {
+                public void MyMethod() { }
+            }
+
+            [MyClass.MyMethod]();
+        ";
+
+        var diagnostics = @"
+            an object reference is required for non-static member 'MyMethod'
+        ";
+
+        AssertDiagnostics(text, diagnostics, _writer);
+    }
+
+    // TODO Add a flag to mark 'text' as low-level to allow struct syntax: the only way to produce this diagnostic
+    // [Fact]
+    // public void Reports_Error_Unsupported_BU0091_CannotInitializeInStructs() {
+    //     var text = @"
+    //         struct A {
+    //             int num [=] 3;
+    //         }
+    //     ";
+
+    //     var diagnostics = @"
+    //         cannot initialize fields in structure definitions
+    //     ";
+
+    //     AssertDiagnostics(text, diagnostics, _writer);
+    // }
+
+    [Fact]
+    public void Reports_Error_BU0093_InvalidAttributes() {
+        var text = @"
+            [\[asdf\]]int x = 3;
+        ";
+
+        var diagnostics = @"
+            attributes are not valid in this context
+        ";
+
+        AssertDiagnostics(text, diagnostics, _writer);
+    }
+
+    [Fact]
+    public void Reports_Error_BU0094_TemplateNotExpected() {
+        var text = @"
+            class A {}
+            var a = new A[<3>]();
+        ";
+
+        var diagnostics = @"
+            item 'A' does not expect any template arguments
+        ";
+
+        AssertDiagnostics(text, diagnostics, _writer);
+    }
+
+    [Fact]
+    public void Reports_Error_BU0095_TemplateMustBeConstant() {
+        var text = @"
+            class A<int a> {}
+            var b = 3;
+            var a = new A<[b]>();
+        ";
+
+        var diagnostics = @"
+            template argument must be a compile-time constant
+        ";
+
+        AssertDiagnostics(text, diagnostics, _writer);
+    }
+
+    [Fact]
+    public void Reports_Error_BU0096_CannotReferenceNonField() {
+        var text = @"
+            var a = ref [3];
+        ";
+
+        var diagnostics = @"
+            cannot reference non-field or non-variable item
+        ";
+
+        AssertDiagnostics(text, diagnostics, _writer);
+    }
+
+    [Fact]
+    public void Reports_Error_BU0097_CannotUseType() {
+        var text = @"
+            class A { }
+            [A];
+        ";
+
+        var diagnostics = @"
+            'A' is a type, which is not valid in this context
+        ";
+
+        AssertDiagnostics(text, diagnostics, _writer);
+    }
+
+    [Fact]
+    public void Reports_Error_BU0098_StaticConstructor() {
+        var text = @"
+            static class A {
+                [constructor]() { }
+            }
+        ";
+
+        var diagnostics = @"
+            static classes cannot have constructors
+        ";
+
+        AssertDiagnostics(text, diagnostics, _writer);
+    }
+
+    [Fact]
+    public void Reports_Error_BU0099_StaticVariable() {
+        var text = @"
+            static class A { }
+            [A] a;
+        ";
+
+        var diagnostics = @"
+            cannot declare a variable with a static type
+        ";
+
+        AssertDiagnostics(text, diagnostics, _writer);
+    }
+
+    [Fact]
+    public void Reports_Error_BU0100_CannotConstructStatic() {
+        var text = @"
+            static class A { }
+            var a = [new A()];
+        ";
+
+        var diagnostics = @"
+            cannot create an instance of the static class 'A'
+        ";
+
+        AssertDiagnostics(text, diagnostics, _writer);
+    }
+
+    [Fact]
+    public void Reports_Error_BU0101_ConflictingModifiers() {
+        var text = @"
+            class A {
+                static [const] int B() {}
+            }
+        ";
+
+        var diagnostics = @"
+            cannot mark member as both static and constant
+        ";
+
+        AssertDiagnostics(text, diagnostics, _writer);
+    }
+
+    [Fact]
+    public void Reports_Error_BU0102_AssignmentInConstMethod() {
+        var text = @"
+            class A {
+                int a = 3;
+                const void B() {
+                    a[++];
+                }
+            }
+        ";
+
+        var diagnostics = @"
+            cannot assign to an instance member in a method marked as constant
+        ";
+
+        AssertDiagnostics(text, diagnostics, _writer);
+    }
+
+    [Fact]
+    public void Reports_Error_BU0103_NonConstantCallInConstant() {
+        var text = @"
+            class A {
+                int a = 3;
+                void B() {
+                    a++;
+                }
+                const void C() {
+                    [B()];
+                }
+            }
+        ";
+
+        var diagnostics = @"
+            cannot call non-constant method 'B()' in a method marked as constant
+        ";
+
+        AssertDiagnostics(text, diagnostics, _writer);
+    }
+
+    [Fact]
+    public void Reports_Error_BU0104_NonConstantCallOnConstant() {
+        var text = @"
+            class A {
+                int a = 3;
+                public void B() {
+                    a++;
+                }
+            }
+            const a = new A();
+            [a.B()];
+        ";
+
+        var diagnostics = @"
+            cannot call non-constant method 'B()' on constant
+        ";
+
+        AssertDiagnostics(text, diagnostics, _writer);
+    }
+
+    [Fact]
+    public void Reports_Error_BU0105_CannotBeRefAndConstexpr() {
+        var text = @"
+            int x = 3;
+            constexpr [ref] int y = ref x;
+        ";
+
+        var diagnostics = @"
+            reference type cannot be marked as a constant expression because references are not compile-time constants
+        ";
+
+        AssertDiagnostics(text, diagnostics, _writer);
+    }
+
+    [Fact]
+    public void Reports_Error_BU0106_NotConstantExpression() {
+        var text = @"
+            int Test() { return 3; }
+            constexpr int y = [Test()];
+        ";
+
+        var diagnostics = @"
+            expression is not a compile-time constant
+        ";
+
+        AssertDiagnostics(text, diagnostics, _writer);
+    }
+
+    [Fact]
+    public void Reports_Error_BU0107_CannotReturnStatic() {
+        var text = @"
+            static class A {}
+            [A] Test() { return A; }
+        ";
+
+        var diagnostics = @"
+            static types cannot be used as return types
+        ";
+
+        AssertDiagnostics(text, diagnostics, _writer);
+    }
+
+    [Fact]
+    public void Reports_Error_BU0108_IncorrectOperatorParameterCount() {
+        var text = @"
+            class A {
+                public static A operator[+](A a, A b, A c) { return a; }
+            }
+        ";
+
+        var diagnostics = @"
+            overloaded operator '+' takes 2 parameters
+        ";
+
+        AssertDiagnostics(text, diagnostics, _writer);
+    }
+
+    [Fact]
+    public void Reports_Error_BU0109_OperatorMustBePublicAndStatic() {
+        var text = @"
+            class A {
+                A operator[+](A a, A b) { return a; }
+            }
+        ";
+
+        var diagnostics = @"
+            overloaded operators must be marked as public and static
+        ";
+
+        AssertDiagnostics(text, diagnostics, _writer);
+    }
+
+    [Fact]
+    public void Reports_Error_BU0110_StaticOperator() {
+        var text = @"
+            static class A {
+                public static A operator[+](A a, A b) { return a; }
+            }
+        ";
+
+        var diagnostics = @"
+            static classes cannot contain operators
+        ";
+
+        AssertDiagnostics(text, diagnostics, _writer);
+    }
+
+    [Fact]
+    public void Reports_Error_BU0111_OperatorAtLeastOneClassParameter() {
+        var text = @"
+            class A {
+                public static int operator[+](int a, int b) { return a; }
+            }
+        ";
+
+        var diagnostics = @"
+            at least one of the parameters of an operator must be the containing type
+        ";
+
+        AssertDiagnostics(text, diagnostics, _writer);
+    }
+
+    [Fact]
+    public void Reports_Error_BU0112_OperatorMustReturnClass() {
+        var text = @"
+            class A {
+                public static int operator[++](A a) { return 3; }
+            }
+        ";
+
+        var diagnostics = @"
+            the return type for the '++' or '--' operator must be the containing type
+        ";
+
+        AssertDiagnostics(text, diagnostics, _writer);
+    }
+
+    [Fact]
+    public void Reports_Error_BU0113_IndexOperatorFirstParameter() {
+        var text = @"
+            class A {
+                public static int operator[\[\]](int a, A b) { return 3; }
+            }
+        ";
+
+        var diagnostics = @"
+            the first parameter for the '[]' operator must be the containing type
+        ";
+
+        AssertDiagnostics(text, diagnostics, _writer);
+    }
+
+    [Fact]
+    public void Reports_Error_BU0114_ArrayOutsideOfLowLevelContext() {
+        var text = @"
+            [int\[\]] a;
+        ";
+
+        var diagnostics = @"
+            cannot use arrays outside of low-level contexts
+        ";
+
+        AssertDiagnostics(text, diagnostics, _writer);
+    }
+
+    [Fact]
+    public void Reports_Error_BU0115_EmptyCharacterLiteral() {
+        var text = @"
+            char a = [''];
+        ";
+
+        var diagnostics = @"
+            character literal cannot be empty
+        ";
+
+        AssertDiagnostics(text, diagnostics, _writer);
+    }
+
+    [Fact]
+    public void Reports_Error_BU0116_CharacterLiteralTooLong() {
+        var text = @"
+            char a = ['asdf'];
+        ";
+
+        var diagnostics = @"
+            character literal cannot be more than one character
+        ";
+
+        AssertDiagnostics(text, diagnostics, _writer);
+    }
+
+    [Fact]
+    public void Reports_Error_BU0117_NoInitOnNonNullable() {
+        var text = @"
+            int! [a];
+        ";
+
+        var diagnostics = @"
+            non-nullable locals and class fields must have an initializer
+        ";
+
+        AssertDiagnostics(text, diagnostics, _writer);
+    }
+
+    [Fact]
+    public void Reports_Error_BU0118_CannotBePrivateAndVirtualOrAbstract() {
+        var text = @"
+            class A {
+                virtual void [M]() {}
+            }
+        ";
+
+        var diagnostics = @"
+            virtual or abstract methods cannot be private
+        ";
+
+        AssertDiagnostics(text, diagnostics, _writer);
+    }
+
+    [Fact]
+    public void Reports_Error_BU0119_NoSuitableOverrideTarget() {
+        var text = @"
+            class A {
+                public override void [M]() {}
+            }
+        ";
+
+        var diagnostics = @"
+            no suitable method found to override
+        ";
+
+        AssertDiagnostics(text, diagnostics, _writer);
+    }
+
+    [Fact]
+    public void Reports_Error_BU0120_OverrideCannotChangeAccessibility() {
+        var text = @"
+            class A {
+                public virtual void M() {}
+            }
+            class B extends A {
+                private override void [M]() {}
+            }
+        ";
+
+        var diagnostics = @"
+            cannot change access modifier of inherited member from 'public' to 'private'; cannot change access modifiers when overriding inherited members
+        ";
+
+        AssertDiagnostics(text, diagnostics, _writer);
+    }
+
+    [Fact]
+    public void Reports_Error_BU0121_CannotDerivePrimitive() {
+        var text = @"
+            class A extends [int] { }
+        ";
+
+        var diagnostics = @"
+            cannot derive from primitive type 'int'
+        ";
+
+        AssertDiagnostics(text, diagnostics, _writer);
+    }
+
+    [Fact]
+    public void Reports_Error_BU0122_UnknownTemplate() {
+        var text = @"
+            class A where { [T] extends Object; } { }
+        ";
+
+        var diagnostics = @"
+            type 'A' has no such template parameter 'T'
+        ";
+
+        AssertDiagnostics(text, diagnostics, _writer);
+    }
+
+    [Fact]
+    public void Reports_Error_BU0123_CannotExtendCheckNonType() {
+        var text = @"
+            class A<int T> where { [T extends Object;] } { }
+        ";
+
+        var diagnostics = @"
+            template 'T' is not a type; cannot extension check a non-type
+        ";
+
+        AssertDiagnostics(text, diagnostics, _writer);
+    }
+
+    [Fact]
+    public void Reports_Error_BU0124_ConstraintIsNotConstant() {
+        var text = @"
+            class A<int T> where { [HasValue(T) ? true : false;] } { }
+        ";
+
+        var diagnostics = @"
+            template constraint is not a compile-time constant
+        ";
+
+        AssertDiagnostics(text, diagnostics, _writer);
+    }
+
+    [Fact]
+    public void Reports_Error_BU0125_StructTakesNoArguments() {
+        var text = @"
+            lowlevel struct A {}
+            var a = new A([3]);
+        ";
+
+        var diagnostics = @"
+            struct constructors take no arguments
+        ";
+
+        AssertDiagnostics(text, diagnostics, _writer);
+    }
+
+    [Fact]
+    public void Reports_Error_BU0126_ExtendConstraintFailed() {
+        var text = @"
+            class A<type T> where { T extends Object; } { }
+            var myA = new A[<int>]();
+        ";
+
+        var diagnostics = @"
+            template constraint 1 fails ('T extends Object'); 'T' must be or inherit from 'Object'
+        ";
+
+        AssertDiagnostics(text, diagnostics, _writer);
+    }
+
+    [Fact]
+    public void Reports_Error_BU0127_ConstraintWasNull() {
+        var text = @"
+            class A<int a, int b> where { a < b; } { }
+            var myA = new A[<, >]();
+        ";
+
+        var diagnostics = @"
+            template constraint 1 fails ('(a < b)'); constraint results in null
+        ";
+
+        AssertDiagnostics(text, diagnostics, _writer);
+    }
+
+    [Fact]
+    public void Reports_Error_BU0128_ConstraintFailed() {
+        var text = @"
+            class A<int a, int b> where { a < b; } { }
+            var myA = new A[<3, 2>]();
+        ";
+
+        var diagnostics = @"
+            template constraint 1 fails ('(a < b)')
+        ";
+
+        AssertDiagnostics(text, diagnostics, _writer);
+    }
+
+    [Fact]
+    public void Reports_Error_BU0129_CannotOverride() {
+        var text = @"
+            class A {
+                public void M() { }
+            }
+            class B extends A {
+                public override void [M]() { }
+            }
+        ";
+
+        var diagnostics = @"
+            cannot override inherited method 'M()' because it is not marked virtual or override
+        ";
+
+        AssertDiagnostics(text, diagnostics, _writer);
+    }
+
+    [Fact]
+    public void Reports_Error_BU0130_CannotUseGlobalInClass() {
+        var text = @"
+            A m = new A();
+            class A {
+                A a = [m];
+            }
+        ";
+
+        var diagnostics = @"
+            cannot use global 'm' in a class definition
+        ";
+
+        AssertDiagnostics(text, diagnostics, _writer);
+    }
+}