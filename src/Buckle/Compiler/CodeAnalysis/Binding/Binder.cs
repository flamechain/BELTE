using System;
using System.Collections.Generic;
using System.Collections.Immutable;
using System.Linq;
using System.Linq.Expressions;
using Buckle.CodeAnalysis.FlowAnalysis;
using Buckle.CodeAnalysis.Lowering;
using Buckle.CodeAnalysis.Symbols;
using Buckle.CodeAnalysis.Syntax;
using Buckle.CodeAnalysis.Text;
using Buckle.Diagnostics;
using Buckle.Libraries.Standard;
using Buckle.Utilities;
using static Buckle.CodeAnalysis.Binding.BoundFactory;

namespace Buckle.CodeAnalysis.Binding;

/// <summary>
/// Binds a <see cref="Syntax.InternalSyntax.LanguageParser" /> output into a immutable "bound" tree. This is where most
/// error checking happens. The <see cref="Lowerer" /> is also called here to simplify the code and convert control of
/// flow into gotos and labels. Dead code is also removed here, as well as other optimizations.
/// </summary>
internal sealed class Binder {
    private readonly MethodSymbol _containingMethod;
    private readonly NamedTypeSymbol _containingType;
    private readonly List<(MethodSymbol method, BoundBlockStatement body)> _methodBodies =
        new List<(MethodSymbol, BoundBlockStatement)>();
    private readonly CompilationOptions _options;
    private readonly OverloadResolution _overloadResolution;
    private readonly Stack<(BoundLabel breakLabel, BoundLabel continueLabel)> _loopStack =
        new Stack<(BoundLabel, BoundLabel)>();
    private readonly Stack<List<string>> _localLocals = new Stack<List<string>>();
    private readonly List<string> _resolvedLocals = new List<string>();
    private readonly Dictionary<string, LocalFunctionStatementSyntax> _unresolvedLocals =
        new Dictionary<string, LocalFunctionStatementSyntax>();
    private readonly Dictionary<string, NamedTypeSymbol> _wellKnownTypes;

    private BinderFlags _flags;
    private BoundScope _scope;
    private int _labelCount;
    private ImmutableArray<string> _peekedLocals = ImmutableArray<string>.Empty;
    private int _checkPeekedLocals = 0;
    // Methods should be available correctly, so only track variables
    private Stack<HashSet<VariableSymbol>> _trackedSymbols = new Stack<HashSet<VariableSymbol>>();
    private Stack<HashSet<VariableSymbol>> _trackedDeclarations = new Stack<HashSet<VariableSymbol>>();
    private Stack<string> _innerPrefix = new Stack<string>();
    private string _shadowingVariable;

    private Binder(
        CompilationOptions options,
        BinderFlags flags,
        BoundScope parent,
        MethodSymbol method,
        Dictionary<string, NamedTypeSymbol> wellKnownTypes) {
        diagnostics = new BelteDiagnosticQueue();
        _scope = new BoundScope(parent);
        _containingMethod = method;
        _containingType = method?.containingType;
        _options = options;
        _flags = flags;
        _overloadResolution = new OverloadResolution(this);
        _wellKnownTypes = wellKnownTypes ?? new Dictionary<string, NamedTypeSymbol>();

        var needsNewScope = false;

        if (_containingMethod != null && _containingMethod.isLowLevel)
            _flags |= BinderFlags.LowLevelContext;

        if (_containingType != null) {
            needsNewScope = true;
            _flags |= BinderFlags.Class;

            if (_containingType.isLowLevel)
                _flags |= BinderFlags.LowLevelContext;
        }

        var currentContainingType = _containingType;

        while (currentContainingType != null) {
            foreach (var member in currentContainingType.GetMembers()) {
                if (member is FieldSymbol or ParameterSymbol)
                    _scope.TryDeclareVariable(member as VariableSymbol);
                else if (member is NamedTypeSymbol n)
                    _scope.TryDeclareType(n);
            }

            currentContainingType = currentContainingType.containingType;
        }

        if (method != null) {
            _flags |= BinderFlags.Method;

            if (needsNewScope)
                _scope = new BoundScope(_scope);

            foreach (var parameter in method.parameters)
                _scope.TryDeclareVariable(parameter);
        }
    }

    /// <summary>
    /// Diagnostics produced by the <see cref="Binder" /> (and <see cref="Lowerer" />).
    /// </summary>
    internal BelteDiagnosticQueue diagnostics { get; set; }

    /// <summary>
    /// Binds everything in the global scope.
    /// </summary>
    /// <param name="isScript">
    /// If being bound as a script, otherwise an application.
    /// </param>
    /// <param name="previous">Previous <see cref="BoundGlobalScope" /> (if applicable).</param>
    /// <param name="syntaxTrees">All SyntaxTrees, as files are bound together.</param>
    /// <param name="transpilerMode">
    /// If the compiler output mode is a transpiler. Affects certain optimizations.
    /// </param>
    /// <returns>A new <see cref="BoundGlobalScope" />.</returns>
    internal static BoundGlobalScope BindGlobalScope(
        CompilationOptions options,
        BoundGlobalScope previous,
        ImmutableArray<SyntaxTree> syntaxTrees) {
        var parentScope = CreateParentScope(previous, options.projectType);
        var binder = new Binder(options, options.topLevelBinderFlags, parentScope, null, previous?.libraryTypes);

        if (!binder._wellKnownTypes.ContainsKey(WellKnownTypeNames.Object))
            binder._wellKnownTypes.Add(WellKnownTypeNames.Object, StandardLibrary.Object);

        if (binder.diagnostics.Errors().Any())
            return GlobalScope(previous, binder.diagnostics);

        var members = syntaxTrees.SelectMany(st => st.GetCompilationUnitRoot().members);

        foreach (var member in members) {
            if (member is TypeDeclarationSyntax ts) {
                var symbol = binder.PreBindTypeDeclaration(ts, DeclarationModifiers.None);

                if (options.isLibrary) {
                    if (symbol.name == WellKnownTypeNames.List)
                        binder._wellKnownTypes.Add(WellKnownTypeNames.List, symbol);
                    else if (symbol.name == WellKnownTypeNames.String)
                        binder._wellKnownTypes.Add(WellKnownTypeNames.String, symbol);
                }
            }
        }

        foreach (var member in members) {
            if (member is TypeDeclarationSyntax ts)
                binder.BindTypeDeclaration(ts);
            else if (member is MethodDeclarationSyntax ms)
                binder.BindMethodDeclaration(ms, DeclarationModifiers.None);
        }

        var globalStatements = members.OfType<GlobalStatementSyntax>();
        var statements = ImmutableArray.CreateBuilder<BoundStatement>();

        binder._peekedLocals = PeekLocals(globalStatements.Select(s => s.statement), null);

        foreach (var globalStatement in globalStatements)
            statements.Add(binder.BindStatement(globalStatement.statement, true));

        var firstGlobalPerTree = syntaxTrees
            .Select(st => st.GetCompilationUnitRoot().members.OfType<GlobalStatementSyntax>().FirstOrDefault())
            .Where(g => g != null).ToArray();

        if (firstGlobalPerTree.Length > 1) {
            foreach (var globalStatement in firstGlobalPerTree)
                binder.diagnostics.Push(Error.GlobalStatementsInMultipleFiles(globalStatement.location));
        }

        var methods = binder._scope.GetDeclaredMethods();

        MethodSymbol entryPoint = null;
        MethodSymbol graphicsStart = null;
        MethodSymbol graphicsUpdate = null;

        if (binder._options.isScript) {
            if (globalStatements.Any())
                entryPoint = new MethodSymbol("<Eval>$", ImmutableArray<ParameterSymbol>.Empty, BoundType.NullableAny);
        } else {
            entryPoint = ResolveEntryPoint(methods, binder, globalStatements, firstGlobalPerTree);

            if (options.projectType == ProjectType.Graphics) {
                graphicsStart = methods
                    .Where(f => f.name.ToLower() == WellKnownMethodNames.GraphicsStart && f.parameters.Length == 0)
                    .FirstOrDefault();
                graphicsUpdate = methods
                    .Where(f => f.name.ToLower() == WellKnownMethodNames.GraphicsUpdate &&
                                f.parameters.Length == 1 &&
                                (f.parameters[0].type == BoundType.Decimal ||
                                f.parameters[0].type == BoundType.NullableDecimal))
                    .FirstOrDefault();
            }
        }

        var variables = binder._scope.GetDeclaredVariables();
        var types = binder._scope.GetDeclaredTypes().Select(t => t as NamedTypeSymbol);

        if (previous != null)
            binder.diagnostics.CopyToFront(previous.diagnostics);

        var methodBodies = previous is null
            ? binder._methodBodies.ToImmutableArray()
            : previous.methodBodies.AddRange(binder._methodBodies);

        var wellKnownMethods = new Dictionary<string, MethodSymbol> {
            { WellKnownMethodNames.EntryPoint, entryPoint },
            { WellKnownMethodNames.GraphicsStart, graphicsStart },
            { WellKnownMethodNames.GraphicsUpdate, graphicsUpdate }
        };

        return new BoundGlobalScope(
            methodBodies,
            previous,
            binder.diagnostics,
            wellKnownMethods,
            methods,
            variables,
            types.ToImmutableArray(),
            statements.ToImmutable(),
            binder._wellKnownTypes
        );
    }

    /// <summary>
    /// Binds a program.
    /// </summary>
    /// <param name="isScript">If being bound as a script, otherwise an application.</param>
    /// <param name="previous">Previous <see cref="BoundProgram" /> (if applicable).</param>
    /// <param name="globalScope">The already bound <see cref="BoundGlobalScope" />.</param>
    /// <param name="transpilerMode">
    /// If the compiler output mode is a transpiler. Affects certain optimizations.
    /// </param>
    /// <returns>A new <see cref="BoundProgram" /> (then either emitted or evaluated).</returns>
    internal static BoundProgram BindProgram(
        CompilationOptions options,
        BoundProgram previous,
        BoundGlobalScope globalScope) {
        var parentScope = CreateParentScope(globalScope, options.projectType);

        if (globalScope.diagnostics.Errors().Any())
            return Program(previous, globalScope.diagnostics);

        var methodBodies = ImmutableDictionary.CreateBuilder<MethodSymbol, BoundBlockStatement>();
        var diagnostics = new BelteDiagnosticQueue();
        diagnostics.Move(globalScope.diagnostics);

        foreach (var method in globalScope.methods) {
            var binder = new Binder(
                options,
                options.topLevelBinderFlags,
                parentScope,
                method,
                globalScope.libraryTypes
            );

            binder._innerPrefix.Push(method.name);
            var body = binder.BindMethodBody(method.declaration?.body, method.parameters);
            diagnostics.Move(binder.diagnostics);

            if (diagnostics.Errors().Any())
                return Program(previous, diagnostics);

            var loweredBody = Lowerer.Lower(
                method,
                body,
                options.isTranspiling
            );

            if (method.type.typeSymbol != TypeSymbol.Void && !ControlFlowGraph.AllPathsReturn(loweredBody))
                binder.diagnostics.Push(Error.NotAllPathsReturn(GetIdentifierLocation(method.declaration)));

            binder._methodBodies.Add((method, loweredBody));

            foreach (var methodBody in binder._methodBodies) {
                var newParameters = ImmutableArray.CreateBuilder<ParameterSymbol>();
                var parametersChanged = false;

                foreach (var parameter in methodBody.method.parameters) {
                    var name = parameter.name.StartsWith("$")
                        ? parameter.name.Substring(1)
                        : parameter.name;

                    if (name != parameter.name)
                        parametersChanged = true;

                    var newParameter = ParameterSymbol.CreateWithNewName(parameter, name);
                    newParameters.Add(newParameter);
                }

                if (parametersChanged) {
                    var newMethod = methodBody.method.UpdateParameters(newParameters.ToImmutable());
                    methodBodies.Add(newMethod, methodBody.body);
                } else {
                    methodBodies.Add(methodBody.method, methodBody.body);
                }
            }

            diagnostics.Move(binder.diagnostics);
        }

        var entryPoint = globalScope.wellKnownMethods[WellKnownMethodNames.EntryPoint];

        if (entryPoint != null && globalScope.statements.Any() && !options.isScript) {
            var body = Lowerer.Lower(
                entryPoint,
                new BoundBlockStatement(globalScope.statements),
                options.isTranspiling
            );

            methodBodies.Add(entryPoint, body);
        } else if (entryPoint != null && options.isScript) {
            var statements = globalScope.statements;

            if (statements.Length == 1 && statements[0] is BoundExpressionStatement es &&
                es.expression.type?.typeSymbol != TypeSymbol.Void) {
                statements = statements.SetItem(0, new BoundReturnStatement(es.expression));
            } else if (statements.Any() && statements.Last().kind != BoundNodeKind.ReturnStatement) {
                statements = statements.Add(new BoundReturnStatement(null));
            }

            var body = Lowerer.Lower(
                entryPoint,
                new BoundBlockStatement(statements),
                options.isTranspiling
            );

            methodBodies.Add(entryPoint, body);
        }

        return new BoundProgram(
            previous,
            diagnostics,
            globalScope.wellKnownMethods,
            methodBodies.ToImmutable(),
            globalScope.types
        );
    }

    /// <summary>
    /// Binds a created cast.
    /// </summary>
    /// <param name="expression"><see cref="Expression" /> to bind and cast.</param>
    /// <param name="type">Type to cast the bound <param name="expression" /> to.</param>
    /// <param name="allowExplicit"></param>
    /// <param name="argument"></param>
    /// <param name="isImplicitNull"></param>
    /// <returns>Created bound cast.</returns>
    internal BoundExpression BindCast(
        ExpressionSyntax expression,
        BoundType type,
        bool allowExplicit = false,
        int argument = 0,
        bool isImplicitNull = false,
        BoundType receiverType = null) {
        var boundExpression = BindExpression(expression);

        return BindCast(
            expression.location,
            boundExpression,
            type,
            allowExplicit,
            argument,
            isImplicitNull,
            receiverType: receiverType
        );
    }

    internal BoundExpression BindCast(
        TextLocation diagnosticLocation,
        BoundExpression expression,
        BoundType type,
        bool allowExplicit = false,
        int argument = 0,
        bool isImplicitNull = false,
        BoundType receiverType = null) {
        return BindCast(
            diagnosticLocation,
            expression,
            type,
            out _,
            allowExplicit,
            argument,
            isImplicitNull,
            receiverType: receiverType
        );
    }

    internal BoundExpression BindCast(
        TextLocation diagnosticLocation,
        BoundExpression expression,
        BoundType type,
        out Cast castType,
        bool allowExplicit = false,
        int argument = 0,
        bool isImplicitNull = false,
        bool isTemplate = false,
        BoundType receiverType = null) {
        var fromType = expression.type;
        var toType = type;

        if (expression is BoundType)
            fromType = BoundType.Type;

        if (receiverType is not null)
            toType = BoundType.Compound(receiverType, toType);

        var conversion = Cast.Classify(fromType, toType);
        castType = conversion;

        if (expression.type.typeSymbol == TypeSymbol.Error || toType.typeSymbol == TypeSymbol.Error)
            return new BoundErrorExpression();

        if (BoundConstant.IsNull(expression.constantValue) && !toType.isNullable) {
            if (isImplicitNull)
                diagnostics.Push(Error.CannotImplyNull(diagnosticLocation));
            else
                diagnostics.Push(Error.CannotConvertNull(diagnosticLocation, toType, argument));

            return new BoundErrorExpression();
        }

        if (isTemplate && expression is BoundType && toType.typeSymbol == TypeSymbol.Type) {
            conversion = Cast.Identity;
            castType = conversion;
        }

        if (!conversion.exists)
            diagnostics.Push(Error.CannotConvert(diagnosticLocation, expression.type, toType, argument));

        if (!allowExplicit && conversion.isExplicit) {
            var canAssert = false;

            if (expression.type.typeSymbol.kind == toType.typeSymbol.kind &&
                expression.type.isNullable && !toType.isNullable) {
                canAssert = true;
            }

            diagnostics.Push(
                Error.CannotConvertImplicitly(diagnosticLocation, expression.type, toType, argument, canAssert)
            );
        }

        if (conversion.isIdentity) {
            if (expression.type.typeSymbol != null)
                return expression;
            else if (expression.constantValue != null)
                return new BoundTypeWrapper(toType, expression.constantValue);
        }

        return new BoundCastExpression(toType, expression);
    }

    private static MethodSymbol ResolveEntryPoint(
        ImmutableArray<MethodSymbol> methods,
        Binder binder,
        IEnumerable<GlobalStatementSyntax> globalStatements,
        GlobalStatementSyntax[] firstGlobalPerTree) {
        MethodSymbol entryPoint = null;
        var mains = methods.Where(f => f.name.ToLower() == WellKnownMethodNames.EntryPoint).ToArray();

        if (mains.Length > 1) {
            foreach (var main in mains) {
                var span = TextSpan.FromBounds(
                    main.declaration.span.start,
                    main.declaration.parameterList.closeParenthesis.span.end
                );

                var location = new TextLocation(main.declaration.syntaxTree.text, span);
                binder.diagnostics.Push(Error.MultipleMains(location));
            }
        }

        entryPoint = mains.Length == 0 ? null : mains[0];

        if (entryPoint != null) {
            if (entryPoint.type.typeSymbol != TypeSymbol.Void && entryPoint.type.typeSymbol != TypeSymbol.Int) {
                binder.diagnostics.Push(
                    Error.InvalidMain((entryPoint.declaration as MethodDeclarationSyntax).returnType.location)
                );
            }

            var argsType = new BoundType(
                binder._scope.LookupSymbol<ClassSymbol>(WellKnownTypeNames.List),
                isNullable: false,
                templateArguments: [new BoundTypeOrConstant(BoundType.String)],
                arity: 1
            );

            if (entryPoint.parameters.Any()) {
                if (entryPoint.parameters.Length != 1 ||
                    entryPoint.parameters[0].name != "args" ||
                    !(entryPoint.parameters[0].type?.Equals(argsType) ?? false)) {
                    var span = TextSpan.FromBounds(
                        entryPoint.declaration.parameterList.openParenthesis.span.start + 1,
                        entryPoint.declaration.parameterList.closeParenthesis.span.end - 1
                    );

                    var location = new TextLocation(entryPoint.declaration.syntaxTree.text, span);
                    binder.diagnostics.Push(Error.InvalidMain(location));
                }
            }
        }

        if (globalStatements.Any()) {
            if (entryPoint != null) {
                binder.diagnostics.Push(Error.MainAndGlobals(GetIdentifierLocation(entryPoint.declaration)));

                foreach (var globalStatement in firstGlobalPerTree)
                    binder.diagnostics.Push(Error.MainAndGlobals(globalStatement.location));
            } else {
                entryPoint = new MethodSymbol(
                    "<Main>$", ImmutableArray<ParameterSymbol>.Empty, new BoundType(TypeSymbol.Void)
                );
            }
        }

        return entryPoint;
    }

    private static TextLocation GetIdentifierLocation(BaseMethodDeclarationSyntax syntax) {
        if (syntax is ConstructorDeclarationSyntax c)
            return c.constructorKeyword.location;
        if (syntax is MethodDeclarationSyntax m)
            return m.identifier.location;
        if (syntax is OperatorDeclarationSyntax o)
            return o.operatorToken.location;

        throw ExceptionUtilities.Unreachable();
    }

    private static TextLocation GetOperatorTokenLocation(OperatorDeclarationSyntax syntax) {
        if (syntax.rightOperatorToken is null)
            return syntax.operatorToken.location;

        var span = new TextSpan(syntax.operatorToken.span.start, 2);
        return new TextLocation(syntax.location.text, span);
    }

    private static ImmutableArray<string> PeekLocals(
        IEnumerable<StatementSyntax> statements, IEnumerable<ParameterSymbol> parameters) {
        var locals = ImmutableArray.CreateBuilder<string>();

        foreach (var statement in statements) {
            if (statement is LocalDeclarationStatementSyntax vd)
                locals.Add(vd.declaration.identifier.text);
        }

        if (parameters != null) {
            foreach (var parameter in parameters)
                locals.Add(parameter.name);
        }

        return locals.ToImmutable();
    }

    private static BoundScope CreateParentScope(BoundGlobalScope previous, ProjectType projectType) {
        var stack = new Stack<BoundGlobalScope>();

        while (previous != null) {
            stack.Push(previous);
            previous = previous.previous;
        }

        var parent = CreateRootScope(projectType);

        while (stack.Count > 0) {
            previous = stack.Pop();
            var scope = new BoundScope(parent);

            foreach (var method in previous.methods)
                scope.TryDeclareMethod(method);

            foreach (var variable in previous.variables)
                scope.TryDeclareVariable(variable);

            foreach (var @type in previous.types)
                scope.TryDeclareType(@type);

            parent = scope;
        }

        return parent;
    }

    private static BoundScope CreateRootScope(ProjectType projectType) {
        var result = new BoundScope(null);

        foreach (var method in BuiltinMethods.GetAll())
            result.TryDeclareMethod(method);

        LoadLibraries(result, projectType);

        return result;
    }

    private static void LoadLibraries(BoundScope scope, ProjectType projectType) {
        void DeclareSymbols(IEnumerable<Symbol> symbols) {
            foreach (var symbol in symbols) {
                if (symbol is MethodSymbol m)
                    scope.TryDeclareMethod(m);

                if (symbol is NamedTypeSymbol t) {
                    scope.TryDeclareType(t);
                    DeclareSymbols(t.members);
                }
            }
        }

        DeclareSymbols(StandardLibrary.GetSymbols());
    }

    private string ConstructInnerName() {
        var name = "<";

        for (var i = _innerPrefix.Count - 1; i > 0; i--) {
            name += _innerPrefix.ToArray()[i];

            if (i > 1)
                name += "::";
        }

        name += $">g__{_innerPrefix.Peek()}";
        return name;
    }

    private TypeSymbol LookupPrimitive(string name) {
        return name switch {
            "any" => TypeSymbol.Any,
            "bool" => TypeSymbol.Bool,
            "int" => TypeSymbol.Int,
            "decimal" => TypeSymbol.Decimal,
            "string" => TypeSymbol.String,
            "char" => TypeSymbol.Char,
            "void" => TypeSymbol.Void,
            "type" => TypeSymbol.Type,
            _ => null,
        };
    }

    private ImmutableArray<TypeSymbol> LookupTypes(string name) {
        var types = _scope.LookupOverloads(name)
            .Where(t => t is TypeSymbol)
            .Select(t => t as TypeSymbol).ToImmutableArray();

        var type = LookupPrimitive(name);

        if (!types.Where(t => t is TypeSymbol).Any() && type != null)
            return [type];

        return types;
    }

    private ImmutableArray<ParameterSymbol> BindParameterList(ParameterListSyntax parameterList) {
        return BindParameters(parameterList.parameters, false);
    }

    private ImmutableArray<ParameterSymbol> BindParameters(
        SeparatedSyntaxList<ParameterSyntax> parameters,
        bool isTemplate) {
        var parametersBuilder = ImmutableArray.CreateBuilder<ParameterSymbol>();
        var seenParameterNames = new HashSet<string>();

        for (var i = 0; i < parameters.Count; i++) {
            var parameter = parameters[i];
            var parameterName = parameter.identifier.text;
            var parameterType = BindType(parameter.type);

            if (isTemplate)
                parameterType = BoundType.CopyWith(parameterType, isConstantExpression: true);

            var boundDefault = parameter.defaultValue is null
                ? null
                : BindExpression(parameter.defaultValue, allowTypes: isTemplate);

            if (boundDefault != null && boundDefault.constantValue is null) {
                diagnostics.Push(Error.DefaultMustBeConstant(parameter.defaultValue.location));
                continue;
            }

            if (boundDefault != null && i < parameters.Count - 1 && parameters[i + 1].defaultValue is null) {
                diagnostics.Push(Error.DefaultBeforeNoDefault(parameter.location));
                continue;
            }

            if (!seenParameterNames.Add(parameterName)) {
                diagnostics.Push(Error.ParameterAlreadyDeclared(parameter.location, parameter.identifier.text));
            } else {
                var boundParameter = new ParameterSymbol(
                    parameterName,
                    parameterType,
                    parametersBuilder.Count + 1,
                    boundDefault,
                    isTemplate: isTemplate
                );

                parametersBuilder.Add(boundParameter);
            }
        }

        return parametersBuilder.ToImmutable();
    }

    private BoundBlockStatement BindMethodBody(
        BlockStatementSyntax syntax,
        ImmutableArray<ParameterSymbol> parameters) {
        BoundBlockStatement body;

        if (syntax != null) {
            _peekedLocals = PeekLocals(syntax.statements, parameters);
            body = BindStatement(syntax) as BoundBlockStatement;
        } else {
            body = Block();
        }

        if (_containingMethod.name == WellKnownMemberNames.InstanceConstructorName &&
            _containingType is ClassSymbol cs && cs.defaultFieldAssignments.Length > 0) {
            return Block(BindDefaultFieldAssignments(cs.defaultFieldAssignments), body.statements);
        } else {
            return body;
        }
    }

    private ImmutableArray<BoundStatement> BindDefaultFieldAssignments(
        ImmutableArray<(FieldSymbol, ExpressionSyntax)> defaultFieldAssignments) {
        var boundAssignmentsBuilder = ImmutableArray.CreateBuilder<BoundStatement>();

        foreach (var (field, fieldAssignment) in defaultFieldAssignments) {
            var initializer = BindExpression(fieldAssignment);

            if (initializer != null) {
                boundAssignmentsBuilder.Add(
                    Statement(
                        Assignment(
                            MemberAccess(
                                BindThisExpressionInternal(),
                                new BoundVariableExpression(field)
                            ),
                            initializer
                        )
                    )
                );
            }
        }

        return boundAssignmentsBuilder.ToImmutable();
    }

    private bool ModifierAlreadyApplied(
        DeclarationModifiers modifiers,
        DeclarationModifiers modifier,
        SyntaxToken syntax) {
        if ((modifiers & modifier) != 0) {
            diagnostics.Push(Error.ModifierAlreadyApplied(syntax.location, syntax.text));
            return true;
        }

        return false;
    }

    private bool ConflictingAccessibilityModifier(
        DeclarationModifiers modifiers,
        DeclarationModifiers modifier,
        SyntaxToken syntax) {
        if ((modifier == DeclarationModifiers.Public && (modifiers & DeclarationModifiers.Private) != 0) ||
            (modifier == DeclarationModifiers.Private && (modifiers & DeclarationModifiers.Public) != 0)) {
            diagnostics.Push(Error.ConflictingModifiers(syntax.location, "public", "private"));
            return true;
        }

        if ((modifier == DeclarationModifiers.Public && (modifiers & DeclarationModifiers.Protected) != 0) ||
            (modifier == DeclarationModifiers.Protected && (modifiers & DeclarationModifiers.Public) != 0)) {
            diagnostics.Push(Error.ConflictingModifiers(syntax.location, "public", "protected"));
            return true;
        }

        if ((modifier == DeclarationModifiers.Private && (modifiers & DeclarationModifiers.Protected) != 0) ||
            (modifier == DeclarationModifiers.Protected && (modifiers & DeclarationModifiers.Private) != 0)) {
            diagnostics.Push(Error.ConflictingModifiers(syntax.location, "protected", "private"));
            return true;
        }

        return false;
    }

    private MethodSymbol BindMethodDeclaration(
        MethodDeclarationSyntax method,
        DeclarationModifiers inheritedModifiers,
        string name = null,
        ImmutableList<MethodSymbol> overridableMethods = null) {
        // ? This will return eventually
        BindAttributeLists(method.attributeLists);

        var modifiers = BindMethodDeclarationModifiers(method.modifiers);
        // If name is not null that means we are binding a local function
        // in which case accessibility is not applicable
        var accessibility = name is null ? BindAccessibilityFromModifiers(modifiers) : Accessibility.NotApplicable;

        if ((modifiers & (DeclarationModifiers.Virtual | DeclarationModifiers.Abstract)) != 0 &&
            accessibility == Accessibility.Private) {
            diagnostics.Push(Error.CannotBePrivateAndVirtualOrAbstract(method.identifier.location));
        }

        var type = BindType(method.returnType, modifiers, true);

        var saved = _flags;

        if ((modifiers & DeclarationModifiers.LowLevel) != 0)
            _flags |= BinderFlags.LowLevelContext;

        if (type?.typeSymbol?.isStatic ?? false)
            diagnostics.Push(Error.CannotReturnStatic(method.returnType.location));

        var parameters = BindParameterList(method.parameterList);
        var newMethod = new MethodSymbol(
            name ?? method.identifier.text,
            parameters,
            type,
            method,
            modifiers: modifiers | inheritedModifiers,
            accessibility: accessibility
        );

        var parent = method.parent;
        var className = (parent is ClassDeclarationSyntax c) ? c.identifier.text : null;

        if ((newMethod.declaration as MethodDeclarationSyntax).identifier.text != null) {
            if ((modifiers & DeclarationModifiers.Override) != 0) {
                MethodSymbol overrideTarget = null;

                if (overridableMethods is not null) {
                    foreach (var target in overridableMethods) {
                        if (target is MethodSymbol m) {
                            if (MethodUtilities.MethodsMatch(newMethod, m)) {
                                overrideTarget = m;
                                overridableMethods.Remove(target);
                                break;
                            }
                        }
                    }
                }

                if (overrideTarget is null || !_scope.TryReplaceSymbol(overrideTarget, newMethod)) {
                    diagnostics.Push(Error.NoSuitableOverrideTarget(method.identifier.location));
                } else if (overrideTarget.accessibility != newMethod.accessibility) {
                    diagnostics.Push(Error.OverrideCannotChangeAccessibility(
                        method.identifier.location,
                        overrideTarget.accessibility.ToString().ToLower(),
                        accessibility.ToString().ToLower()
                    ));
                } else if (!overrideTarget.isVirtual && !overrideTarget.isAbstract && !overrideTarget.isOverride) {
                    diagnostics.Push(Error.CannotOverride(method.identifier.location, newMethod.Signature()));
                }
            } else {
                if (!_scope.TryDeclareMethod(newMethod)) {
                    diagnostics.Push(
                        Error.MethodAlreadyDeclared(method.identifier.location, newMethod.Signature(), className)
                    );
                }
            }
        }

        _flags = saved;
        return newMethod;
    }

    private DeclarationModifiers BindMethodDeclarationModifiers(SyntaxTokenList modifiers) {
        var declarationModifiers = DeclarationModifiers.None;

        if (modifiers is null)
            return declarationModifiers;

        foreach (var modifier in modifiers) {
            switch (modifier.kind) {
                case SyntaxKind.StaticKeyword:
                    if (!_flags.Includes(BinderFlags.Class))
                        goto default;

                    if (ModifierAlreadyApplied(declarationModifiers, DeclarationModifiers.Static, modifier))
                        break;

                    if ((declarationModifiers & DeclarationModifiers.Const) != 0) {
                        diagnostics.Push(Error.ConflictingModifiers(modifier.location, "static", "constant"));
                        break;
                    }

                    declarationModifiers |= DeclarationModifiers.Static;
                    break;
                case SyntaxKind.ConstKeyword:
                    if (!_flags.Includes(BinderFlags.Class))
                        goto default;

                    if (ModifierAlreadyApplied(declarationModifiers, DeclarationModifiers.Const, modifier))
                        break;

                    if ((declarationModifiers & DeclarationModifiers.Static) != 0) {
                        diagnostics.Push(Error.ConflictingModifiers(modifier.location, "static", "constant"));
                        break;
                    }

                    declarationModifiers |= DeclarationModifiers.Const;
                    break;
                case SyntaxKind.LowlevelKeyword:
                    if (ModifierAlreadyApplied(declarationModifiers, DeclarationModifiers.LowLevel, modifier))
                        break;

                    declarationModifiers |= DeclarationModifiers.LowLevel;
                    break;
                case SyntaxKind.PublicKeyword:
                    if (!_flags.Includes(BinderFlags.Class))
                        goto default;

                    if (ModifierAlreadyApplied(declarationModifiers, DeclarationModifiers.Public, modifier))
                        break;

                    if (ConflictingAccessibilityModifier(declarationModifiers, DeclarationModifiers.Public, modifier))
                        break;

                    declarationModifiers |= DeclarationModifiers.Public;
                    break;
                case SyntaxKind.PrivateKeyword:
                    if (!_flags.Includes(BinderFlags.Class))
                        goto default;

                    if (ModifierAlreadyApplied(declarationModifiers, DeclarationModifiers.Private, modifier))
                        break;

                    if (ConflictingAccessibilityModifier(declarationModifiers, DeclarationModifiers.Private, modifier))
                        break;

                    declarationModifiers |= DeclarationModifiers.Private;
                    break;
                case SyntaxKind.ProtectedKeyword:
                    if (!_flags.Includes(BinderFlags.Class))
                        goto default;

                    if (ModifierAlreadyApplied(declarationModifiers, DeclarationModifiers.Protected, modifier))
                        break;

                    if (ConflictingAccessibilityModifier(
                        declarationModifiers,
                        DeclarationModifiers.Protected,
                        modifier)) {
                        break;
                    }

                    declarationModifiers |= DeclarationModifiers.Protected;
                    break;
                case SyntaxKind.VirtualKeyword:
                    if (!_flags.Includes(BinderFlags.Class))
                        goto default;

                    if (ModifierAlreadyApplied(declarationModifiers, DeclarationModifiers.Virtual, modifier))
                        break;

                    declarationModifiers |= DeclarationModifiers.Virtual;
                    break;
                case SyntaxKind.OverrideKeyword:
                    if (!_flags.Includes(BinderFlags.Class))
                        goto default;

                    if (ModifierAlreadyApplied(declarationModifiers, DeclarationModifiers.Static, modifier))
                        break;

                    if ((declarationModifiers & DeclarationModifiers.Virtual) != 0) {
                        diagnostics.Push(Error.ConflictingModifiers(modifier.location, "virtual", "override"));
                        break;
                    }

                    declarationModifiers |= DeclarationModifiers.Override;
                    break;
                default:
                    diagnostics.Push(Error.InvalidModifier(modifier.location, modifier.text));
                    break;
            }
        }

        return declarationModifiers;
    }

    private MethodSymbol BindConstructorDeclaration(
        ConstructorDeclarationSyntax constructor,
        DeclarationModifiers inheritedModifiers) {
        // ? This will return eventually
        BindAttributeLists(constructor.attributeLists);

        var modifiers = BindConstructorDeclarationModifiers(constructor.modifiers);
        var accessibility = BindAccessibilityFromModifiers(modifiers);
        var parameters = BindParameterList(constructor.parameterList);
        var method = new MethodSymbol(
            WellKnownMemberNames.InstanceConstructorName,
            parameters,
            BoundType.Void,
            constructor,
            modifiers: modifiers | inheritedModifiers,
            accessibility: accessibility
        );

        var parent = constructor.parent as ClassDeclarationSyntax;
        var className = parent.identifier.text;

        if (!_scope.TryDeclareMethod(method)) {
            diagnostics.Push(Error.MethodAlreadyDeclared(
                constructor.constructorKeyword.location,
                method.Signature(),
                className
            ));
        }

        return method;
    }

    private DeclarationModifiers BindConstructorDeclarationModifiers(SyntaxTokenList modifiers) {
        var declarationModifiers = DeclarationModifiers.None;

        if (modifiers is null)
            return declarationModifiers;

        foreach (var modifier in modifiers) {
            switch (modifier.kind) {
                case SyntaxKind.LowlevelKeyword:
                    if (ModifierAlreadyApplied(declarationModifiers, DeclarationModifiers.LowLevel, modifier))
                        break;

                    declarationModifiers |= DeclarationModifiers.LowLevel;
                    break;
                case SyntaxKind.PublicKeyword:
                    if (!_flags.Includes(BinderFlags.Class))
                        goto default;

                    if (ModifierAlreadyApplied(declarationModifiers, DeclarationModifiers.Public, modifier))
                        break;

                    if (ConflictingAccessibilityModifier(declarationModifiers, DeclarationModifiers.Public, modifier))
                        break;

                    declarationModifiers |= DeclarationModifiers.Public;
                    break;
                case SyntaxKind.PrivateKeyword:
                    if (!_flags.Includes(BinderFlags.Class))
                        goto default;

                    if (ModifierAlreadyApplied(declarationModifiers, DeclarationModifiers.Private, modifier))
                        break;

                    if (ConflictingAccessibilityModifier(declarationModifiers, DeclarationModifiers.Private, modifier))
                        break;

                    declarationModifiers |= DeclarationModifiers.Private;
                    break;
                case SyntaxKind.ProtectedKeyword:
                    if (!_flags.Includes(BinderFlags.Class))
                        goto default;

                    if (ModifierAlreadyApplied(declarationModifiers, DeclarationModifiers.Protected, modifier))
                        break;

                    if (ConflictingAccessibilityModifier(
                        declarationModifiers,
                        DeclarationModifiers.Protected,
                        modifier)) {
                        break;
                    }

                    declarationModifiers |= DeclarationModifiers.Protected;
                    break;
                default:
                    diagnostics.Push(Error.InvalidModifier(modifier.location, modifier.text));
                    break;
            }
        }

        return declarationModifiers;
    }

    private MethodSymbol BindOperatorDeclaration(
        OperatorDeclarationSyntax @operator,
        DeclarationModifiers inheritedModifiers) {
        // ? This will return eventually
        BindAttributeLists(@operator.attributeLists);

        var modifiers = BindOperatorDeclarationModifiers(@operator.modifiers);
        var accessibility = BindAccessibilityFromModifiers(modifiers);
        var type = BindType(@operator.returnType, modifiers, true);
        var parameters = BindParameterList(@operator.parameterList);
        var name = SyntaxFacts.GetOperatorMemberName(@operator.operatorToken.kind, parameters.Length);

        var expectedArity = SyntaxFacts.GetOperatorArity(name);

        if (expectedArity != parameters.Length) {
            diagnostics.Push(Error.IncorrectOperatorParameterCount(
                GetOperatorTokenLocation(@operator),
                @operator.rightOperatorToken is null
                    ? @operator.operatorToken.text
                    : @operator.operatorToken.text + @operator.rightOperatorToken.text,
                expectedArity
            ));
        }

        if ((modifiers & DeclarationModifiers.Static) == 0 || accessibility != Accessibility.Public)
            diagnostics.Push(Error.OperatorMustBePublicAndStatic(GetOperatorTokenLocation(@operator)));

        var parent = @operator.parent as ClassDeclarationSyntax;
        var className = parent.identifier.text;

        var atLeastOneClassParameter = false;

        foreach (var parameter in parameters) {
            if (parameter.type?.typeSymbol?.name == className) {
                atLeastOneClassParameter = true;
                break;
            }
        }

        if (!atLeastOneClassParameter)
            diagnostics.Push(Error.OperatorAtLeastOneClassParameter(GetOperatorTokenLocation(@operator)));

        if ((name == WellKnownMemberNames.IncrementOperatorName || name == WellKnownMemberNames.DecrementOperatorName)
            && type.typeSymbol.name != className) {
            diagnostics.Push(Error.OperatorMustReturnClass(GetOperatorTokenLocation(@operator)));
        }

        if ((name == WellKnownMemberNames.IndexOperatorName || name == WellKnownMemberNames.IndexAssignName) &&
            parameters.Length > 0 &&
            parameters[0].type.typeSymbol.name != className) {
            diagnostics.Push(Error.IndexOperatorFirstParameter(GetOperatorTokenLocation(@operator)));
        }

        var method = new MethodSymbol(
            name,
            parameters,
            type,
            @operator,
            modifiers: modifiers | inheritedModifiers,
            accessibility: accessibility
        );

        if ((method.declaration as OperatorDeclarationSyntax).operatorToken.text != null &&
            !_scope.TryDeclareMethod(method)) {
            diagnostics.Push(
                Error.MethodAlreadyDeclared(GetOperatorTokenLocation(@operator), method.Signature(), className)
            );
        }

        return method;
    }

    private DeclarationModifiers BindOperatorDeclarationModifiers(SyntaxTokenList modifiers) {
        var declarationModifiers = DeclarationModifiers.None;

        if (modifiers is null)
            return declarationModifiers;

        foreach (var modifier in modifiers) {
            switch (modifier.kind) {
                case SyntaxKind.StaticKeyword:
                    if (ModifierAlreadyApplied(declarationModifiers, DeclarationModifiers.Static, modifier))
                        break;

                    declarationModifiers |= DeclarationModifiers.Static;
                    break;
                case SyntaxKind.LowlevelKeyword:
                    if (ModifierAlreadyApplied(declarationModifiers, DeclarationModifiers.LowLevel, modifier))
                        break;

                    declarationModifiers |= DeclarationModifiers.LowLevel;
                    break;
                case SyntaxKind.PublicKeyword:
                    if (!_flags.Includes(BinderFlags.Class))
                        goto default;

                    if (ModifierAlreadyApplied(declarationModifiers, DeclarationModifiers.Public, modifier))
                        break;

                    if (ConflictingAccessibilityModifier(declarationModifiers, DeclarationModifiers.Public, modifier))
                        break;

                    declarationModifiers |= DeclarationModifiers.Public;
                    break;
                case SyntaxKind.PrivateKeyword:
                    if (!_flags.Includes(BinderFlags.Class))
                        goto default;

                    if (ModifierAlreadyApplied(declarationModifiers, DeclarationModifiers.Private, modifier))
                        break;

                    if (ConflictingAccessibilityModifier(declarationModifiers, DeclarationModifiers.Private, modifier))
                        break;

                    declarationModifiers |= DeclarationModifiers.Private;
                    break;
                case SyntaxKind.ProtectedKeyword:
                    if (!_flags.Includes(BinderFlags.Class))
                        goto default;

                    if (ModifierAlreadyApplied(declarationModifiers, DeclarationModifiers.Protected, modifier))
                        break;

                    if (ConflictingAccessibilityModifier(
                        declarationModifiers,
                        DeclarationModifiers.Protected,
                        modifier)) {
                        break;
                    }

                    declarationModifiers |= DeclarationModifiers.Protected;
                    break;
                default:
                    diagnostics.Push(Error.InvalidModifier(modifier.location, modifier.text));
                    break;
            }
        }

        return declarationModifiers;
    }

    private NamedTypeSymbol PreBindTypeDeclaration(
        TypeDeclarationSyntax type,
        DeclarationModifiers inheritedModifiers) {
        // Binds everything about the type except the members and the constraints
        var templateBuilder = ImmutableList.CreateBuilder<ParameterSymbol>();

        if (type.templateParameterList != null) {
            var templateParameters = BindParameters(type.templateParameterList.parameters, true);

            foreach (var templateParameter in templateParameters)
                templateBuilder.Add(templateParameter);
        }

        var templates = templateBuilder.ToImmutableArray();

        NamedTypeSymbol symbol;

        if (type is StructDeclarationSyntax s) {
            var modifiers = BindStructDeclarationModifiers(s.modifiers);
            var accessibility = BindAccessibilityFromModifiers(modifiers);

            symbol = new StructSymbol(
                    templates,
                    [],
                    [],
                    s,
                    modifiers | inheritedModifiers,
                    accessibility
                );
        } else if (type is ClassDeclarationSyntax c) {
            var modifiers = BindClassDeclarationModifiers(c.modifiers);
            var accessibility = BindAccessibilityFromModifiers(modifiers);
            var baseType = c.baseType is null
                ? new BoundType(_wellKnownTypes[WellKnownTypeNames.Object])
                : BindBaseType(c.baseType);

            symbol = new ClassSymbol(
                    templates,
                    [],
                    [],
                    [],
                    c,
                    modifiers | inheritedModifiers,
                    accessibility,
                    baseType
                );
        } else {
            throw new BelteInternalException($"BindTypeDeclaration: unexpected type '{type.identifier.text}'");
        }

        _scope.TryDeclareType(symbol);
        return symbol;
    }

    private TypeSymbol BindTypeDeclaration(TypeDeclarationSyntax @type) {
        if (@type is StructDeclarationSyntax s)
            return BindStructDeclaration(s);
        else if (@type is ClassDeclarationSyntax c)
            return BindClassDeclaration(c);
        else
            throw new BelteInternalException($"BindTypeDeclaration: unexpected type '{@type.identifier.text}'");
    }

    private Accessibility BindAccessibilityFromModifiers(DeclarationModifiers modifiers) {
        if (!_flags.Includes(BinderFlags.Class))
            return Accessibility.NotApplicable;

        if ((modifiers & DeclarationModifiers.Public) != 0)
            return Accessibility.Public;
        else if ((modifiers & DeclarationModifiers.Protected) != 0)
            return Accessibility.Protected;

        return Accessibility.Private;
    }

    private BoundType BindBaseType(BaseTypeSyntax syntax) {
        var type = BindType(syntax.type);

        if (type.typeSymbol is PrimitiveTypeSymbol) {
            diagnostics.Push(Error.CannotDerivePrimitive(syntax.type.location, type.typeSymbol.ToString()));
            return new BoundType(_wellKnownTypes[WellKnownTypeNames.Object]);
        }

        return type;
    }

    private ImmutableArray<BoundExpression> BindConstraintClauseList(
        TypeDeclarationSyntax type,
        ImmutableArray<ParameterSymbol> templates) {
        // TODO Should the clauses be able to see globals? e.g. constexpr GlobalMin
        var constraintsBuilder = ImmutableList.CreateBuilder<BoundExpression>();

        if (type.constraintClauseList != null) {
            foreach (var constraintClause in type.constraintClauseList.constraintClauses) {
                if (constraintClause.expressionStatement is null) {
                    var name = constraintClause.name.identifier.text;
                    var possibleTemplate = templates
                        .Where(t => t.name == name)
                        .ToArray();

                    if (possibleTemplate.Length != 1) {
                        diagnostics.Push(
                            Error.UnknownTemplate(constraintClause.name.location, type.identifier.text, name)
                        );

                        continue;
                    }

                    var template = possibleTemplate[0];

                    if (template.type.typeSymbol != TypeSymbol.Type) {
                        diagnostics.Push(Error.CannotExtendCheckNonType(constraintClause.location, template.name));
                        continue;
                    }

                    var extension = BindType(constraintClause.type);
                    var constraint = new BoundExtendExpression(template, extension);
                    constraintsBuilder.Add(constraint);
                } else {
                    _scope = new BoundScope(_scope);

                    var expressionStatement =
                        (BoundExpressionStatement)BindExpressionStatement(constraintClause.expressionStatement);

                    _scope = _scope.parent;

                    var expression = BindCast(
                        constraintClause.expressionStatement.expression.location,
                        expressionStatement.expression,
                        BoundType.NullableBool
                    );

                    if (!IsCompilerComputable(expression, templates)) {
                        diagnostics.Push(Error.ConstraintIsNotConstant(constraintClause.location));
                        continue;
                    }

                    constraintsBuilder.Add(expression);
                }
            }
        }

        return constraintsBuilder.ToImmutableArray();
    }

    private StructSymbol BindStructDeclaration(StructDeclarationSyntax @struct) {
        // ? This will return eventually
        BindAttributeLists(@struct.attributeLists);

        if (_scope.LookupSymbolDirect(@struct) is not StructSymbol oldStruct) {
            diagnostics.Push(Error.TypeAlreadyDeclared(@struct.identifier.location, @struct.identifier.text, false));

            return new StructSymbol(
                [],
                [],
                [],
                @struct,
                DeclarationModifiers.None,
                Accessibility.NotApplicable
            );
        }

        var builder = ImmutableList.CreateBuilder<Symbol>();
        _scope = new BoundScope(_scope);

        var saved = _flags;
        _flags |= BinderFlags.Struct;

        if (oldStruct.isLowLevel)
            _flags |= BinderFlags.LowLevelContext;

        var templates = ImmutableArray.CreateBuilder<ParameterSymbol>();

        foreach (var templateParameter in oldStruct.templateParameters) {
            if (templateParameter.type.typeSymbol == TypeSymbol.Type) {
                var templateType = new TemplateTypeSymbol(templateParameter);
                builder.Add(templateType);
                _scope.TryDeclareType(templateType);
            } else {
                builder.Add(templateParameter);
                _scope.TryDeclareVariable(templateParameter);
            }

            templates.Add(templateParameter);
        }

        var constraints = BindConstraintClauseList(@struct, templates.ToImmutable());

        foreach (var fieldDeclaration in @struct.members.OfType<FieldDeclarationSyntax>()) {
            var field = BindFieldDeclaration(fieldDeclaration, true);
            builder.Add(field);
        }

        var newStruct = new StructSymbol(
            oldStruct.templateParameters,
            constraints,
            builder.ToImmutableArray(),
            @struct,
            oldStruct.isLowLevel ? DeclarationModifiers.LowLevel : DeclarationModifiers.None,
            oldStruct.accessibility
        );

        _scope = _scope.parent;

        if (oldStruct.members.Length == 0)
            _scope.TryReplaceSymbol(oldStruct, newStruct);
        else if (!_scope.TryDeclareType(newStruct))
            diagnostics.Push(Error.TypeAlreadyDeclared(@struct.identifier.location, @struct.identifier.text, false));

        if (!_flags.Includes(BinderFlags.LowLevelContext))
            diagnostics.Push(Error.CannotUseStruct(@struct.keyword.location));

        _flags = saved;

        return oldStruct;
    }

    private DeclarationModifiers BindStructDeclarationModifiers(SyntaxTokenList modifiers) {
        var declarationModifiers = DeclarationModifiers.None;

        if (modifiers is null)
            return declarationModifiers;

        foreach (var modifier in modifiers) {
            switch (modifier.kind) {
                case SyntaxKind.LowlevelKeyword:
                    if (ModifierAlreadyApplied(declarationModifiers, DeclarationModifiers.LowLevel, modifier))
                        break;

                    declarationModifiers |= DeclarationModifiers.LowLevel;
                    break;
                case SyntaxKind.PublicKeyword:
                    if (!_flags.Includes(BinderFlags.Class))
                        goto default;

                    if (ModifierAlreadyApplied(declarationModifiers, DeclarationModifiers.Public, modifier))
                        break;

                    if (ConflictingAccessibilityModifier(declarationModifiers, DeclarationModifiers.Public, modifier))
                        break;

                    declarationModifiers |= DeclarationModifiers.Public;
                    break;
                case SyntaxKind.PrivateKeyword:
                    if (!_flags.Includes(BinderFlags.Class))
                        goto default;

                    if (ModifierAlreadyApplied(declarationModifiers, DeclarationModifiers.Private, modifier))
                        break;

                    if (ConflictingAccessibilityModifier(declarationModifiers, DeclarationModifiers.Private, modifier))
                        break;

                    declarationModifiers |= DeclarationModifiers.Private;
                    break;
                case SyntaxKind.ProtectedKeyword:
                    if (!_flags.Includes(BinderFlags.Class))
                        goto default;

                    if (ModifierAlreadyApplied(declarationModifiers, DeclarationModifiers.Protected, modifier))
                        break;

                    if (ConflictingAccessibilityModifier(
                        declarationModifiers,
                        DeclarationModifiers.Protected,
                        modifier)) {
                        break;
                    }

                    declarationModifiers |= DeclarationModifiers.Protected;
                    break;
                default:
                    diagnostics.Push(Error.InvalidModifier(modifier.location, modifier.text));
                    break;
            }
        }

        return declarationModifiers;
    }

    private void BindAttributeLists(SyntaxList<AttributeListSyntax> attributeLists) {
        if (attributeLists is null)
            return;

        foreach (var attributeList in attributeLists) {
            foreach (var attribute in attributeList.attributes) {
                diagnostics.Push(Error.UnknownAttribute(attribute.location, attribute.identifier.text));
            }
        }
    }

    private ClassSymbol BindClassDeclaration(ClassDeclarationSyntax @class) {
        // ? This will return eventually
        BindAttributeLists(@class.attributeLists);

        if (_scope.LookupSymbolDirect(@class) is not ClassSymbol oldClass) {
            diagnostics.Push(Error.TypeAlreadyDeclared(@class.identifier.location, @class.identifier.text, true));

            return new ClassSymbol(
                [],
                [],
                [],
                [],
                @class,
                DeclarationModifiers.None,
                Accessibility.NotApplicable,
                null
            );
        }

        var builder = ImmutableList.CreateBuilder<Symbol>();
        var inheritedBuilder = ImmutableList.CreateBuilder<MethodSymbol>();
        var isStatic = oldClass.isStatic;
        _scope = new BoundScope(_scope);

        var saved = _flags;
        var inheritModifiers = DeclarationModifiers.None;
        _flags |= BinderFlags.Class;

        if (oldClass.isLowLevel) {
            _flags |= BinderFlags.LowLevelContext;
            inheritModifiers = DeclarationModifiers.LowLevel;
        }

        var templates = ImmutableArray.CreateBuilder<ParameterSymbol>();

        foreach (var templateParameter in oldClass.templateParameters) {
            if (templateParameter.type.typeSymbol == TypeSymbol.Type) {
                var templateType = new TemplateTypeSymbol(templateParameter);
                builder.Add(templateType);
                _scope.TryDeclareType(templateType);
            } else {
                builder.Add(templateParameter);
                _scope.TryDeclareVariable(templateParameter);
            }

            templates.Add(templateParameter);
        }

        var constraints = BindConstraintClauseList(@class, templates.ToImmutable());

        foreach (var member in (oldClass.baseType.typeSymbol as ClassSymbol).GetMembers()) {
            switch (member.kind) {
                case SymbolKind.Field:
                    _scope.TryDeclareVariable(member as FieldSymbol);
                    break;
                case SymbolKind.Type:
                    _scope.TryDeclareType(member as NamedTypeSymbol);
                    break;
                case SymbolKind.Method when member.name != WellKnownMemberNames.InstanceConstructorName:
                    _scope.TryDeclareMethod(member as MethodSymbol);
                    inheritedBuilder.Add(member as MethodSymbol);
                    break;
                default:
                    continue;
            }
        }

        if (@class.members.Count == 0) {
            var defaultConstructor = new MethodSymbol(
                WellKnownMemberNames.InstanceConstructorName,
                ImmutableArray<ParameterSymbol>.Empty,
                BoundType.Void,
                modifiers: inheritModifiers,
                accessibility: Accessibility.Public
            );

            builder.Add(defaultConstructor);
            _scope.TryDeclareMethod(defaultConstructor);
            _scope = _scope.parent;
            _scope.DeclareMethodStrict(defaultConstructor);

            var emptyClass = new ClassSymbol(
                oldClass.templateParameters,
                constraints,
                builder.ToImmutableArray(),
                [],
                @class,
                inheritModifiers,
                oldClass.accessibility,
                oldClass.baseType
            );

            if (oldClass.members.Length == 0)
                _scope.TryReplaceSymbol(oldClass, emptyClass);
            else if (!_scope.TryDeclareType(emptyClass))
                diagnostics.Push(Error.TypeAlreadyDeclared(@class.identifier.location, @class.identifier.text, true));

            _flags = saved;

            return oldClass;
        }

        _scope = new BoundScope(_scope);

        foreach (var member in @class.members.OfType<TypeDeclarationSyntax>())
            PreBindTypeDeclaration(member, inheritModifiers);

        var defaultFieldAssignmentsBuilder = ImmutableArray.CreateBuilder<(FieldSymbol, ExpressionSyntax)>();

        foreach (var fieldDeclaration in @class.members.OfType<FieldDeclarationSyntax>()) {
            var field = BindFieldDeclaration(fieldDeclaration, false);

            if (isStatic && !field.isStatic) {
                diagnostics.Push(Error.MemberMustBeStatic(fieldDeclaration.declaration.identifier.location));
            } else {
                builder.Add(field);

                if (field.type is not null && !field.isConstant && fieldDeclaration.declaration.initializer != null)
                    defaultFieldAssignmentsBuilder.Add((field, fieldDeclaration.declaration.initializer.value));
            }
        }

        var defaultFieldAssignments = defaultFieldAssignmentsBuilder.ToImmutable();
        var hasConstructor = false;

        foreach (var constructorDeclaration in @class.members.OfType<ConstructorDeclarationSyntax>()) {
            var constructor = BindConstructorDeclaration(constructorDeclaration, inheritModifiers);

            if (isStatic) {
                diagnostics.Push(Error.StaticConstructor(constructorDeclaration.constructorKeyword.location));
            } else {
                builder.Add(constructor);
                hasConstructor = true;
            }
        }

        if (!hasConstructor && !isStatic) {
            var defaultConstructor = new MethodSymbol(
                WellKnownMemberNames.InstanceConstructorName,
                ImmutableArray<ParameterSymbol>.Empty,
                BoundType.Void,
                modifiers: inheritModifiers,
                accessibility: Accessibility.Public
            );

            builder.Add(defaultConstructor);
            // This should never fail
            _scope.TryDeclareMethod(defaultConstructor);
        }

        var inheritedMethods = inheritedBuilder.ToImmutable();

        foreach (var methodDeclaration in @class.members.OfType<MethodDeclarationSyntax>()) {
            var method = BindMethodDeclaration(
                methodDeclaration,
                inheritModifiers,
                overridableMethods: inheritedMethods
            );

            if (isStatic && !method.isStatic)
                diagnostics.Push(Error.MemberMustBeStatic(methodDeclaration.identifier.location));

            builder.Add(method);
        }

        foreach (var operatorDeclaration in @class.members.OfType<OperatorDeclarationSyntax>()) {
            var @operator = BindOperatorDeclaration(operatorDeclaration, inheritModifiers);

            if (isStatic)
                diagnostics.Push(Error.StaticOperator(operatorDeclaration.operatorToken.location));
            else
                builder.Add(@operator);
        }

        foreach (var typeDeclaration in @class.members.OfType<TypeDeclarationSyntax>()) {
            var type = BindTypeDeclaration(typeDeclaration);
            builder.Add(type);
        }

        var newClass = new ClassSymbol(
            oldClass.templateParameters,
            constraints,
            builder.ToImmutableArray(),
            defaultFieldAssignments,
            @class,
            inheritModifiers,
            oldClass.accessibility,
            oldClass.baseType
        );

        // This allows the methods to be seen by the global scope
        foreach (var method in _scope.GetDeclaredMethods())
            _scope.parent.parent.DeclareMethodStrict(method);

        _scope = _scope.parent;
        _scope = _scope.parent;

        // If no members, the default .ctor has yet to be built by the compiler, meaning this instance is a temporary
        // symbol that needs to be replaced
        if (oldClass.members.Length == 0)
            _scope.TryReplaceSymbol(oldClass, newClass);
        else if (!_scope.TryDeclareType(newClass))
            diagnostics.Push(Error.TypeAlreadyDeclared(@class.identifier.location, @class.identifier.text, true));

        _flags = saved;

        return oldClass;
    }

    private DeclarationModifiers BindClassDeclarationModifiers(SyntaxTokenList modifiers) {
        var declarationModifiers = DeclarationModifiers.None;

        if (modifiers is null)
            return declarationModifiers;

        foreach (var modifier in modifiers) {
            switch (modifier.kind) {
                case SyntaxKind.StaticKeyword:
                    if (ModifierAlreadyApplied(declarationModifiers, DeclarationModifiers.Static, modifier))
                        break;

                    declarationModifiers |= DeclarationModifiers.Static;
                    break;
                case SyntaxKind.LowlevelKeyword:
                    if (ModifierAlreadyApplied(declarationModifiers, DeclarationModifiers.LowLevel, modifier))
                        break;

                    declarationModifiers |= DeclarationModifiers.LowLevel;
                    break;
                case SyntaxKind.PublicKeyword:
                    if (!_flags.Includes(BinderFlags.Class))
                        goto default;

                    if (ModifierAlreadyApplied(declarationModifiers, DeclarationModifiers.Public, modifier))
                        break;

                    if (ConflictingAccessibilityModifier(declarationModifiers, DeclarationModifiers.Public, modifier))
                        break;

                    declarationModifiers |= DeclarationModifiers.Public;
                    break;
                case SyntaxKind.PrivateKeyword:
                    if (!_flags.Includes(BinderFlags.Class))
                        goto default;

                    if (ModifierAlreadyApplied(declarationModifiers, DeclarationModifiers.Private, modifier))
                        break;

                    if (ConflictingAccessibilityModifier(declarationModifiers, DeclarationModifiers.Private, modifier))
                        break;

                    declarationModifiers |= DeclarationModifiers.Private;
                    break;
                case SyntaxKind.ProtectedKeyword:
                    if (!_flags.Includes(BinderFlags.Class))
                        goto default;

                    if (ModifierAlreadyApplied(declarationModifiers, DeclarationModifiers.Protected, modifier))
                        break;

                    if (ConflictingAccessibilityModifier(
                        declarationModifiers,
                        DeclarationModifiers.Protected,
                        modifier)) {
                        break;
                    }

                    declarationModifiers |= DeclarationModifiers.Protected;
                    break;
                default:
                    diagnostics.Push(Error.InvalidModifier(modifier.location, modifier.text));
                    break;
            }
        }

        return declarationModifiers;
    }

    private BoundStatement BindLocalFunctionDeclaration(LocalFunctionStatementSyntax statement) {
        // ? This will return eventually
        BindAttributeLists(statement.attributeLists);
        BindLocalFunctionDeclarationModifiers(statement.modifiers);

        _innerPrefix.Push(statement.identifier.text);
        var functionSymbol = (MethodSymbol)_scope.LookupSymbol(ConstructInnerName());
        _innerPrefix.Pop();

        var binder = new Binder(_options, _flags | BinderFlags.LocalFunction, _scope, functionSymbol, _wellKnownTypes) {
            _innerPrefix = new Stack<string>(_innerPrefix.Reverse()),
            _trackedSymbols = _trackedSymbols,
            _trackedDeclarations = _trackedDeclarations
        };

        binder._trackedSymbols.Push(new HashSet<VariableSymbol>());
        binder._trackedDeclarations.Push(new HashSet<VariableSymbol>());
        binder._innerPrefix.Push(functionSymbol.name);
        var body = binder.BindMethodBody(functionSymbol.declaration.body, functionSymbol.parameters);

        var usedVariables = binder._trackedSymbols.Pop();
        var declaredVariables = binder._trackedDeclarations.Pop();
        var ordinal = functionSymbol.parameters.Length;
        var parameters = ImmutableArray.CreateBuilder<ParameterSymbol>();

        foreach (var parameter in functionSymbol.parameters)
            parameters.Add(parameter);

        var parametersChanged = false;

        foreach (var variable in usedVariables) {
            if (declaredVariables.Contains(variable) || parameters.Contains(variable))
                continue;

            parametersChanged = true;
            var parameter = new ParameterSymbol(
                $"${variable.name}",
                BoundType.CopyWith(variable.type, isReference: true, isExplicitReference: true),
                ordinal++,
                null
            );

            parameters.Add(parameter);
        }

        var newFunctionSymbol = parametersChanged
            ? functionSymbol.UpdateParameters(parameters.ToImmutable())
            : functionSymbol;

        var loweredBody = Lowerer.Lower(
            newFunctionSymbol,
            body,
            _options.isTranspiling
        );

        if (newFunctionSymbol.type.typeSymbol != TypeSymbol.Void && !ControlFlowGraph.AllPathsReturn(loweredBody))
            diagnostics.Push(Error.NotAllPathsReturn(GetIdentifierLocation(newFunctionSymbol.declaration)));

        _methodBodies.Add((newFunctionSymbol, loweredBody));
        diagnostics.Move(binder.diagnostics);
        _methodBodies.AddRange(binder._methodBodies);

        if (!_scope.TryReplaceSymbol(functionSymbol, newFunctionSymbol))
            throw new BelteInternalException($"BindLocalFunction: failed to set function '{functionSymbol.name}'");

        return new BoundBlockStatement(ImmutableArray<BoundStatement>.Empty);
    }

    private DeclarationModifiers BindLocalFunctionDeclarationModifiers(SyntaxTokenList modifiers) {
        if (modifiers is null)
            return DeclarationModifiers.None;

        foreach (var modifier in modifiers)
            diagnostics.Push(Error.InvalidModifier(modifier.location, modifier.text));

        return DeclarationModifiers.None;
    }

    private FieldSymbol BindFieldDeclaration(FieldDeclarationSyntax fieldDeclaration, bool isStructField) {
        // ? This will return eventually
        BindAttributeLists(fieldDeclaration.attributeLists);

        var modifiers = BindFieldDeclarationModifiers(fieldDeclaration.modifiers);
        return BindField(fieldDeclaration.declaration, modifiers, isStructField);
    }

    private DeclarationModifiers BindFieldDeclarationModifiers(SyntaxTokenList modifiers) {
        var declarationModifiers = DeclarationModifiers.None;

        if (modifiers is null)
            return declarationModifiers;

        foreach (var modifier in modifiers) {
            switch (modifier.kind) {
                case SyntaxKind.ConstKeyword:
                    if (_flags.Includes(BinderFlags.Struct))
                        goto default;

                    if (ModifierAlreadyApplied(declarationModifiers, DeclarationModifiers.Const, modifier))
                        break;

                    if ((declarationModifiers & DeclarationModifiers.ConstExpr) != 0) {
                        diagnostics.Push(
                            Error.ConflictingModifiers(modifier.location, "constant", "constant expression")
                        );

                        break;
                    }

                    declarationModifiers |= DeclarationModifiers.Const;
                    break;
                case SyntaxKind.ConstexprKeyword:
                    if (_flags.Includes(BinderFlags.Struct))
                        goto default;

                    if (ModifierAlreadyApplied(declarationModifiers, DeclarationModifiers.ConstExpr, modifier))
                        break;

                    if ((declarationModifiers & DeclarationModifiers.Const) != 0) {
                        diagnostics.Push(
                            Error.ConflictingModifiers(modifier.location, "constant", "constant expression")
                        );

                        break;
                    }

                    declarationModifiers |= DeclarationModifiers.ConstExpr;
                    break;
                case SyntaxKind.PublicKeyword:
                    if (!_flags.Includes(BinderFlags.Class))
                        goto default;

                    if (ModifierAlreadyApplied(declarationModifiers, DeclarationModifiers.Public, modifier))
                        break;

                    if (ConflictingAccessibilityModifier(declarationModifiers, DeclarationModifiers.Public, modifier))
                        break;

                    declarationModifiers |= DeclarationModifiers.Public;
                    break;
                case SyntaxKind.PrivateKeyword:
                    if (!_flags.Includes(BinderFlags.Class))
                        goto default;

                    if (ModifierAlreadyApplied(declarationModifiers, DeclarationModifiers.Private, modifier))
                        break;

                    if (ConflictingAccessibilityModifier(declarationModifiers, DeclarationModifiers.Private, modifier))
                        break;

                    declarationModifiers |= DeclarationModifiers.Private;
                    break;
                case SyntaxKind.ProtectedKeyword:
                    if (!_flags.Includes(BinderFlags.Class))
                        goto default;

                    if (ModifierAlreadyApplied(declarationModifiers, DeclarationModifiers.Protected, modifier))
                        break;

                    if (ConflictingAccessibilityModifier(
                        declarationModifiers,
                        DeclarationModifiers.Protected,
                        modifier)) {
                        break;
                    }

                    declarationModifiers |= DeclarationModifiers.Protected;
                    break;
                default:
                    diagnostics.Push(Error.InvalidModifier(modifier.location, modifier.text));
                    break;
            }
        }

        return declarationModifiers;
    }

    private BoundStatement BindLoopBody(
        StatementSyntax body, out BoundLabel breakLabel, out BoundLabel continueLabel) {
        _labelCount++;
        breakLabel = new BoundLabel($"Break{_labelCount}");
        continueLabel = new BoundLabel($"Continue{_labelCount}");

        _loopStack.Push((breakLabel, continueLabel));
        var boundBody = BindStatement(body);
        _loopStack.Pop();

        return boundBody;
    }

    private BoundType BindType(
        TypeSyntax type,
        DeclarationModifiers modifiers = DeclarationModifiers.None,
        bool explicitly = false,
        DeclarationModifiers handled = DeclarationModifiers.None) {
        if ((modifiers & DeclarationModifiers.ConstExpr) != 0 && (handled & DeclarationModifiers.ConstExpr) == 0) {
            var coreType = BindType(type, modifiers, explicitly, handled | DeclarationModifiers.ConstExpr);
            return BoundType.CopyWith(coreType, isConstantExpression: true);
        }

        if ((modifiers & DeclarationModifiers.Const) != 0 && (handled & DeclarationModifiers.Const) == 0) {
            var coreType = BindType(type, modifiers, explicitly, handled | DeclarationModifiers.Const);

            // Prevent raising this error if we have nested const keywords
            if (coreType.isImplicit && !coreType.isConstant)
                diagnostics.Push(Error.ConstantAndVariable(type.location));

            return BoundType.CopyWith(coreType, isConstant: true);
        }

        if (type is ReferenceTypeSyntax rt) {
            if ((modifiers & DeclarationModifiers.ConstExpr) != 0) {
                diagnostics.Push(Error.CannotBeRefAndConstexpr(rt.refKeyword.location));
                return null;
            }

            var coreType = BindType(rt.type);

            if (coreType.isImplicit)
                diagnostics.Push(Error.ImpliedReference(rt.refKeyword.location));

            return BoundType.CopyWith(coreType, isReference: true, isConstantReference: rt.constKeyword != null);
        } else if (type is NonNullableTypeSyntax nnt) {
            var coreType = BindType(nnt.type);
            return BoundType.CopyWith(coreType, isNullable: false);
        } else if (type is ArrayTypeSyntax at) {
            var coreType = BindType(at.elementType);
            var builder = ImmutableArray.CreateBuilder<BoundExpression>();

            if (coreType.isImplicit) {
                var span = TextSpan.FromBounds(
                    at.rankSpecifiers[0].openBracket.location.span.start,
                    at.rankSpecifiers[^1].closeBracket.location.span.end
                );

                var location = new TextLocation(type.location.text, span);
                diagnostics.Push(Error.ImpliedDimensions(location));
            }

            foreach (var rankSpecifier in at.rankSpecifiers) {
                if (rankSpecifier.size is null) {
                    builder.Add(new BoundLiteralExpression(0));
                } else {
                    var casted = BindCast(rankSpecifier.size, BoundType.Int);
                    builder.Add(casted);
                }
            }

            if (!_flags.Includes(BinderFlags.LowLevelContext))
                diagnostics.Push(Error.ArrayOutsideOfLowLevelContext(at.location));

            return BoundType.CopyWith(coreType, dimensions: at.rankSpecifiers.Count, sizes: builder.ToImmutable());
        }

        var name = type as NameSyntax;

        if (name is QualifiedNameSyntax qn) {
            var rightType = qn.right;
            var leftType = BindType(qn.left);

            if (leftType.typeSymbol is PrimitiveTypeSymbol) {
                diagnostics.Push(Error.PrimitivesDoNotHaveMembers(qn.location));
                return null;
            } else {
                var namedLeft = leftType.typeSymbol as NamedTypeSymbol;
                var symbols = namedLeft.GetMembers()
                    .Where(m => m is NamedTypeSymbol && m.name == rightType.identifier.text)
                    .Select(n => n as NamedTypeSymbol);

                if (!symbols.Any()) {
                    diagnostics.Push(Error.UnknownType(rightType.location, rightType.identifier.text));
                    return null;
                }

                if (rightType is IdentifierNameSyntax id) {
                    return BindIdentifierNameCore(id, symbols);
                } else if (rightType is TemplateNameSyntax tn) {
                    return BindTemplateNameCore(tn, symbols);
                }
            }
        } else if (name is EmptyNameSyntax) {
            return new BoundType(null, isImplicit: true, isConstant: true, isNullable: true);
        } else if (name is SimpleNameSyntax sn) {
            var symbols = LookupTypes(sn.identifier.text);

            if (!symbols.Any()) {
                if (sn.identifier.text == "var") {
                    if (explicitly)
                        diagnostics.Push(Error.CannotUseImplicit(sn.location));

                    if (sn is TemplateNameSyntax templateName) {
                        diagnostics.Push(Error.TemplateNotExpected(
                            templateName.templateArgumentList.location,
                            templateName.identifier.text
                        ));
                    }

                    return new BoundType(null, isImplicit: true, isNullable: true);
                }

                diagnostics.Push(Error.UnknownType(sn.location, sn.identifier.text));
                return null;
            }

            if (symbols.Length == 1 && symbols[0] is PrimitiveTypeSymbol) {
                if (sn is TemplateNameSyntax templateName) {
                    diagnostics.Push(Error.TemplateNotExpected(
                        templateName.templateArgumentList.location,
                        templateName.identifier.text
                    ));
                }

                return new BoundType(symbols[0], isNullable: true);
            }

            var namedSymbols = symbols.Select(s => s as NamedTypeSymbol);

            if (sn is IdentifierNameSyntax id)
                return BindIdentifierNameCore(id, namedSymbols);
            else if (sn is TemplateNameSyntax tn)
                return BindTemplateNameCore(tn, namedSymbols);
        }

        throw ExceptionUtilities.Unreachable();
    }

    private BoundType BindIdentifierNameCore(
        IdentifierNameSyntax name,
        IEnumerable<NamedTypeSymbol> symbols) {
        var identifierSymbols = symbols.Where(s => s.arity == 0);

        if (!identifierSymbols.Any()) {
            var result = _overloadResolution.TemplateOverloadResolution(
                symbols.ToImmutableArray(),
                ImmutableArray<(string, BoundTypeOrConstant)>.Empty,
                name.identifier.text,
                name.identifier,
                null
            );

            var constantArguments = ImmutableArray.CreateBuilder<BoundTypeOrConstant>();

            foreach (var argument in result.arguments) {
                if (argument is BoundType t)
                    constantArguments.Add(new BoundTypeOrConstant(t));
                else
                    constantArguments.Add(new BoundTypeOrConstant(argument.constantValue, argument.type, argument));
            }

            if (result.succeeded) {
                return new BoundType(
                    result.bestOverload,
                    templateArguments: constantArguments.ToImmutable(),
                    arity: result.bestOverload.arity
                );
            }

            return null;
        }

        return new BoundType(identifierSymbols.First(), isNullable: true);
    }

    private BoundType BindTemplateNameCore(TemplateNameSyntax name, IEnumerable<NamedTypeSymbol> symbols) {
        var templateSymbols = symbols.Where(s => s.arity > 0);

        if (!templateSymbols.Any()) {
            diagnostics.Push(
                Error.TemplateNotExpected(name.templateArgumentList.location, name.identifier.text)
            );

            return null;
        }

        if (BindTemplateArgumentList(name.templateArgumentList, out var arguments)) {
            var result = _overloadResolution.TemplateOverloadResolution(
                templateSymbols.ToImmutableArray(),
                arguments,
                name.identifier.text,
                name.identifier,
                name.templateArgumentList
            );

            var constantArgumentsBuilder = ImmutableArray.CreateBuilder<BoundTypeOrConstant>();

            foreach (var argument in result.arguments) {
                if (argument is BoundType t)
                    constantArgumentsBuilder.Add(new BoundTypeOrConstant(t));
                else
                    constantArgumentsBuilder.Add(new BoundTypeOrConstant(argument.constantValue, argument.type, argument));
            }

            if (!result.succeeded)
                return null;

            var constantArguments = constantArgumentsBuilder.ToImmutable();

            for (var i = 0; i < result.bestOverload.templateConstraints.Length; i++) {
                var constraint = result.bestOverload.templateConstraints[i];

                if (constraint is BoundExtendExpression e) {
                    var replacement = constantArgumentsBuilder[e.template.ordinal - 1];

                    if (!TypeUtilities.TypeInheritsFrom(replacement.type, e.extension)) {
                        diagnostics.Push(Error.ExtendConstraintFailed(
                            name.templateArgumentList.location,
                            constraint.ToString(),
                            i + 1,
                            e.template.name,
                            e.extension.ToString()
                        ));
                    }
                } else {
                    var constraintResult = EvaluateConstraint(constraint, constantArguments);

                    if (constraintResult is null) {
                        diagnostics.Push(Error.ConstraintWasNull(
                            name.templateArgumentList.location,
                            constraint.ToString(),
                            i + 1
                        ));
                    } else if (!constraintResult.Value) {
                        diagnostics.Push(Error.ConstraintFailed(
                            name.templateArgumentList.location,
                            constraint.ToString(),
                            i + 1
                        ));
                    }
                }
            }

            return new BoundType(
                result.bestOverload,
                templateArguments: constantArguments,
                arity: result.bestOverload.arity,
                isNullable: true
            );
        }

        return null;
    }

    private BoundExpression BindIdentifier(SimpleNameSyntax syntax, bool called, bool allowed) {
        var name = syntax.identifier.text;

        if (called) {
            _innerPrefix.Push(name);
            var innerName = ConstructInnerName();
            _innerPrefix.Pop();

            var potentialMethods = _scope.LookupOverloads(name, innerName);
            var builder = ImmutableArray.CreateBuilder<Symbol>();

            foreach (var potential in potentialMethods) {
                if (potential.containingType is null ||
                    (_containingType is not null && _containingType == potential.containingType)) {
                    builder.Add(potential);
                }
            }

            var actualMethods = builder.ToImmutable();

            var isInner = false;

            if (_unresolvedLocals.TryGetValue(innerName, out var value) && !_resolvedLocals.Contains(innerName)) {
                BindLocalFunctionDeclaration(value);
                _resolvedLocals.Add(innerName);
                isInner = true;

                if (actualMethods.Length > 1) {
                    throw new BelteInternalException(
                        "BindIdentifier: overloaded generated function"
                    );
                }
            }

            if (isInner)
                actualMethods = [_scope.LookupSymbol<MethodSymbol>(innerName)];

            return BindCalledIdentifierInScope(syntax, actualMethods);
        }

        var symbolsList = _scope.LookupOverloads(name);
        var symbolsBuilder = ImmutableArray.CreateBuilder<Symbol>();

        foreach (var symbol in symbolsList) {
            if (!(symbol is ParameterSymbol p && p.isTemplate && p.type.typeSymbol == TypeSymbol.Type))
                symbolsBuilder.Add(symbol);
        }

        var symbols = symbolsBuilder.ToImmutable();

        if (symbols.Length == 0) {
            var primitive = LookupPrimitive(name);

            if (primitive is not null)
                symbols = [primitive];
        }

        if (symbols.Length > 0) {
            var containingTypesEqual = (_containingType is not null) &&
                (symbols[0].containingType is not null) &&
                (_containingType == symbols[0].containingType);

            if ((symbols[0] is not MethodSymbol) &&
                containingTypesEqual &&
                (_containingMethod?.isStatic ?? false) &&
                !symbols[0].isStatic &&
                symbols[0] is not TemplateTypeSymbol) {
                diagnostics.Push(Error.InvalidStaticReference(syntax.location, name));
                return new BoundErrorExpression();
            }

            if (symbols[0] is VariableSymbol && name == _shadowingVariable) {
                diagnostics.Push(Error.UndefinedSymbol(syntax.location, name));
                return new BoundErrorExpression();
            }
        }

        var result = BindNonCalledIdentifierInScope(syntax, symbols);

        if (!allowed && result is BoundType t)
            diagnostics.Push(Error.CannotUseType(syntax.location, t));

        if (_flags.Includes(BinderFlags.Class) &&
            result is BoundVariableExpression v &&
            v.variable is GlobalVariableSymbol) {
            diagnostics.Push(Error.CannotUseGlobalInClass(syntax.location, name));
        }

        return result;
    }

    private BoundExpression BindIdentifierInScope(
        SimpleNameSyntax syntax,
        bool called, ImmutableArray<Symbol> symbols) {
        if (called)
            return BindCalledIdentifierInScope(syntax, symbols);

        return BindNonCalledIdentifierInScope(syntax, symbols);
    }

    private BoundExpression BindCalledIdentifierInScope(SimpleNameSyntax syntax, ImmutableArray<Symbol> symbols) {
        var name = syntax.identifier.text;
        var arity = 0;

        if (syntax is TemplateNameSyntax tn)
            arity = tn.templateArgumentList.arguments.Count;

        if (arity > 0) {
            diagnostics.Push(
                Error.TemplateNotExpected((syntax as TemplateNameSyntax).templateArgumentList.location, name)
            );

            return new BoundErrorExpression();
        }

        var methods = ImmutableArray<MethodSymbol>.Empty;

        if (symbols.Length == 0) {
            diagnostics.Push(
                Error.UndefinedMethod(syntax.location, name, _options.buildMode == BuildMode.Interpret)
            );

            return new BoundErrorExpression();
        } else if (symbols[0] is not MethodSymbol) {
            diagnostics.Push(Error.CannotCallNonMethod(syntax.location, name));
            return new BoundErrorExpression();
        }

        methods = symbols
            .Where(s => s is MethodSymbol)
            .Select(s => s as MethodSymbol).ToImmutableArray();

        return new BoundMethodGroup(name, methods);
    }

    private BoundExpression BindNonCalledIdentifierInScope(SimpleNameSyntax syntax, ImmutableArray<Symbol> symbols) {
        var name = syntax.identifier.text;
        var arity = 0;

        var templateArguments = ImmutableArray<(string, BoundTypeOrConstant)>.Empty;
        TextLocation templateLocation = null;

        if (syntax is TemplateNameSyntax tn) {
            arity = tn.templateArgumentList.arguments.Count;
            templateLocation = tn.templateArgumentList.location;

            if (!BindTemplateArgumentList(tn.templateArgumentList, out templateArguments))
                return new BoundErrorExpression();
        }

        if (!symbols.Any()) {
            diagnostics.Push(Error.UndefinedSymbol(syntax.location, name));
            return new BoundErrorExpression();
        }

        if (symbols[0] is MethodSymbol) {
            diagnostics.Push(Error.NotAVariable(syntax.location, name, true));
            return new BoundErrorExpression();
        }

        if (symbols[0] is VariableSymbol v) {
            if (arity > 0) {
                diagnostics.Push(Error.TemplateNotExpected(templateLocation, name));
                return new BoundErrorExpression();
            }

            if (_flags.Includes(BinderFlags.LocalFunction)) {
                foreach (var frame in _trackedSymbols)
                    frame.Add(v);
            }

            return new BoundVariableExpression(v);
        } else if (symbols[0] is TypeSymbol) {
            if (symbols[0] is PrimitiveTypeSymbol p) {
                if (syntax is TemplateNameSyntax t) {
                    diagnostics.Push(
                        Error.TemplateNotExpected(t.templateArgumentList.location, t.identifier.text)
                    );

                    return new BoundErrorExpression();
                }

                return new BoundType(p, isNullable: true);
            }

            var namedSymbols = symbols.Select(s => s as NamedTypeSymbol);

            if (syntax is IdentifierNameSyntax i)
                return BindIdentifierNameCore(i, namedSymbols);
            else if (syntax is TemplateNameSyntax t)
                return BindTemplateNameCore(t, namedSymbols);
        }

        throw ExceptionUtilities.Unreachable();
    }

    private BoundExpression BindQualifiedName(QualifiedNameSyntax syntax, bool called) {
        var boundLeft = BindExpression(syntax.left, allowTypes: true);
        return BindMemberAccessWithBoundLeft(syntax, boundLeft, syntax.right, syntax.period, called);
    }

    private BoundExpression BindMemberAccessWithBoundLeft(
        ExpressionSyntax node,
        BoundExpression boundLeft,
        SimpleNameSyntax right,
        SyntaxToken operatorToken,
        bool called) {
        if (boundLeft is BoundErrorExpression || boundLeft.type.typeSymbol is null)
            return new BoundErrorExpression();

        var furthestRight = boundLeft;

        while (furthestRight is BoundMemberAccessExpression m)
            furthestRight = m.right;

        if (boundLeft.type.typeSymbol is PrimitiveTypeSymbol) {
            diagnostics.Push(Error.PrimitivesDoNotHaveMembers(node.location));
            return new BoundErrorExpression();
        }

        var namedType = boundLeft.type.typeSymbol as NamedTypeSymbol;
        var name = right.identifier.text;
        var symbols = namedType.GetMembers(name);

        if (!symbols.Any()) {
            diagnostics.Push(Error.NoSuchMember(right.location, boundLeft.type, name));
            return new BoundErrorExpression();
        }

        var isNullConditional = operatorToken.kind == SyntaxKind.QuestionPeriodToken;

        if (boundLeft.type.isNullable && boundLeft is BoundVariableExpression ve &&
            !_scope.GetAssignedVariables().Contains(ve.variable) && !isNullConditional) {
            diagnostics.Push(Warning.NullDeference(operatorToken.location));
        }

        var isStaticAccess = furthestRight is BoundType;
        var staticSymbols = symbols.Where(s => s.isStatic);
        var instanceSymbols = symbols.Where(s => !s.isStatic || ((s as ParameterSymbol)?.isTemplate ?? false));

        if (!isStaticAccess && !instanceSymbols.Any()) {
            diagnostics.Push(Error.InvalidInstanceReference(node.location, name, boundLeft.type.typeSymbol.name));
            return new BoundErrorExpression();
        }

        if (isStaticAccess && !staticSymbols.Any()) {
            diagnostics.Push(Error.InvalidStaticReference(node.location, name));
            return new BoundErrorExpression();
        }

        var selectedSymbols = isStaticAccess ? staticSymbols : instanceSymbols;
        var boundRight = BindIdentifierInScope(right, called, selectedSymbols.ToImmutableArray());

        void CheckAccessibility(BoundExpression leftExpression, BoundExpression rightExpression) {
            if (leftExpression is BoundMemberAccessExpression m)
                CheckAccessibility(m.left, m.right);

            if (rightExpression is BoundVariableExpression v) {
<<<<<<< HEAD
                if (v.variable.accessibility == Accessibility.Private &&
                    leftExpression.type.typeSymbol is ClassSymbol &&
                    (_containingType is null ||
                    _containingType != leftExpression.type.typeSymbol)) {
                    diagnostics.Push(
                        Error.MemberIsInaccessible(right.location, v.variable.name, leftExpression.type.typeSymbol.name)
                    );
=======
                // TODO Add original to all symbols and use that to compare containing types
                // TODO ensure accessibility is being checked outside of member access, like qualified types
                var insideSameType = (_containingType as ClassSymbol)
                    ?.Equals(v.variable.containingType as ClassSymbol) ?? false;
                var insideChildType = TypeUtilities.TypeInheritsFrom(_containingType, v.variable.containingType);

                if (leftExpression.type.typeSymbol is ClassSymbol) {
                    if (v.variable.accessibility == Accessibility.Private && !insideSameType) {
                        diagnostics.Push(Error.MemberIsInaccessible(
                            right.location,
                            v.variable.name,
                            leftExpression.type.typeSymbol.name
                        ));
                    } else if (v.variable.accessibility == Accessibility.Protected && !insideChildType) {
                        diagnostics.Push(Error.MemberIsInaccessible(
                            right.location,
                            v.variable.name,
                            leftExpression.type.typeSymbol.name
                        ));
                    }
>>>>>>> 79e7540c
                }

                // if (v.variable.accessibility == Accessibility.Private &&
                //     leftExpression.type.typeSymbol is ClassSymbol &&
                //     (_containingType is null ||
                //     !(_containingType as ClassSymbol).Equals(leftExpression.type.typeSymbol as ClassSymbol))) {
                // }
            }
        }

        CheckAccessibility(boundLeft, boundRight);

        return new BoundMemberAccessExpression(boundLeft, boundRight, isNullConditional, isStaticAccess);
    }

    private VariableSymbol BindVariable(
        SyntaxToken identifier,
        BoundType type,
        BoundConstant constant,
        DeclarationModifiers modifiers) {
        var name = identifier.text ?? "?";
        var declare = !identifier.isFabricated;
        var variable = _flags.Includes(BinderFlags.Method)
            ? new LocalVariableSymbol(name, type, constant, modifiers)
            : (VariableSymbol)new GlobalVariableSymbol(name, type, constant, modifiers);

        if (LookupTypes(name).Length > 0) {
            diagnostics.Push(Error.VariableUsingTypeName(identifier.location, name, type.isConstant));
            return variable;
        }

        if (declare && !_scope.TryDeclareVariable(variable))
            diagnostics.Push(Error.VariableAlreadyDeclared(identifier.location, name, type.isConstant));

        if (_flags.Includes(BinderFlags.LocalFunction)) {
            foreach (var frame in _trackedDeclarations)
                frame.Add(variable);
        }

        return variable;
    }

    private FieldSymbol BindField(
        VariableDeclarationSyntax declaration,
        DeclarationModifiers modifiers,
        bool isStructField) {
        var name = declaration.identifier.text;
        BindAndVerifyType(declaration, modifiers, true, isStructField, out var type);
        BoundConstant constant = null;

        if ((modifiers & DeclarationModifiers.ConstExpr) != 0) {
            var initializer = declaration.initializer?.value is null
                ? new BoundTypeWrapper(type, new BoundConstant(null))
                : BindExpression(declaration.initializer.value);

            constant = initializer.constantValue;

            if (constant is null)
                diagnostics.Push(Error.NotConstantExpression(declaration.initializer.value.location));
            else if (type.isImplicit)
                type = BoundType.CopyWith(type, typeSymbol: BoundType.Assume(constant.value).typeSymbol);
        }

        var accessibility = BindAccessibilityFromModifiers(modifiers);

        var field = new FieldSymbol(
            name,
            type,
            constant,
            modifiers,
            accessibility
        );

        if (LookupTypes(name).Length > 0) {
            diagnostics.Push(
                Error.VariableUsingTypeName(declaration.identifier.location, name, type?.isConstant ?? false)
            );

            return field;
        }

        if (!_scope.TryDeclareVariable(field))
            diagnostics.Push(Error.VariableAlreadyDeclared(declaration.identifier.location, name, type.isConstant));

        return field;
    }

    private BoundStatement BindStatement(StatementSyntax syntax, bool isGlobal = false) {
        var result = BindStatementInternal(syntax);

        if (!_options.isScript || !isGlobal) {
            if (result is BoundExpressionStatement es) {
                var isAllowedExpression = es.expression.kind == BoundNodeKind.CallExpression ||
                    es.expression.kind == BoundNodeKind.AssignmentExpression ||
                    es.expression.kind == BoundNodeKind.ErrorExpression ||
                    es.expression.kind == BoundNodeKind.EmptyExpression ||
                    es.expression.kind == BoundNodeKind.CompoundAssignmentExpression ||
                    es.expression.kind == BoundNodeKind.PrefixExpression ||
                    es.expression.kind == BoundNodeKind.PostfixExpression;

                if (!isAllowedExpression)
                    diagnostics.Push(Error.InvalidExpressionStatement(syntax.location));
            }
        }

        return result;
    }

    private BoundStatement BindStatementInternal(StatementSyntax syntax) {
        switch (syntax.kind) {
            case SyntaxKind.BlockStatement:
                return BindBlockStatement((BlockStatementSyntax)syntax);
            case SyntaxKind.ExpressionStatement:
                return BindExpressionStatement((ExpressionStatementSyntax)syntax);
            case SyntaxKind.LocalDeclarationStatement:
                var statement = BindLocalDeclarationStatement((LocalDeclarationStatementSyntax)syntax);
                _shadowingVariable = null;
                return statement;
            case SyntaxKind.IfStatement:
                return BindIfStatement((IfStatementSyntax)syntax);
            case SyntaxKind.WhileStatement:
                return BindWhileStatement((WhileStatementSyntax)syntax);
            case SyntaxKind.ForStatement:
                return BindForStatement((ForStatementSyntax)syntax);
            case SyntaxKind.DoWhileStatement:
                return BindDoWhileStatement((DoWhileStatementSyntax)syntax);
            case SyntaxKind.TryStatement:
                return BindTryStatement((TryStatementSyntax)syntax);
            case SyntaxKind.BreakStatement:
                return BindBreakStatement((BreakStatementSyntax)syntax);
            case SyntaxKind.ContinueStatement:
                return BindContinueStatement((ContinueStatementSyntax)syntax);
            case SyntaxKind.ReturnStatement:
                return BindReturnStatement((ReturnStatementSyntax)syntax);
            case SyntaxKind.LocalFunctionStatement:
                return new BoundBlockStatement(ImmutableArray<BoundStatement>.Empty);
            default:
                throw new BelteInternalException($"BindStatementInternal: unexpected syntax '{syntax.kind}'");
        }
    }

    private BoundStatement BindTryStatement(TryStatementSyntax expression) {
        var body = (BoundBlockStatement)BindBlockStatement(expression.body);
        var catchBody = expression.catchClause is null
            ? null
            : (BoundBlockStatement)BindBlockStatement(expression.catchClause.body);

        var finallyBody = expression.finallyClause is null
            ? null
            : (BoundBlockStatement)BindBlockStatement(expression.finallyClause.body);

        return new BoundTryStatement(body, catchBody, finallyBody);
    }

    private BoundStatement BindReturnStatement(ReturnStatementSyntax expression) {
        var boundExpression = expression.expression is null ? null : BindExpression(expression.expression);

        if (_flags.Includes(BinderFlags.Method)) {
            if (_containingMethod.type.typeSymbol == TypeSymbol.Void) {
                if (boundExpression != null)
                    diagnostics.Push(Error.UnexpectedReturnValue(expression.keyword.location));
            } else {
                if (boundExpression is null)
                    diagnostics.Push(Error.MissingReturnValue(expression.keyword.location));
                else
                    boundExpression = BindCast(expression.expression.location, boundExpression, _containingMethod.type);
            }
        } else {
            if (!_options.isScript && boundExpression != null)
                diagnostics.Push(Error.Unsupported.GlobalReturnValue(expression.keyword.location));
        }

        return new BoundReturnStatement(boundExpression);
    }

    private BoundStatement BindErrorStatement() {
        return new BoundExpressionStatement(new BoundErrorExpression());
    }

    private BoundStatement BindContinueStatement(ContinueStatementSyntax syntax) {
        if (_loopStack.Count == 0) {
            diagnostics.Push(Error.InvalidBreakOrContinue(syntax.keyword.location, syntax.keyword.text));
            return BindErrorStatement();
        }

        if (!_options.isTranspiling) {
            var continueLabel = _loopStack.Peek().continueLabel;
            return new BoundGotoStatement(continueLabel);
        } else {
            return new BoundContinueStatement();
        }
    }

    private BoundStatement BindBreakStatement(BreakStatementSyntax syntax) {
        if (_loopStack.Count == 0) {
            diagnostics.Push(Error.InvalidBreakOrContinue(syntax.keyword.location, syntax.keyword.text));
            return BindErrorStatement();
        }

        if (!_options.isTranspiling) {
            var breakLabel = _loopStack.Peek().breakLabel;
            return new BoundGotoStatement(breakLabel);
        } else {
            return new BoundBreakStatement();
        }
    }

    private BoundStatement BindWhileStatement(WhileStatementSyntax statement) {
        var condition = BindCast(statement.condition, BoundType.NullableBool);

        if (BoundConstant.IsNotNull(condition.constantValue) && !(bool)condition.constantValue.value)
            diagnostics.Push(Warning.UnreachableCode(statement.body));

        var body = BindLoopBody(statement.body, out var breakLabel, out var continueLabel);

        return new BoundWhileStatement(condition, body, breakLabel, continueLabel);
    }

    private BoundStatement BindDoWhileStatement(DoWhileStatementSyntax statement) {
        var body = BindLoopBody(statement.body, out var breakLabel, out var continueLabel);
        var condition = BindCast(statement.condition, BoundType.NullableBool);

        return new BoundDoWhileStatement(body, condition, breakLabel, continueLabel);
    }

    private BoundStatement BindForStatement(ForStatementSyntax statement) {
        _scope = new BoundScope(_scope);
        _checkPeekedLocals++;

        var initializer = BindStatement(statement.initializer);
        var condition = BindCast(statement.condition, BoundType.NullableBool);
        var step = BindExpression(statement.step, ownStatement: true);
        var body = BindLoopBody(statement.body, out var breakLabel, out var continueLabel);

        _scope = _scope.parent;
        _checkPeekedLocals--;

        return new BoundForStatement(initializer, condition, step, body, breakLabel, continueLabel);
    }

    private BoundStatement BindIfStatement(IfStatementSyntax statement) {
        var condition = BindCast(statement.condition, BoundType.NullableBool);

        BoundLiteralExpression constant = null;

        if (BoundConstant.IsNotNull(condition.constantValue)) {
            if (!(bool)condition.constantValue.value)
                diagnostics.Push(Warning.UnreachableCode(statement.then));
            else if (statement.elseClause != null)
                diagnostics.Push(Warning.UnreachableCode(statement.elseClause.body));

            constant = new BoundLiteralExpression(condition.constantValue.value);
        }

        var then = BindStatement(statement.then);
        var elseStatement = statement.elseClause is null
            ? null
            : BindStatement(statement.elseClause.body);

        if (constant != null)
            return new BoundIfStatement(constant, then, elseStatement);

        return new BoundIfStatement(condition, then, elseStatement);
    }

    private BoundStatement BindBlockStatement(BlockStatementSyntax statement) {
        var inheritModifiers = BindBlockStatementModifiers(statement.modifiers);
        _checkPeekedLocals++;

        var statements = ImmutableArray.CreateBuilder<BoundStatement>();
        _scope = new BoundScope(_scope, true);
        var saved = _flags;

        if ((inheritModifiers & DeclarationModifiers.LowLevel) != 0)
            _flags |= BinderFlags.LowLevelContext;

        var frame = new List<string>();

        if (_localLocals.Count > 0) {
            var lastFrame = _localLocals.Pop();
            frame.AddRange(lastFrame);
            _localLocals.Push(lastFrame);
        }

        foreach (var statementSyntax in statement.statements) {
            if (statementSyntax is LocalFunctionStatementSyntax fd) {
                frame.Add(fd.identifier.text);
                _innerPrefix.Push(fd.identifier.text);
                var innerName = ConstructInnerName();

                var declaration = SyntaxFactory.MethodDeclaration(
                    fd.attributeLists,
                    fd.modifiers,
                    fd.returnType,
                    fd.identifier,
                    fd.parameterList,
                    fd.body,
                    fd.parent,
                    fd.position
                );

                var modifiers = _flags.Includes(BinderFlags.LowLevelContext)
                    ? DeclarationModifiers.LowLevel
                    : DeclarationModifiers.None;

                BindMethodDeclaration(declaration, modifiers | inheritModifiers, innerName);

                if (!_unresolvedLocals.TryAdd(ConstructInnerName(), fd)) {
                    diagnostics.Push(Error.CannotOverloadNested(
                        declaration.identifier.location, declaration.identifier.text)
                    );
                }

                _innerPrefix.Pop();
            }
        }

        _localLocals.Push(frame);

        foreach (var statementSyntax in statement.statements) {
            var state = BindStatement(statementSyntax);
            statements.Add(state);
        }

        _localLocals.Pop();
        _scope = _scope.parent;
        _flags = saved;
        _checkPeekedLocals--;

        return new BoundBlockStatement(statements.ToImmutable());
    }

    private DeclarationModifiers BindBlockStatementModifiers(SyntaxTokenList modifiers) {
        var declarationModifiers = DeclarationModifiers.None;

        if (modifiers is null)
            return declarationModifiers;

        foreach (var modifier in modifiers) {
            switch (modifier.kind) {
                case SyntaxKind.LowlevelKeyword:
                    if ((declarationModifiers & DeclarationModifiers.LowLevel) != 0) {
                        diagnostics.Push(Error.ModifierAlreadyApplied(modifier.location, modifier.text));
                        break;
                    }

                    declarationModifiers |= DeclarationModifiers.LowLevel;
                    break;
                default:
                    diagnostics.Push(Error.InvalidModifier(modifier.location, modifier.text));
                    break;
            }
        }

        return declarationModifiers;
    }

    private DeclarationModifiers BindLocalDeclarationModifiers(SyntaxTokenList modifiers) {
        var declarationModifiers = DeclarationModifiers.None;

        if (modifiers is null)
            return declarationModifiers;

        foreach (var modifier in modifiers) {
            switch (modifier.kind) {
                case SyntaxKind.ConstKeyword:
                    if (ModifierAlreadyApplied(declarationModifiers, DeclarationModifiers.Const, modifier))
                        break;

                    if ((declarationModifiers & DeclarationModifiers.ConstExpr) != 0) {
                        diagnostics.Push(
                            Error.ConflictingModifiers(modifier.location, "constant", "constant expression")
                        );

                        break;
                    }

                    declarationModifiers |= DeclarationModifiers.Const;
                    break;
                case SyntaxKind.ConstexprKeyword:
                    if (ModifierAlreadyApplied(declarationModifiers, DeclarationModifiers.ConstExpr, modifier))
                        break;

                    if ((declarationModifiers & DeclarationModifiers.Const) != 0) {
                        diagnostics.Push(
                            Error.ConflictingModifiers(modifier.location, "constant", "constant expression")
                        );

                        break;
                    }

                    declarationModifiers |= DeclarationModifiers.ConstExpr;
                    break;
                default:
                    diagnostics.Push(Error.InvalidModifier(modifier.location, modifier.text));
                    break;
            }
        }

        return declarationModifiers;
    }

    private bool BindAndVerifyType(
        VariableDeclarationSyntax declaration,
        DeclarationModifiers modifiers,
        bool isField,
        bool isStructField,
        out BoundType type) {
        var currentCount = diagnostics.Errors().Count;
        type = BindType(declaration.type, modifiers, isField);

        if (type?.typeSymbol?.isStatic ?? false)
            diagnostics.Push(Error.StaticVariable(declaration.type.location));

        if (diagnostics.Errors().Count > currentCount)
            return false;

        var value = declaration.initializer?.value;

        if (type.isImplicit && value is null) {
            diagnostics.Push(Error.NoInitOnImplicit(declaration.identifier.location));
            return false;
        }

        if (type.isReference && value is not null && value?.kind != SyntaxKind.ReferenceExpression) {
            diagnostics.Push(
                Error.ReferenceWrongInitialization(declaration.initializer.equalsToken.location, type.isConstant)
            );

            return false;
        }

        if (value is LiteralExpressionSyntax le) {
            if (le.token.kind == SyntaxKind.NullKeyword && type.isImplicit) {
                diagnostics.Push(Error.NullAssignOnImplicit(value.location, type.isConstant));
                return false;
            }
        }

        if (type.typeSymbol == TypeSymbol.Void) {
            diagnostics.Push(Error.VoidVariable(declaration.type.location));
            return false;
        }

        if (!type.isNullable && declaration.initializer is null && !isStructField) {
            diagnostics.Push(Error.NoInitOnNonNullable(declaration.identifier.location));
            return false;
        }

        return true;
    }

    private BoundVariableDeclaration BindVariableDeclaration(
        VariableDeclarationSyntax declaration,
        DeclarationModifiers modifiers) {
        var currentCount = diagnostics.Errors().Count;

        if (!BindAndVerifyType(declaration, modifiers, false, false, out var type))
            return null;

        var value = declaration.initializer?.value;
        var isNullable = type.isNullable;
        var isConstantExpression = (modifiers & DeclarationModifiers.ConstExpr) != 0;
        _shadowingVariable = declaration.identifier.text;

        if (_peekedLocals.Contains(declaration.identifier.text) && _checkPeekedLocals > 1) {
            diagnostics.Push(
                Error.NameUsedInEnclosingScope(declaration.identifier.location, declaration.identifier.text)
            );
        }

        if (type.isReference || (type.isImplicit && value?.kind == SyntaxKind.ReferenceExpression)) {
            var initializer = value != null
                ? BindReferenceExpression((ReferenceExpressionSyntax)value)
                : new BoundTypeWrapper(type, new BoundConstant(null));

            if (isConstantExpression && type.isImplicit)
                diagnostics.Push(Error.CannotBeRefAndConstexpr(value.location));

            if (diagnostics.Errors().Count > currentCount)
                return null;

            var tempType = type.isImplicit ? initializer.type : type;
            var variableType = BoundType.CopyWith(
                tempType,
                isConstant: type.isConstant ? true : null,
                isConstantReference: type.isConstantReference ? true : null,
                isExplicitReference: false,
                isNullable: isNullable,
                isLiteral: false
            );

            if (initializer.type.isConstantReference && !variableType.isConstantReference) {
                diagnostics.Push(Error.ReferenceToConstant(
                    declaration.initializer.equalsToken.location, variableType.isConstant)
                );

                return null;
            }

            if (!initializer.type.isConstant && variableType.isConstantReference) {
                diagnostics.Push(Error.ConstantToNonConstantReference(
                    declaration.initializer.equalsToken.location, variableType.isConstant)
                );

                return null;
            }

            if (diagnostics.Errors().Count > currentCount)
                return null;

            // References cant have implicit casts
            var variable = BindVariable(declaration.identifier, variableType, initializer.constantValue, modifiers);

            return new BoundVariableDeclaration(variable, initializer);
        } else if (type.dimensions > 0 ||
            (type.isImplicit && value is InitializerListExpressionSyntax)) {
            var initializer = (value is null ||
                (value is LiteralExpressionSyntax l && l.token.kind == SyntaxKind.NullKeyword))
                ? new BoundTypeWrapper(type, new BoundConstant(null))
                : BindExpression(value, initializerListType: type);

            if (initializer is BoundInitializerListExpression il && type.isImplicit) {
                if (il.items.Length == 0) {
                    diagnostics.Push(
                        Error.EmptyInitializerListOnImplicit(value.location, type.isConstant)
                    );

                    return null;
                } else {
                    var allNull = true;

                    foreach (var item in il.items) {
                        if (!BoundConstant.IsNull(item.constantValue))
                            allNull = false;
                    }

                    if (allNull) {
                        diagnostics.Push(
                            Error.NullInitializerListOnImplicit(value.location, type.isConstant)
                        );

                        return null;
                    }
                }
            }

            if (isConstantExpression && initializer.constantValue is null)
                diagnostics.Push(Error.NotConstantExpression(value.location));

            var tempType = type.isImplicit ? initializer.type : type;
            var variableType = BoundType.CopyWith(
                tempType, isConstant: type.isConstant ? true : null, isNullable: isNullable, isLiteral: false
            );

            if (!variableType.isNullable && initializer is BoundLiteralExpression ble && ble.value is null) {
                diagnostics.Push(Error.NullAssignOnNotNull(value.location, variableType.isConstant));
                return null;
            }

            var itemType = variableType.BaseType();

            var castedInitializer = BindCast(value?.location, initializer, variableType);
            var variable = BindVariable(
                declaration.identifier,
                BoundType.CopyWith(
                    type,
                    typeSymbol: itemType.typeSymbol,
                    isExplicitReference: false,
                    isLiteral: false,
                    dimensions: variableType.dimensions,
                    arity: variableType.arity,
                    templateArguments: variableType.templateArguments,
                    sizes: variableType.sizes
                ),
                castedInitializer.constantValue,
                modifiers
            );

            if (diagnostics.Errors().Count > currentCount)
                return null;

            return new BoundVariableDeclaration(variable, castedInitializer);
        } else {
            var initializer = value != null
                ? BindExpression(value)
                : new BoundTypeWrapper(type, new BoundConstant(null));

            if (isConstantExpression && initializer.constantValue is null)
                diagnostics.Push(Error.NotConstantExpression(value.location));

            var tempType = type.isImplicit ? initializer.type : type;
            var variableType = BoundType.CopyWith(
                tempType, isConstant: type.isConstant ? true : null, isNullable: isNullable, isLiteral: false
            );

            // If this is null, it means OverloadResolution failed and no method could be assumed, meaning that either a
            // non-method was called or no overload could be assumed in the initializer. If this is the case, the type
            // cannot be assumed an there is no easy way to stop cascading errors, so we don't.
            if (variableType is null)
                return null;

            if (!variableType.isNullable && initializer is BoundLiteralExpression ble && ble.value is null) {
                diagnostics.Push(Error.NullAssignOnNotNull(value.location, variableType.isConstant));
                return null;
            }

            if (!variableType.isReference && value?.kind == SyntaxKind.ReferenceExpression) {
                diagnostics.Push(
                    Error.WrongInitializationReference(
                        declaration.initializer.equalsToken.location,
                        variableType.isConstant
                    )
                );

                return null;
            }

            var castedInitializer = BindCast(value?.location, initializer, variableType);
            var variable = BindVariable(
                declaration.identifier,
                variableType,
                castedInitializer.constantValue,
                modifiers
            );

            if (initializer.constantValue is null || initializer.constantValue.value != null)
                _scope.NoteAssignment(variable);

            if (diagnostics.Errors().Count > currentCount)
                return null;

            return new BoundVariableDeclaration(variable, castedInitializer);
        }
    }

    private BoundStatement BindLocalDeclarationStatement(LocalDeclarationStatementSyntax expression) {
        // ? This will return eventually
        BindAttributeLists(expression.attributeLists);

        var modifiers = BindLocalDeclarationModifiers(expression.modifiers);
        var declaration = BindVariableDeclaration(expression.declaration, modifiers);

        return new BoundLocalDeclarationStatement(declaration);
    }

    private BoundStatement BindExpressionStatement(ExpressionStatementSyntax statement) {
        var expression = BindExpression(statement.expression, true, true);
        return new BoundExpressionStatement(expression);
    }

    private BoundExpression BindExpression(
        ExpressionSyntax expression,
        bool canBeVoid = false,
        bool ownStatement = false,
        BoundType initializerListType = null,
        bool called = false,
        bool allowTypes = false) {
        var result = BindExpressionInternal(expression, ownStatement, initializerListType, called, allowTypes);

        if (!canBeVoid && result.type?.typeSymbol == TypeSymbol.Void) {
            diagnostics.Push(Error.NoValue(expression.location));
            return new BoundErrorExpression();
        }

        return result;
    }

    private BoundExpression BindExpressionInternal(
        ExpressionSyntax expression,
        bool ownStatement,
        BoundType initializerListType,
        bool called,
        bool allowTypes) {
        switch (expression.kind) {
            case SyntaxKind.LiteralExpression:
                if (expression is InitializerListExpressionSyntax il)
                    return BindInitializerListExpression(il, initializerListType);
                else
                    return BindLiteralExpression((LiteralExpressionSyntax)expression);
            case SyntaxKind.UnaryExpression:
                return BindUnaryExpression((UnaryExpressionSyntax)expression);
            case SyntaxKind.BinaryExpression:
                return BindBinaryExpression((BinaryExpressionSyntax)expression);
            case SyntaxKind.TernaryExpression:
                return BindTernaryExpression((TernaryExpressionSyntax)expression);
            case SyntaxKind.ParenthesizedExpression:
                return BindParenExpression((ParenthesisExpressionSyntax)expression);
            case SyntaxKind.AssignmentExpression:
                return BindAssignmentExpression((AssignmentExpressionSyntax)expression);
            case SyntaxKind.CallExpression:
                return BindCallExpression((CallExpressionSyntax)expression);
            case SyntaxKind.IndexExpression:
                return BindIndexExpression((IndexExpressionSyntax)expression);
            case SyntaxKind.EmptyExpression:
                return BindEmptyExpression((EmptyExpressionSyntax)expression);
            case SyntaxKind.PostfixExpression:
                return BindPostfixExpression((PostfixExpressionSyntax)expression, ownStatement);
            case SyntaxKind.PrefixExpression:
                return BindPrefixExpression((PrefixExpressionSyntax)expression);
            case SyntaxKind.ReferenceExpression:
                return BindReferenceExpression((ReferenceExpressionSyntax)expression);
            case SyntaxKind.CastExpression:
                return BindCastExpression((CastExpressionSyntax)expression);
            case SyntaxKind.TypeOfExpression:
                return BindTypeOfExpression((TypeOfExpressionSyntax)expression);
            case SyntaxKind.ObjectCreationExpression:
                return BindObjectCreationExpression((ObjectCreationExpressionSyntax)expression);
            case SyntaxKind.ThisExpression:
                return BindThisExpression((ThisExpressionSyntax)expression);
            case SyntaxKind.TemplateName:
            case SyntaxKind.IdentifierName:
                return BindIdentifier((SimpleNameSyntax)expression, called, allowTypes);
            case SyntaxKind.MemberAccessExpression:
                return BindMemberAccessExpression((MemberAccessExpressionSyntax)expression, called);
            case SyntaxKind.QualifiedName:
                return BindQualifiedName((QualifiedNameSyntax)expression, called);
            case SyntaxKind.NonNullableType when allowTypes:
            case SyntaxKind.ReferenceType when allowTypes:
            case SyntaxKind.ArrayType when allowTypes:
                return BindType((TypeSyntax)expression, explicitly: true);
            default:
                throw new BelteInternalException($"BindExpressionInternal: unexpected syntax '{expression.kind}'");
        }
    }

    private BoundExpression BindThisExpression(ThisExpressionSyntax expression) {
        if (!_flags.Includes(BinderFlags.Class)) {
            diagnostics.Push(Error.CannotUseThis(expression.location));
            return new BoundErrorExpression();
        }

        return BindThisExpressionInternal();
    }

    private BoundThisExpression BindThisExpressionInternal() {
        var type = new BoundType(_containingType, isReference: true, arity: _containingType.arity);
        return new BoundThisExpression(type);
    }

    private BoundExpression BindObjectCreationExpression(ObjectCreationExpressionSyntax expression) {
        var type = BindType(expression.type);
        type = BoundType.CopyWith(type, isLiteral: true, isNullable: false);

        if (type is null || type.typeSymbol == TypeSymbol.Error)
            return new BoundErrorExpression();

        if (type.typeSymbol.isStatic) {
            diagnostics.Push(Error.CannotConstructStatic(expression.location, type.ToString()));
            return new BoundErrorExpression();
        }

        if (type.dimensions > 0) {
            return new BoundObjectCreationExpression(type);
        } else if (type.typeSymbol is StructSymbol) {
            if (!PartiallyBindArgumentList(expression.argumentList, out var arguments))
                return new BoundErrorExpression();

            if (arguments.Length > 0) {
                var span = TextSpan.FromBounds(
                    expression.argumentList.arguments[0].span.start,
                    expression.argumentList.arguments[^1].span.end
                );

                var location = new TextLocation(expression.syntaxTree.text, span);
                diagnostics.Push(Error.StructTakesNoArguments(location));
            }

            return new BoundObjectCreationExpression(type);
        } else {
            if (type.typeSymbol is not NamedTypeSymbol) {
                diagnostics.Push(Error.CannotConstructPrimitive(expression.location, type.typeSymbol.name));
                return new BoundErrorExpression();
            }

            if (!PartiallyBindArgumentList(expression.argumentList, out var arguments))
                return new BoundErrorExpression();

            var result = _overloadResolution.MethodOverloadResolution(
                (type.typeSymbol as NamedTypeSymbol).constructors,
                arguments,
                type.typeSymbol.name,
                expression.type,
                expression.argumentList,
                type
            );

            if (!result.succeeded)
                return new BoundErrorExpression();

            if (result.bestOverload.accessibility == Accessibility.Private) {
                if (_containingType is null ||
                    _containingType != result.bestOverload.containingType) {
                    diagnostics.Push(Error.MemberIsInaccessible(
                        expression.type.location,
                        $"{result.bestOverload.name}()",
                        result.bestOverload.containingType.name
                    ));
                }
            }

            return new BoundObjectCreationExpression(type, result.bestOverload, result.arguments);
        }
    }

    private BoundExpression BindMemberAccessExpression(MemberAccessExpressionSyntax expression, bool called) {
        var boundLeft = BindExpression(expression.expression, allowTypes: true);

        return BindMemberAccessWithBoundLeft(
            expression,
            boundLeft,
            expression.name,
            expression.operatorToken,
            called
        );
    }

    private BoundExpression BindTypeOfExpression(TypeOfExpressionSyntax expression) {
        var type = BindType(expression.type);
        return new BoundTypeOfExpression(type);
    }

    private BoundExpression BindReferenceExpression(ReferenceExpressionSyntax expression) {
        var boundExpression = BindExpression(expression.expression);

        if (boundExpression is not BoundVariableExpression and
            not BoundMemberAccessExpression and
            not BoundErrorExpression) {
            diagnostics.Push(Error.CannotReferenceNonField(expression.expression.location));
            return new BoundErrorExpression();
        }

        return new BoundReferenceExpression(boundExpression);
    }

    private BoundExpression BindPostfixExpression(PostfixExpressionSyntax expression, bool ownStatement = false) {
        var boundOperand = BindExpression(expression.operand);

        if (expression.operatorToken.kind is SyntaxKind.PlusPlusToken or SyntaxKind.MinusMinusToken) {
            if (boundOperand is not BoundVariableExpression
                and not BoundMemberAccessExpression
                and not BoundIndexExpression) {
                diagnostics.Push(Error.CannotIncrement(expression.operand.location));
                return new BoundErrorExpression();
            }
        }

        if (expression.operatorToken.kind is SyntaxKind.PlusPlusToken or SyntaxKind.MinusMinusToken)
            CheckForAssignmentInConstMethod(boundOperand, expression.operatorToken.location);

        (var isConstant, var isConstantReference) = CheckConstantality(boundOperand);

        if (boundOperand.type.isReference ? isConstantReference : isConstant) {
            string name = null;

            if (boundOperand is BoundVariableExpression v)
                name = v.variable.name;
            else if (boundOperand is BoundMemberAccessExpression m)
                name = (m.right as BoundVariableExpression).variable.name;

            diagnostics.Push(Error.ConstantAssignment(expression.operatorToken.location, name, false));

            return new BoundErrorExpression();
        }

        var boundOp = BoundPostfixOperator.BindWithOverloading(
            expression.operatorToken,
            expression.operatorToken.kind,
            boundOperand,
            _overloadResolution,
            out var result
        );

        if (result.succeeded || result.ambiguous) {
            if (ownStatement)
                return new BoundCallExpression(boundOperand.type, result.bestOverload, [boundOperand]);
            else
                diagnostics.Push(Error.Unsupported.OverloadedPostfix(expression.operatorToken.location));
        }

        if (boundOp is null) {
            diagnostics.Push(Error.InvalidPostfixUse(
                expression.operatorToken.location,
                expression.operatorToken.text, boundOperand.type
            ));

            return new BoundErrorExpression();
        }

        return new BoundPostfixExpression(boundOperand, boundOp, ownStatement);
    }

    private BoundExpression BindPrefixExpression(PrefixExpressionSyntax expression) {
        var boundOperand = BindExpression(expression.operand);

        if (boundOperand is not BoundVariableExpression &&
            boundOperand is not BoundMemberAccessExpression &&
            boundOperand is not BoundIndexExpression) {
            diagnostics.Push(Error.CannotIncrement(expression.operand.location));
            return new BoundErrorExpression();
        }

        CheckForAssignmentInConstMethod(boundOperand, expression.operatorToken.location);

        (var isConstant, var isConstantReference) = CheckConstantality(boundOperand);

        if (boundOperand.type.isReference ? isConstantReference : isConstant) {
            string name = null;

            if (boundOperand is BoundVariableExpression v)
                name = v.variable.name;
            else if (boundOperand is BoundMemberAccessExpression m)
                name = (m.right as BoundVariableExpression).variable.name;

            diagnostics.Push(Error.ConstantAssignment(expression.operatorToken.location, name, false));

            return new BoundErrorExpression();
        }

        var boundOp = BoundPrefixOperator.BindWithOverloading(
            expression.operatorToken,
            expression.operatorToken.kind,
            boundOperand,
            _overloadResolution,
            out var result
        );

        if (result.succeeded || result.ambiguous)
            return new BoundCallExpression(boundOperand.type, result.bestOverload, [boundOperand]);

        if (boundOp is null) {
            diagnostics.Push(Error.InvalidPrefixUse(
                expression.operatorToken.location,
                expression.operatorToken.text, boundOperand.type
            ));

            return new BoundErrorExpression();
        }

        return new BoundPrefixExpression(boundOp, boundOperand);
    }

    private BoundExpression BindIndexExpression(IndexExpressionSyntax expression) {
        var boundIndex = BindExpression(expression.index);

        if (BoundConstant.IsNotNull(boundIndex.constantValue) &&
            boundIndex.constantValue.value is int v &&
            expression.expression is InitializerListExpressionSyntax i) {
            // Optimizes inline list indexes working around the List rewrite that initializer lists perform
            var saved = _flags;
            _flags |= BinderFlags.LowLevelContext;
            var list = BindInitializerListExpression(i, null) as BoundInitializerListExpression;
            _flags = saved;

            return list.items[v];
        }

        var boundExpression = BindExpression(expression.expression);

        return BindIndexWithBoundSides(expression, boundExpression, boundIndex);
    }

    private BoundExpression BindIndexWithBoundSides(
        IndexExpressionSyntax expression,
        BoundExpression boundExpression,
        BoundExpression boundIndex) {
        var name = SyntaxFacts.GetOperatorMemberName(expression.openBracket.kind, 2);

        if (name is not null) {
            var symbols = ((boundExpression.type.typeSymbol is NamedTypeSymbol l) ? l.GetMembers(name) : [])
                .Concat((boundIndex.type.typeSymbol is NamedTypeSymbol r &&
                    boundExpression.type.typeSymbol != boundIndex.type.typeSymbol) ? r.GetMembers(name) : [])
                .Where(m => m is MethodSymbol)
                .Select(m => m as MethodSymbol)
                .ToImmutableArray();

            if (symbols.Length > 0) {
                var result = _overloadResolution.SuppressedMethodOverloadResolution(
                    symbols,
                    [(null, boundExpression), (null, boundIndex)],
                    name,
                    expression.openBracket,
                    null,
                    boundExpression.type
                );

                if (result.succeeded || result.ambiguous) {
                    var call = new BoundCallExpression(
                        boundExpression.type,
                        result.bestOverload,
                        [boundExpression, boundIndex]
                    );

                    if (expression.openBracket.kind == SyntaxKind.QuestionOpenBracketToken) {
                        return NullConditional(
                            @if: Call(BuiltinMethods.HasValueAny, boundExpression),
                            @then: call,
                            @else: Literal(null, result.bestOverload.type)
                        );
                    } else {
                        return call;
                    }
                }
            }
        }

        if (boundExpression is BoundErrorExpression)
            return boundExpression;

        if (boundExpression.type.dimensions > 0) {
            var index = BindCast(expression.index.location, boundIndex, BoundType.NullableInt);

            return new BoundIndexExpression(
                boundExpression,
                boundIndex,
                expression.openBracket.kind == SyntaxKind.QuestionOpenBracketToken
            );
        } else {
            diagnostics.Push(Error.CannotApplyIndexing(expression.location, boundExpression.type));
            return new BoundErrorExpression();
        }
    }

    private BoundExpression BindCallExpression(CallExpressionSyntax expression) {
        var boundExpression = BindExpression(expression.expression, called: true);
        BoundExpression receiver = new BoundEmptyExpression();

        if (boundExpression is BoundMemberAccessExpression ma) {
            receiver = ma.left;
            boundExpression = ma.right;
        }

        if (boundExpression is BoundMethodGroup mg) {
            if (!PartiallyBindArgumentList(expression.argumentList, out var arguments))
                return new BoundErrorExpression();

            var result = _overloadResolution.MethodOverloadResolution(
                mg.methods,
                arguments,
                mg.name,
                expression.expression,
                expression.argumentList,
                receiver.type
            );

            if (!result.succeeded)
                return new BoundErrorExpression();

            if (receiver is not BoundEmptyExpression &&
                !result.bestOverload.isConstant &&
                (receiver.type.isReference ? receiver.type.isConstantReference : receiver.type.isConstant)) {
                diagnostics.Push(Error.NonConstantCallOnConstant(expression.location, result.bestOverload.Signature()));
            }

            if (receiver is BoundEmptyExpression || receiver is BoundThisExpression) {
                if ((_containingMethod?.isConstant ?? false) &&
                    !(result.bestOverload.isConstant || result.bestOverload.isStatic) &&
                    (result.bestOverload.containingType == _containingMethod.containingType)) {
                    diagnostics.Push(
                        Error.NonConstantCallInConstant(expression.location, result.bestOverload.Signature())
                    );
                }

                if ((_containingMethod?.isStatic ?? false) &&
                    (result.bestOverload.containingType == _containingMethod.containingType) &&
                    (!result.bestOverload.isStatic)) {
                    diagnostics.Push(Error.InvalidStaticReference(expression.location, mg.name));
                }
            }

            if (result.bestOverload.accessibility == Accessibility.Private) {
                if (_containingType is null ||
                    _containingType != result.bestOverload.containingType) {
                    diagnostics.Push(Error.MemberIsInaccessible(
                        expression.expression is MemberAccessExpressionSyntax m
                            ? m.name.location
                            : expression.expression.location,
                        $"{result.bestOverload.name}()",
                        result.bestOverload.containingType.name
                    ));
                }
            }

            return new BoundCallExpression(receiver, result.bestOverload, result.arguments);
        }

        if (boundExpression is not BoundErrorExpression)
            diagnostics.Push(Error.CannotCallNonMethod(expression.expression.location, null));

        return new BoundErrorExpression();
    }

    private bool PartiallyBindArgumentList(
        ArgumentListSyntax argumentList, out ImmutableArray<(string, BoundExpression)> arguments) {
        if (argumentList is null) {
            arguments = ImmutableArray<(string, BoundExpression)>.Empty;
            return true;
        } else {
            return PartiallyBindArguments(argumentList.arguments, out arguments);
        }
    }

    private bool BindTemplateArgumentList(
        TemplateArgumentListSyntax argumentList,
        out ImmutableArray<(string, BoundTypeOrConstant)> templateArguments) {
        var saved = _flags;
        _flags |= BinderFlags.TemplateArgumentList;

        bool result;

        if (argumentList is null) {
            templateArguments = ImmutableArray<(string, BoundTypeOrConstant)>.Empty;
            result = true;
        } else {
            result = PartiallyBindArguments(argumentList.arguments, out var arguments, true);
            var builder = ImmutableArray.CreateBuilder<(string, BoundTypeOrConstant)>();

            foreach ((var name, var expression) in arguments) {
                if (expression is BoundType t)
                    builder.Add((name, new BoundTypeOrConstant(t)));
                else
                    builder.Add((name, new BoundTypeOrConstant(expression.constantValue, expression.type, expression)));
            }

            templateArguments = builder.ToImmutable();
        }

        _flags = saved;
        return result;
    }

    private bool PartiallyBindArguments(
        SeparatedSyntaxList<ArgumentSyntax> arguments,
        out ImmutableArray<(string, BoundExpression)> boundArguments,
        bool isTemplate = false) {
        var argumentsBuilder = ImmutableArray.CreateBuilder<(string name, BoundExpression expression)>();
        var seenNames = new HashSet<string>();
        var result = true;

        for (var i = 0; i < arguments.Count; i++) {
            var argumentName = arguments[i].identifier;

            if (i < arguments.Count - 1 &&
                argumentName != null &&
                arguments[i + 1].identifier is null) {
                diagnostics.Push(Error.NamedBeforeUnnamed(argumentName.location));
                result = false;
            }

            if (argumentName != null && !seenNames.Add(argumentName.text)) {
                diagnostics.Push(Error.NamedArgumentTwice(argumentName.location, argumentName.text));
                result = false;
            }

            var boundExpression = BindExpression(arguments[i].expression, allowTypes: isTemplate);

            if (boundExpression is BoundEmptyExpression)
                boundExpression = new BoundLiteralExpression(null, true);

            if (isTemplate &&
                boundExpression.constantValue is null &&
                boundExpression is not BoundType &&
                !boundExpression.type.isConstantExpression) {
                diagnostics.Push(Error.TemplateMustBeConstant(arguments[i].location));
                result = false;
            }

            argumentsBuilder.Add((argumentName?.text, boundExpression));
        }

        boundArguments = argumentsBuilder.ToImmutable();

        return result;
    }

    private BoundExpression BindCastExpression(CastExpressionSyntax expression) {
        var toType = BindType(expression.type);
        var boundExpression = BindExpression(expression.expression);

        return BindCast(expression.location, boundExpression, toType, true);
    }

    private BoundExpression BindInitializerListExpression(InitializerListExpressionSyntax expression, BoundType type) {
        var boundItems = ImmutableArray.CreateBuilder<BoundExpression>();

        foreach (var item in expression.items) {
            var tempItem = BindExpression(item);
            tempItem = tempItem is BoundEmptyExpression ? new BoundLiteralExpression(null) : tempItem;

            // If the type is incomplete in any way, get a new one
            if (type is null || type.isImplicit || type.typeSymbol is null) {
                var tempType = tempItem.type;

                type = BoundType.CopyWith(
                    tempType, isImplicit: false, isNullable: type?.isNullable,
                    isLiteral: true, dimensions: tempType.dimensions + 1
                );
            }

            var childType = type.ChildType();
            var boundItem = BindCast(item.location, tempItem, childType);
            boundItems.Add(boundItem);
        }

        var initializerList = new BoundInitializerListExpression(boundItems.ToImmutable(), type);

        if (_flags.Includes(BinderFlags.LowLevelContext))
            return initializerList;

        var listType = _wellKnownTypes[WellKnownTypeNames.List];
        var constructedListType = new BoundType(
            listType,
            templateArguments: [new BoundTypeOrConstant(type.ChildType())],
            arity: 1
        );

        return new BoundObjectCreationExpression(constructedListType, listType.constructors[2], [initializerList]);
    }

    private BoundExpression BindLiteralExpression(LiteralExpressionSyntax expression) {
        var value = expression.token.value;
        return new BoundLiteralExpression(value);
    }

    private BoundExpression BindUnaryExpression(UnaryExpressionSyntax expression) {
        var boundOperand = BindExpression(expression.operand);

        if (boundOperand.type.typeSymbol == TypeSymbol.Error)
            return new BoundErrorExpression();

        var boundOp = BoundUnaryOperator.BindWithOverloading(
            expression.operatorToken,
            expression.operatorToken.kind,
            boundOperand,
            _overloadResolution,
            out var result
        );

        if (result.succeeded || result.ambiguous)
            return new BoundCallExpression(boundOperand.type, result.bestOverload, [boundOperand]);

        if (boundOp is null) {
            diagnostics.Push(Error.InvalidUnaryOperatorUse(
                expression.operatorToken.location,
                expression.operatorToken.text,
                boundOperand.type
            ));

            return new BoundErrorExpression();
        }

        return new BoundUnaryExpression(boundOp, boundOperand);
    }

    private BoundExpression BindTernaryExpression(TernaryExpressionSyntax expression) {
        var boundLeft = BindExpression(expression.left);
        var boundCenter = BindExpression(expression.center);
        var boundRight = BindExpression(expression.right);

        if (boundLeft.type.typeSymbol == TypeSymbol.Error ||
            boundCenter.type.typeSymbol == TypeSymbol.Error ||
            boundRight.type.typeSymbol == TypeSymbol.Error) {
            return new BoundErrorExpression();
        }

        var boundOp = BoundTernaryOperator.Bind(
            expression.leftOperatorToken.kind, expression.rightOperatorToken.kind, boundLeft.type,
            boundCenter.type, boundRight.type
        );

        if (boundOp is null) {
            diagnostics.Push(Error.InvalidTernaryOperatorUse(
                expression.leftOperatorToken.location,
                $"{expression.leftOperatorToken.text}{expression.rightOperatorToken.text}",
                boundLeft.type,
                boundCenter.type,
                boundRight.type)
            );

            return new BoundErrorExpression();
        }

        return new BoundTernaryExpression(boundLeft, boundOp, boundCenter, boundRight);
    }

    private BoundExpression BindBinaryExpression(BinaryExpressionSyntax expression) {
        var boundLeft = BindExpression(expression.left);
        var boundRight = BindExpression(expression.right, allowTypes: true);

        if (boundLeft.type.typeSymbol == TypeSymbol.Error || boundRight.type.typeSymbol == TypeSymbol.Error)
            return new BoundErrorExpression();

        var boundOp = BoundBinaryOperator.BindWithOverloading(
            expression.operatorToken,
            expression.operatorToken.kind,
            boundLeft,
            boundRight,
            _overloadResolution,
            out var result
        );

        if (result.succeeded || result.ambiguous) {
            var receiver = boundLeft.type.typeSymbol == result.bestOverload.containingType
                ? boundLeft.type
                : boundRight.type;

            return new BoundCallExpression(receiver, result.bestOverload, [boundLeft, boundRight]);
        }

        if (boundOp is null) {
            diagnostics.Push(Error.InvalidBinaryOperatorUse(
                expression.operatorToken.location,
                expression.operatorToken.text,
                boundLeft.type,
                boundRight.type,
                false
            ));

            return new BoundErrorExpression();
        }

        if (boundOp.opKind != BoundBinaryOperatorKind.NullCoalescing &&
            boundOp.opKind != BoundBinaryOperatorKind.Is &&
            boundOp.opKind != BoundBinaryOperatorKind.Isnt &&
            boundOp.opKind != BoundBinaryOperatorKind.ConditionalAnd &&
            boundOp.opKind != BoundBinaryOperatorKind.ConditionalOr) {
            if (BoundConstant.IsNull(boundLeft.constantValue) || BoundConstant.IsNull(boundRight.constantValue)) {
                diagnostics.Push(Warning.AlwaysValue(expression.location, null));
                return new BoundTypeWrapper(boundOp.type, new BoundConstant(null));
            }
        }

        if (boundOp.opKind is BoundBinaryOperatorKind.Is or BoundBinaryOperatorKind.Isnt) {
            if (BoundConstant.IsNull(boundLeft.constantValue) && BoundConstant.IsNull(boundRight.constantValue)) {
                var constant = boundOp.opKind == BoundBinaryOperatorKind.Is ? true : false;
                diagnostics.Push(Warning.AlwaysValue(expression.location, constant));
                return new BoundTypeWrapper(boundOp.type, new BoundConstant(constant));
            }
        }

        if (boundOp.opKind == BoundBinaryOperatorKind.Division &&
            boundRight.constantValue != null && boundRight.constantValue.value.Equals(0)) {
            diagnostics.Push(Error.DivideByZero(expression.location));
            return new BoundErrorExpression();
        }

        return new BoundBinaryExpression(boundLeft, boundOp, boundRight);
    }

    private BoundExpression BindParenExpression(ParenthesisExpressionSyntax expression) {
        return BindExpression(expression.expression);
    }

    private BoundExpression BindEmptyExpression(EmptyExpressionSyntax _) {
        return new BoundEmptyExpression();
    }

    private (bool, bool) CheckConstantality(BoundExpression expression) {
        var isConstant = false;
        var isConstantReference = false;

        while (true) {
            if (expression.type.isConstant)
                isConstant = true;
            if (expression.type.isConstantReference)
                isConstantReference = true;

            if (expression is BoundMemberAccessExpression m)
                expression = m.left;
            else
                break;
        }

        return (isConstant, isConstantReference);
    }

    private BoundExpression BindAssignmentExpression(AssignmentExpressionSyntax expression) {
        BoundExpression left;
        BoundExpression right = null;

        if (expression.left.kind == SyntaxKind.IndexExpression &&
            expression.assignmentToken.kind == SyntaxKind.EqualsToken) {
            var indexExpression = (IndexExpressionSyntax)expression.left;
            var name = SyntaxFacts.GetOperatorMemberName(SyntaxKind.OpenBracketToken, 3);
            var boundLeft = BindExpression(indexExpression.expression);
            var boundIndex = BindExpression(indexExpression.index);
            right = BindExpression(expression.right);

            var symbols = ((boundLeft.type.typeSymbol is NamedTypeSymbol l) ? l.GetMembers(name) : [])
                .Where(m => m is MethodSymbol)
                .Select(m => m as MethodSymbol)
                .ToImmutableArray();

            if (symbols.Length > 0) {
                var result = _overloadResolution.SuppressedMethodOverloadResolution(
                    symbols,
                    [(null, boundLeft), (null, boundIndex), (null, right)],
                    name,
                    expression.assignmentToken,
                    null,
                    boundLeft.type
                );

                if (result.succeeded || result.ambiguous) {
                    return new BoundCallExpression(
                        boundLeft.type,
                        result.bestOverload,
                        [boundLeft, boundIndex, right]
                    );
                }

                left = BindIndexWithBoundSides(indexExpression, boundLeft, boundIndex);
            }
        }

        left = BindExpression(expression.left);

        if (left is BoundErrorExpression)
            return left;

        if (left is not BoundVariableExpression &&
            left is not BoundMemberAccessExpression &&
            left is not BoundIndexExpression) {
            diagnostics.Push(Error.CannotAssign(expression.left.location));
            return new BoundErrorExpression();
        }

        var boundExpression = right ?? BindExpression(expression.right);
        var type = left.type;

        CheckForAssignmentInConstMethod(left, expression.assignmentToken.location);

        if (!type.isNullable && boundExpression is BoundLiteralExpression le && le.value is null) {
            diagnostics.Push(Error.NullAssignOnNotNull(expression.right.location, false));
            return boundExpression;
        }

        (var isConstant, var isConstantReference) = CheckConstantality(left);

        if ((type.isReference && isConstant &&
            boundExpression.kind == BoundNodeKind.ReferenceExpression) ||
            (isConstant && boundExpression.kind != BoundNodeKind.ReferenceExpression)) {
            string name = null;

            if (left is BoundVariableExpression v)
                name = v.variable.name;
            else if (left is BoundMemberAccessExpression m)
                name = (m.right as BoundVariableExpression).variable.name;

            diagnostics.Push(Error.ConstantAssignment(
                expression.assignmentToken.location, name, isConstantReference
            ));
        }

        if (expression.assignmentToken.kind != SyntaxKind.EqualsToken) {
            var equivalentOperatorTokenKind = SyntaxFacts.GetBinaryOperatorOfAssignmentOperator(
                expression.assignmentToken.kind
            );

            var boundOperator = BoundBinaryOperator.BindWithOverloading(
                expression.assignmentToken,
                equivalentOperatorTokenKind,
                left,
                boundExpression,
                _overloadResolution,
                out var result
            );

            if (result.succeeded) {
                var callExpression = new BoundCallExpression(
                    new BoundEmptyExpression(),
                    result.bestOverload,
                    [left, boundExpression]
                );

                var converted = BindCast(expression.right.location, callExpression, type);
                return new BoundAssignmentExpression(left, converted);
            }

            if (boundOperator is null) {
                diagnostics.Push(Error.InvalidBinaryOperatorUse(
                    expression.assignmentToken.location, expression.assignmentToken.text,
                    type, boundExpression.type, true)
                );

                return new BoundErrorExpression();
            }

            var convertedExpression = BindCast(expression.right.location, boundExpression, type);

            return new BoundCompoundAssignmentExpression(left, boundOperator, convertedExpression);
        } else {
            var convertedExpression = BindCast(expression.right.location, boundExpression, type);

            if (left is BoundVariableExpression ve) {
                if (ve.variable.constantValue is null || BoundConstant.IsNotNull(ve.variable.constantValue))
                    _scope.NoteAssignment(ve.variable);
            }

            return new BoundAssignmentExpression(left, convertedExpression);
        }
    }

    private void CheckForAssignmentInConstMethod(BoundExpression left, TextLocation assignmentLocation) {
        // Checks if `left` is apart of the current instance
        // Starts by returning if inside a constant method
        // Recursively checks the right most node of `left` to get to a variable expression, and aborting if
        // it is a parameter or of another containing type (as that does not break the rules of constant methods)
        // Otherwise, checks the left most node of `left` to check if it roots in a field on this instance
        // If so, raises an error
        if (_containingMethod is null || !_containingMethod.isConstant)
            return;

        bool CheckForField(BoundExpression current) {
            if (current is BoundVariableExpression v) {
                if (v.variable is ParameterSymbol ||
                    v.variable.containingType != _containingMethod.containingType ||
                    v.variable is LocalVariableSymbol) {
                    return false;
                } else {
                    return true;
                }
            } else if (current is BoundMemberAccessExpression m) {
                return CheckForField(m.left);
            } else if (current is BoundIndexExpression i) {
                return CheckForField(i.expression);
            } else {
                return false;
            }
        }

        bool CheckIsPartOfThis(BoundExpression current) {
            if (current is BoundVariableExpression v) {
                if (current == left)
                    return CheckForField(v);
                else if (v.variable is ParameterSymbol || v.variable.containingType != _containingMethod.containingType)
                    return false;
            } else if (current is BoundMemberAccessExpression m) {
                if (m.left is BoundThisExpression)
                    return true;

                if (CheckForField(m.left))
                    return true;

                return CheckIsPartOfThis(m.right);
            } else if (current is BoundIndexExpression i) {
                if (i.expression is BoundThisExpression)
                    return true;

                return CheckIsPartOfThis(i.expression);
            }

            return false;
        }

        if (CheckIsPartOfThis(left))
            diagnostics.Push(Error.AssignmentInConstMethod(assignmentLocation));
    }

    private bool IsCompilerComputable(BoundExpression expression, ImmutableArray<ParameterSymbol> allowedVariables) {
        if (expression.constantValue is not null)
            return true;

        switch (expression.kind) {
            case BoundNodeKind.UnaryExpression:
                return IsCompilerComputable(((BoundUnaryExpression)expression).operand, allowedVariables);
            case BoundNodeKind.BinaryExpression:
                var binaryExpression = (BoundBinaryExpression)expression;
                return IsCompilerComputable(binaryExpression.left, allowedVariables) &&
                    IsCompilerComputable(binaryExpression.right, allowedVariables);
            case BoundNodeKind.TernaryExpression:
                var ternaryExpression = (BoundTernaryExpression)expression;
                return IsCompilerComputable(ternaryExpression.left, allowedVariables) &&
                    IsCompilerComputable(ternaryExpression.center, allowedVariables) &&
                    IsCompilerComputable(ternaryExpression.right, allowedVariables);
            case BoundNodeKind.CastExpression:
                return IsCompilerComputable(((BoundCastExpression)expression).expression, allowedVariables);
            case BoundNodeKind.IndexExpression:
                var indexExpression = (BoundIndexExpression)expression;
                return IsCompilerComputable(indexExpression.expression, allowedVariables) &&
                    IsCompilerComputable(indexExpression.index, allowedVariables);
            case BoundNodeKind.VariableExpression:
                var variableExpression = (BoundVariableExpression)expression;

                if (allowedVariables.Contains(variableExpression.variable))
                    return true;
                else
                    return false;
            default:
                return false;
        }
    }

    private bool? EvaluateConstraint(BoundExpression expression, ImmutableArray<BoundTypeOrConstant> templates) {
        return (bool?)EvaluateExpression(expression);

        object EvaluateExpression(BoundExpression expression) {
            if (expression.constantValue is not null)
                return expression.constantValue.value;

            switch (expression.kind) {
                case BoundNodeKind.UnaryExpression:
                    var unaryExpression = (BoundUnaryExpression)expression;
                    var unaryOperand = EvaluateExpression(unaryExpression.operand);

                    return ConstantFolding.FoldUnary(
                        unaryExpression.op,
                        new BoundLiteralExpression(unaryOperand)
                    ).value;
                case BoundNodeKind.BinaryExpression:
                    var binaryExpression = (BoundBinaryExpression)expression;
                    var binaryLeft = EvaluateExpression(binaryExpression.left);
                    var binaryRight = EvaluateExpression(binaryExpression.right);

                    return ConstantFolding.FoldBinary(
                        new BoundLiteralExpression(binaryLeft),
                        binaryExpression.op,
                        new BoundLiteralExpression(binaryRight)
                    ).value;
                case BoundNodeKind.TernaryExpression:
                    var ternaryExpression = (BoundTernaryExpression)expression;
                    var ternaryLeft = EvaluateExpression(ternaryExpression.left);
                    var ternaryCenter = EvaluateExpression(ternaryExpression.center);
                    var ternaryRight = EvaluateExpression(ternaryExpression.right);

                    return ConstantFolding.FoldTernary(
                        new BoundLiteralExpression(ternaryLeft),
                        ternaryExpression.op,
                        new BoundLiteralExpression(ternaryCenter),
                        new BoundLiteralExpression(ternaryRight)
                    ).value;
                case BoundNodeKind.CastExpression:
                    var castExpression = (BoundCastExpression)expression;
                    var castOperand = EvaluateExpression(castExpression.expression);

                    return ConstantFolding.FoldCast(
                        new BoundLiteralExpression(castOperand),
                        castExpression.type
                    ).value;
                case BoundNodeKind.IndexExpression:
                    var indexExpression = (BoundIndexExpression)expression;
                    var indexOperand = EvaluateExpression(indexExpression.expression);
                    var indexIndex = EvaluateExpression(indexExpression.index);

                    return ConstantFolding.FoldIndex(
                        new BoundLiteralExpression(indexOperand),
                        new BoundLiteralExpression(indexIndex)
                    ).value;
                case BoundNodeKind.VariableExpression:
                    var variableExpression = (BoundVariableExpression)expression;
                    var index = (variableExpression.variable as ParameterSymbol).ordinal - 1;
                    var replacement = templates[index];

                    return replacement.constant.value;
                default:
                    throw ExceptionUtilities.Unreachable();
            }
        }
    }
}
<|MERGE_RESOLUTION|>--- conflicted
+++ resolved
@@ -1,4174 +1,4157 @@
-using System;
-using System.Collections.Generic;
-using System.Collections.Immutable;
-using System.Linq;
-using System.Linq.Expressions;
-using Buckle.CodeAnalysis.FlowAnalysis;
-using Buckle.CodeAnalysis.Lowering;
-using Buckle.CodeAnalysis.Symbols;
-using Buckle.CodeAnalysis.Syntax;
-using Buckle.CodeAnalysis.Text;
-using Buckle.Diagnostics;
-using Buckle.Libraries.Standard;
-using Buckle.Utilities;
-using static Buckle.CodeAnalysis.Binding.BoundFactory;
-
-namespace Buckle.CodeAnalysis.Binding;
-
-/// <summary>
-/// Binds a <see cref="Syntax.InternalSyntax.LanguageParser" /> output into a immutable "bound" tree. This is where most
-/// error checking happens. The <see cref="Lowerer" /> is also called here to simplify the code and convert control of
-/// flow into gotos and labels. Dead code is also removed here, as well as other optimizations.
-/// </summary>
-internal sealed class Binder {
-    private readonly MethodSymbol _containingMethod;
-    private readonly NamedTypeSymbol _containingType;
-    private readonly List<(MethodSymbol method, BoundBlockStatement body)> _methodBodies =
-        new List<(MethodSymbol, BoundBlockStatement)>();
-    private readonly CompilationOptions _options;
-    private readonly OverloadResolution _overloadResolution;
-    private readonly Stack<(BoundLabel breakLabel, BoundLabel continueLabel)> _loopStack =
-        new Stack<(BoundLabel, BoundLabel)>();
-    private readonly Stack<List<string>> _localLocals = new Stack<List<string>>();
-    private readonly List<string> _resolvedLocals = new List<string>();
-    private readonly Dictionary<string, LocalFunctionStatementSyntax> _unresolvedLocals =
-        new Dictionary<string, LocalFunctionStatementSyntax>();
-    private readonly Dictionary<string, NamedTypeSymbol> _wellKnownTypes;
-
-    private BinderFlags _flags;
-    private BoundScope _scope;
-    private int _labelCount;
-    private ImmutableArray<string> _peekedLocals = ImmutableArray<string>.Empty;
-    private int _checkPeekedLocals = 0;
-    // Methods should be available correctly, so only track variables
-    private Stack<HashSet<VariableSymbol>> _trackedSymbols = new Stack<HashSet<VariableSymbol>>();
-    private Stack<HashSet<VariableSymbol>> _trackedDeclarations = new Stack<HashSet<VariableSymbol>>();
-    private Stack<string> _innerPrefix = new Stack<string>();
-    private string _shadowingVariable;
-
-    private Binder(
-        CompilationOptions options,
-        BinderFlags flags,
-        BoundScope parent,
-        MethodSymbol method,
-        Dictionary<string, NamedTypeSymbol> wellKnownTypes) {
-        diagnostics = new BelteDiagnosticQueue();
-        _scope = new BoundScope(parent);
-        _containingMethod = method;
-        _containingType = method?.containingType;
-        _options = options;
-        _flags = flags;
-        _overloadResolution = new OverloadResolution(this);
-        _wellKnownTypes = wellKnownTypes ?? new Dictionary<string, NamedTypeSymbol>();
-
-        var needsNewScope = false;
-
-        if (_containingMethod != null && _containingMethod.isLowLevel)
-            _flags |= BinderFlags.LowLevelContext;
-
-        if (_containingType != null) {
-            needsNewScope = true;
-            _flags |= BinderFlags.Class;
-
-            if (_containingType.isLowLevel)
-                _flags |= BinderFlags.LowLevelContext;
-        }
-
-        var currentContainingType = _containingType;
-
-        while (currentContainingType != null) {
-            foreach (var member in currentContainingType.GetMembers()) {
-                if (member is FieldSymbol or ParameterSymbol)
-                    _scope.TryDeclareVariable(member as VariableSymbol);
-                else if (member is NamedTypeSymbol n)
-                    _scope.TryDeclareType(n);
-            }
-
-            currentContainingType = currentContainingType.containingType;
-        }
-
-        if (method != null) {
-            _flags |= BinderFlags.Method;
-
-            if (needsNewScope)
-                _scope = new BoundScope(_scope);
-
-            foreach (var parameter in method.parameters)
-                _scope.TryDeclareVariable(parameter);
-        }
-    }
-
-    /// <summary>
-    /// Diagnostics produced by the <see cref="Binder" /> (and <see cref="Lowerer" />).
-    /// </summary>
-    internal BelteDiagnosticQueue diagnostics { get; set; }
-
-    /// <summary>
-    /// Binds everything in the global scope.
-    /// </summary>
-    /// <param name="isScript">
-    /// If being bound as a script, otherwise an application.
-    /// </param>
-    /// <param name="previous">Previous <see cref="BoundGlobalScope" /> (if applicable).</param>
-    /// <param name="syntaxTrees">All SyntaxTrees, as files are bound together.</param>
-    /// <param name="transpilerMode">
-    /// If the compiler output mode is a transpiler. Affects certain optimizations.
-    /// </param>
-    /// <returns>A new <see cref="BoundGlobalScope" />.</returns>
-    internal static BoundGlobalScope BindGlobalScope(
-        CompilationOptions options,
-        BoundGlobalScope previous,
-        ImmutableArray<SyntaxTree> syntaxTrees) {
-        var parentScope = CreateParentScope(previous, options.projectType);
-        var binder = new Binder(options, options.topLevelBinderFlags, parentScope, null, previous?.libraryTypes);
-
-        if (!binder._wellKnownTypes.ContainsKey(WellKnownTypeNames.Object))
-            binder._wellKnownTypes.Add(WellKnownTypeNames.Object, StandardLibrary.Object);
-
-        if (binder.diagnostics.Errors().Any())
-            return GlobalScope(previous, binder.diagnostics);
-
-        var members = syntaxTrees.SelectMany(st => st.GetCompilationUnitRoot().members);
-
-        foreach (var member in members) {
-            if (member is TypeDeclarationSyntax ts) {
-                var symbol = binder.PreBindTypeDeclaration(ts, DeclarationModifiers.None);
-
-                if (options.isLibrary) {
-                    if (symbol.name == WellKnownTypeNames.List)
-                        binder._wellKnownTypes.Add(WellKnownTypeNames.List, symbol);
-                    else if (symbol.name == WellKnownTypeNames.String)
-                        binder._wellKnownTypes.Add(WellKnownTypeNames.String, symbol);
-                }
-            }
-        }
-
-        foreach (var member in members) {
-            if (member is TypeDeclarationSyntax ts)
-                binder.BindTypeDeclaration(ts);
-            else if (member is MethodDeclarationSyntax ms)
-                binder.BindMethodDeclaration(ms, DeclarationModifiers.None);
-        }
-
-        var globalStatements = members.OfType<GlobalStatementSyntax>();
-        var statements = ImmutableArray.CreateBuilder<BoundStatement>();
-
-        binder._peekedLocals = PeekLocals(globalStatements.Select(s => s.statement), null);
-
-        foreach (var globalStatement in globalStatements)
-            statements.Add(binder.BindStatement(globalStatement.statement, true));
-
-        var firstGlobalPerTree = syntaxTrees
-            .Select(st => st.GetCompilationUnitRoot().members.OfType<GlobalStatementSyntax>().FirstOrDefault())
-            .Where(g => g != null).ToArray();
-
-        if (firstGlobalPerTree.Length > 1) {
-            foreach (var globalStatement in firstGlobalPerTree)
-                binder.diagnostics.Push(Error.GlobalStatementsInMultipleFiles(globalStatement.location));
-        }
-
-        var methods = binder._scope.GetDeclaredMethods();
-
-        MethodSymbol entryPoint = null;
-        MethodSymbol graphicsStart = null;
-        MethodSymbol graphicsUpdate = null;
-
-        if (binder._options.isScript) {
-            if (globalStatements.Any())
-                entryPoint = new MethodSymbol("<Eval>$", ImmutableArray<ParameterSymbol>.Empty, BoundType.NullableAny);
-        } else {
-            entryPoint = ResolveEntryPoint(methods, binder, globalStatements, firstGlobalPerTree);
-
-            if (options.projectType == ProjectType.Graphics) {
-                graphicsStart = methods
-                    .Where(f => f.name.ToLower() == WellKnownMethodNames.GraphicsStart && f.parameters.Length == 0)
-                    .FirstOrDefault();
-                graphicsUpdate = methods
-                    .Where(f => f.name.ToLower() == WellKnownMethodNames.GraphicsUpdate &&
-                                f.parameters.Length == 1 &&
-                                (f.parameters[0].type == BoundType.Decimal ||
-                                f.parameters[0].type == BoundType.NullableDecimal))
-                    .FirstOrDefault();
-            }
-        }
-
-        var variables = binder._scope.GetDeclaredVariables();
-        var types = binder._scope.GetDeclaredTypes().Select(t => t as NamedTypeSymbol);
-
-        if (previous != null)
-            binder.diagnostics.CopyToFront(previous.diagnostics);
-
-        var methodBodies = previous is null
-            ? binder._methodBodies.ToImmutableArray()
-            : previous.methodBodies.AddRange(binder._methodBodies);
-
-        var wellKnownMethods = new Dictionary<string, MethodSymbol> {
-            { WellKnownMethodNames.EntryPoint, entryPoint },
-            { WellKnownMethodNames.GraphicsStart, graphicsStart },
-            { WellKnownMethodNames.GraphicsUpdate, graphicsUpdate }
-        };
-
-        return new BoundGlobalScope(
-            methodBodies,
-            previous,
-            binder.diagnostics,
-            wellKnownMethods,
-            methods,
-            variables,
-            types.ToImmutableArray(),
-            statements.ToImmutable(),
-            binder._wellKnownTypes
-        );
-    }
-
-    /// <summary>
-    /// Binds a program.
-    /// </summary>
-    /// <param name="isScript">If being bound as a script, otherwise an application.</param>
-    /// <param name="previous">Previous <see cref="BoundProgram" /> (if applicable).</param>
-    /// <param name="globalScope">The already bound <see cref="BoundGlobalScope" />.</param>
-    /// <param name="transpilerMode">
-    /// If the compiler output mode is a transpiler. Affects certain optimizations.
-    /// </param>
-    /// <returns>A new <see cref="BoundProgram" /> (then either emitted or evaluated).</returns>
-    internal static BoundProgram BindProgram(
-        CompilationOptions options,
-        BoundProgram previous,
-        BoundGlobalScope globalScope) {
-        var parentScope = CreateParentScope(globalScope, options.projectType);
-
-        if (globalScope.diagnostics.Errors().Any())
-            return Program(previous, globalScope.diagnostics);
-
-        var methodBodies = ImmutableDictionary.CreateBuilder<MethodSymbol, BoundBlockStatement>();
-        var diagnostics = new BelteDiagnosticQueue();
-        diagnostics.Move(globalScope.diagnostics);
-
-        foreach (var method in globalScope.methods) {
-            var binder = new Binder(
-                options,
-                options.topLevelBinderFlags,
-                parentScope,
-                method,
-                globalScope.libraryTypes
-            );
-
-            binder._innerPrefix.Push(method.name);
-            var body = binder.BindMethodBody(method.declaration?.body, method.parameters);
-            diagnostics.Move(binder.diagnostics);
-
-            if (diagnostics.Errors().Any())
-                return Program(previous, diagnostics);
-
-            var loweredBody = Lowerer.Lower(
-                method,
-                body,
-                options.isTranspiling
-            );
-
-            if (method.type.typeSymbol != TypeSymbol.Void && !ControlFlowGraph.AllPathsReturn(loweredBody))
-                binder.diagnostics.Push(Error.NotAllPathsReturn(GetIdentifierLocation(method.declaration)));
-
-            binder._methodBodies.Add((method, loweredBody));
-
-            foreach (var methodBody in binder._methodBodies) {
-                var newParameters = ImmutableArray.CreateBuilder<ParameterSymbol>();
-                var parametersChanged = false;
-
-                foreach (var parameter in methodBody.method.parameters) {
-                    var name = parameter.name.StartsWith("$")
-                        ? parameter.name.Substring(1)
-                        : parameter.name;
-
-                    if (name != parameter.name)
-                        parametersChanged = true;
-
-                    var newParameter = ParameterSymbol.CreateWithNewName(parameter, name);
-                    newParameters.Add(newParameter);
-                }
-
-                if (parametersChanged) {
-                    var newMethod = methodBody.method.UpdateParameters(newParameters.ToImmutable());
-                    methodBodies.Add(newMethod, methodBody.body);
-                } else {
-                    methodBodies.Add(methodBody.method, methodBody.body);
-                }
-            }
-
-            diagnostics.Move(binder.diagnostics);
-        }
-
-        var entryPoint = globalScope.wellKnownMethods[WellKnownMethodNames.EntryPoint];
-
-        if (entryPoint != null && globalScope.statements.Any() && !options.isScript) {
-            var body = Lowerer.Lower(
-                entryPoint,
-                new BoundBlockStatement(globalScope.statements),
-                options.isTranspiling
-            );
-
-            methodBodies.Add(entryPoint, body);
-        } else if (entryPoint != null && options.isScript) {
-            var statements = globalScope.statements;
-
-            if (statements.Length == 1 && statements[0] is BoundExpressionStatement es &&
-                es.expression.type?.typeSymbol != TypeSymbol.Void) {
-                statements = statements.SetItem(0, new BoundReturnStatement(es.expression));
-            } else if (statements.Any() && statements.Last().kind != BoundNodeKind.ReturnStatement) {
-                statements = statements.Add(new BoundReturnStatement(null));
-            }
-
-            var body = Lowerer.Lower(
-                entryPoint,
-                new BoundBlockStatement(statements),
-                options.isTranspiling
-            );
-
-            methodBodies.Add(entryPoint, body);
-        }
-
-        return new BoundProgram(
-            previous,
-            diagnostics,
-            globalScope.wellKnownMethods,
-            methodBodies.ToImmutable(),
-            globalScope.types
-        );
-    }
-
-    /// <summary>
-    /// Binds a created cast.
-    /// </summary>
-    /// <param name="expression"><see cref="Expression" /> to bind and cast.</param>
-    /// <param name="type">Type to cast the bound <param name="expression" /> to.</param>
-    /// <param name="allowExplicit"></param>
-    /// <param name="argument"></param>
-    /// <param name="isImplicitNull"></param>
-    /// <returns>Created bound cast.</returns>
-    internal BoundExpression BindCast(
-        ExpressionSyntax expression,
-        BoundType type,
-        bool allowExplicit = false,
-        int argument = 0,
-        bool isImplicitNull = false,
-        BoundType receiverType = null) {
-        var boundExpression = BindExpression(expression);
-
-        return BindCast(
-            expression.location,
-            boundExpression,
-            type,
-            allowExplicit,
-            argument,
-            isImplicitNull,
-            receiverType: receiverType
-        );
-    }
-
-    internal BoundExpression BindCast(
-        TextLocation diagnosticLocation,
-        BoundExpression expression,
-        BoundType type,
-        bool allowExplicit = false,
-        int argument = 0,
-        bool isImplicitNull = false,
-        BoundType receiverType = null) {
-        return BindCast(
-            diagnosticLocation,
-            expression,
-            type,
-            out _,
-            allowExplicit,
-            argument,
-            isImplicitNull,
-            receiverType: receiverType
-        );
-    }
-
-    internal BoundExpression BindCast(
-        TextLocation diagnosticLocation,
-        BoundExpression expression,
-        BoundType type,
-        out Cast castType,
-        bool allowExplicit = false,
-        int argument = 0,
-        bool isImplicitNull = false,
-        bool isTemplate = false,
-        BoundType receiverType = null) {
-        var fromType = expression.type;
-        var toType = type;
-
-        if (expression is BoundType)
-            fromType = BoundType.Type;
-
-        if (receiverType is not null)
-            toType = BoundType.Compound(receiverType, toType);
-
-        var conversion = Cast.Classify(fromType, toType);
-        castType = conversion;
-
-        if (expression.type.typeSymbol == TypeSymbol.Error || toType.typeSymbol == TypeSymbol.Error)
-            return new BoundErrorExpression();
-
-        if (BoundConstant.IsNull(expression.constantValue) && !toType.isNullable) {
-            if (isImplicitNull)
-                diagnostics.Push(Error.CannotImplyNull(diagnosticLocation));
-            else
-                diagnostics.Push(Error.CannotConvertNull(diagnosticLocation, toType, argument));
-
-            return new BoundErrorExpression();
-        }
-
-        if (isTemplate && expression is BoundType && toType.typeSymbol == TypeSymbol.Type) {
-            conversion = Cast.Identity;
-            castType = conversion;
-        }
-
-        if (!conversion.exists)
-            diagnostics.Push(Error.CannotConvert(diagnosticLocation, expression.type, toType, argument));
-
-        if (!allowExplicit && conversion.isExplicit) {
-            var canAssert = false;
-
-            if (expression.type.typeSymbol.kind == toType.typeSymbol.kind &&
-                expression.type.isNullable && !toType.isNullable) {
-                canAssert = true;
-            }
-
-            diagnostics.Push(
-                Error.CannotConvertImplicitly(diagnosticLocation, expression.type, toType, argument, canAssert)
-            );
-        }
-
-        if (conversion.isIdentity) {
-            if (expression.type.typeSymbol != null)
-                return expression;
-            else if (expression.constantValue != null)
-                return new BoundTypeWrapper(toType, expression.constantValue);
-        }
-
-        return new BoundCastExpression(toType, expression);
-    }
-
-    private static MethodSymbol ResolveEntryPoint(
-        ImmutableArray<MethodSymbol> methods,
-        Binder binder,
-        IEnumerable<GlobalStatementSyntax> globalStatements,
-        GlobalStatementSyntax[] firstGlobalPerTree) {
-        MethodSymbol entryPoint = null;
-        var mains = methods.Where(f => f.name.ToLower() == WellKnownMethodNames.EntryPoint).ToArray();
-
-        if (mains.Length > 1) {
-            foreach (var main in mains) {
-                var span = TextSpan.FromBounds(
-                    main.declaration.span.start,
-                    main.declaration.parameterList.closeParenthesis.span.end
-                );
-
-                var location = new TextLocation(main.declaration.syntaxTree.text, span);
-                binder.diagnostics.Push(Error.MultipleMains(location));
-            }
-        }
-
-        entryPoint = mains.Length == 0 ? null : mains[0];
-
-        if (entryPoint != null) {
-            if (entryPoint.type.typeSymbol != TypeSymbol.Void && entryPoint.type.typeSymbol != TypeSymbol.Int) {
-                binder.diagnostics.Push(
-                    Error.InvalidMain((entryPoint.declaration as MethodDeclarationSyntax).returnType.location)
-                );
-            }
-
-            var argsType = new BoundType(
-                binder._scope.LookupSymbol<ClassSymbol>(WellKnownTypeNames.List),
-                isNullable: false,
-                templateArguments: [new BoundTypeOrConstant(BoundType.String)],
-                arity: 1
-            );
-
-            if (entryPoint.parameters.Any()) {
-                if (entryPoint.parameters.Length != 1 ||
-                    entryPoint.parameters[0].name != "args" ||
-                    !(entryPoint.parameters[0].type?.Equals(argsType) ?? false)) {
-                    var span = TextSpan.FromBounds(
-                        entryPoint.declaration.parameterList.openParenthesis.span.start + 1,
-                        entryPoint.declaration.parameterList.closeParenthesis.span.end - 1
-                    );
-
-                    var location = new TextLocation(entryPoint.declaration.syntaxTree.text, span);
-                    binder.diagnostics.Push(Error.InvalidMain(location));
-                }
-            }
-        }
-
-        if (globalStatements.Any()) {
-            if (entryPoint != null) {
-                binder.diagnostics.Push(Error.MainAndGlobals(GetIdentifierLocation(entryPoint.declaration)));
-
-                foreach (var globalStatement in firstGlobalPerTree)
-                    binder.diagnostics.Push(Error.MainAndGlobals(globalStatement.location));
-            } else {
-                entryPoint = new MethodSymbol(
-                    "<Main>$", ImmutableArray<ParameterSymbol>.Empty, new BoundType(TypeSymbol.Void)
-                );
-            }
-        }
-
-        return entryPoint;
-    }
-
-    private static TextLocation GetIdentifierLocation(BaseMethodDeclarationSyntax syntax) {
-        if (syntax is ConstructorDeclarationSyntax c)
-            return c.constructorKeyword.location;
-        if (syntax is MethodDeclarationSyntax m)
-            return m.identifier.location;
-        if (syntax is OperatorDeclarationSyntax o)
-            return o.operatorToken.location;
-
-        throw ExceptionUtilities.Unreachable();
-    }
-
-    private static TextLocation GetOperatorTokenLocation(OperatorDeclarationSyntax syntax) {
-        if (syntax.rightOperatorToken is null)
-            return syntax.operatorToken.location;
-
-        var span = new TextSpan(syntax.operatorToken.span.start, 2);
-        return new TextLocation(syntax.location.text, span);
-    }
-
-    private static ImmutableArray<string> PeekLocals(
-        IEnumerable<StatementSyntax> statements, IEnumerable<ParameterSymbol> parameters) {
-        var locals = ImmutableArray.CreateBuilder<string>();
-
-        foreach (var statement in statements) {
-            if (statement is LocalDeclarationStatementSyntax vd)
-                locals.Add(vd.declaration.identifier.text);
-        }
-
-        if (parameters != null) {
-            foreach (var parameter in parameters)
-                locals.Add(parameter.name);
-        }
-
-        return locals.ToImmutable();
-    }
-
-    private static BoundScope CreateParentScope(BoundGlobalScope previous, ProjectType projectType) {
-        var stack = new Stack<BoundGlobalScope>();
-
-        while (previous != null) {
-            stack.Push(previous);
-            previous = previous.previous;
-        }
-
-        var parent = CreateRootScope(projectType);
-
-        while (stack.Count > 0) {
-            previous = stack.Pop();
-            var scope = new BoundScope(parent);
-
-            foreach (var method in previous.methods)
-                scope.TryDeclareMethod(method);
-
-            foreach (var variable in previous.variables)
-                scope.TryDeclareVariable(variable);
-
-            foreach (var @type in previous.types)
-                scope.TryDeclareType(@type);
-
-            parent = scope;
-        }
-
-        return parent;
-    }
-
-    private static BoundScope CreateRootScope(ProjectType projectType) {
-        var result = new BoundScope(null);
-
-        foreach (var method in BuiltinMethods.GetAll())
-            result.TryDeclareMethod(method);
-
-        LoadLibraries(result, projectType);
-
-        return result;
-    }
-
-    private static void LoadLibraries(BoundScope scope, ProjectType projectType) {
-        void DeclareSymbols(IEnumerable<Symbol> symbols) {
-            foreach (var symbol in symbols) {
-                if (symbol is MethodSymbol m)
-                    scope.TryDeclareMethod(m);
-
-                if (symbol is NamedTypeSymbol t) {
-                    scope.TryDeclareType(t);
-                    DeclareSymbols(t.members);
-                }
-            }
-        }
-
-        DeclareSymbols(StandardLibrary.GetSymbols());
-    }
-
-    private string ConstructInnerName() {
-        var name = "<";
-
-        for (var i = _innerPrefix.Count - 1; i > 0; i--) {
-            name += _innerPrefix.ToArray()[i];
-
-            if (i > 1)
-                name += "::";
-        }
-
-        name += $">g__{_innerPrefix.Peek()}";
-        return name;
-    }
-
-    private TypeSymbol LookupPrimitive(string name) {
-        return name switch {
-            "any" => TypeSymbol.Any,
-            "bool" => TypeSymbol.Bool,
-            "int" => TypeSymbol.Int,
-            "decimal" => TypeSymbol.Decimal,
-            "string" => TypeSymbol.String,
-            "char" => TypeSymbol.Char,
-            "void" => TypeSymbol.Void,
-            "type" => TypeSymbol.Type,
-            _ => null,
-        };
-    }
-
-    private ImmutableArray<TypeSymbol> LookupTypes(string name) {
-        var types = _scope.LookupOverloads(name)
-            .Where(t => t is TypeSymbol)
-            .Select(t => t as TypeSymbol).ToImmutableArray();
-
-        var type = LookupPrimitive(name);
-
-        if (!types.Where(t => t is TypeSymbol).Any() && type != null)
-            return [type];
-
-        return types;
-    }
-
-    private ImmutableArray<ParameterSymbol> BindParameterList(ParameterListSyntax parameterList) {
-        return BindParameters(parameterList.parameters, false);
-    }
-
-    private ImmutableArray<ParameterSymbol> BindParameters(
-        SeparatedSyntaxList<ParameterSyntax> parameters,
-        bool isTemplate) {
-        var parametersBuilder = ImmutableArray.CreateBuilder<ParameterSymbol>();
-        var seenParameterNames = new HashSet<string>();
-
-        for (var i = 0; i < parameters.Count; i++) {
-            var parameter = parameters[i];
-            var parameterName = parameter.identifier.text;
-            var parameterType = BindType(parameter.type);
-
-            if (isTemplate)
-                parameterType = BoundType.CopyWith(parameterType, isConstantExpression: true);
-
-            var boundDefault = parameter.defaultValue is null
-                ? null
-                : BindExpression(parameter.defaultValue, allowTypes: isTemplate);
-
-            if (boundDefault != null && boundDefault.constantValue is null) {
-                diagnostics.Push(Error.DefaultMustBeConstant(parameter.defaultValue.location));
-                continue;
-            }
-
-            if (boundDefault != null && i < parameters.Count - 1 && parameters[i + 1].defaultValue is null) {
-                diagnostics.Push(Error.DefaultBeforeNoDefault(parameter.location));
-                continue;
-            }
-
-            if (!seenParameterNames.Add(parameterName)) {
-                diagnostics.Push(Error.ParameterAlreadyDeclared(parameter.location, parameter.identifier.text));
-            } else {
-                var boundParameter = new ParameterSymbol(
-                    parameterName,
-                    parameterType,
-                    parametersBuilder.Count + 1,
-                    boundDefault,
-                    isTemplate: isTemplate
-                );
-
-                parametersBuilder.Add(boundParameter);
-            }
-        }
-
-        return parametersBuilder.ToImmutable();
-    }
-
-    private BoundBlockStatement BindMethodBody(
-        BlockStatementSyntax syntax,
-        ImmutableArray<ParameterSymbol> parameters) {
-        BoundBlockStatement body;
-
-        if (syntax != null) {
-            _peekedLocals = PeekLocals(syntax.statements, parameters);
-            body = BindStatement(syntax) as BoundBlockStatement;
-        } else {
-            body = Block();
-        }
-
-        if (_containingMethod.name == WellKnownMemberNames.InstanceConstructorName &&
-            _containingType is ClassSymbol cs && cs.defaultFieldAssignments.Length > 0) {
-            return Block(BindDefaultFieldAssignments(cs.defaultFieldAssignments), body.statements);
-        } else {
-            return body;
-        }
-    }
-
-    private ImmutableArray<BoundStatement> BindDefaultFieldAssignments(
-        ImmutableArray<(FieldSymbol, ExpressionSyntax)> defaultFieldAssignments) {
-        var boundAssignmentsBuilder = ImmutableArray.CreateBuilder<BoundStatement>();
-
-        foreach (var (field, fieldAssignment) in defaultFieldAssignments) {
-            var initializer = BindExpression(fieldAssignment);
-
-            if (initializer != null) {
-                boundAssignmentsBuilder.Add(
-                    Statement(
-                        Assignment(
-                            MemberAccess(
-                                BindThisExpressionInternal(),
-                                new BoundVariableExpression(field)
-                            ),
-                            initializer
-                        )
-                    )
-                );
-            }
-        }
-
-        return boundAssignmentsBuilder.ToImmutable();
-    }
-
-    private bool ModifierAlreadyApplied(
-        DeclarationModifiers modifiers,
-        DeclarationModifiers modifier,
-        SyntaxToken syntax) {
-        if ((modifiers & modifier) != 0) {
-            diagnostics.Push(Error.ModifierAlreadyApplied(syntax.location, syntax.text));
-            return true;
-        }
-
-        return false;
-    }
-
-    private bool ConflictingAccessibilityModifier(
-        DeclarationModifiers modifiers,
-        DeclarationModifiers modifier,
-        SyntaxToken syntax) {
-        if ((modifier == DeclarationModifiers.Public && (modifiers & DeclarationModifiers.Private) != 0) ||
-            (modifier == DeclarationModifiers.Private && (modifiers & DeclarationModifiers.Public) != 0)) {
-            diagnostics.Push(Error.ConflictingModifiers(syntax.location, "public", "private"));
-            return true;
-        }
-
-        if ((modifier == DeclarationModifiers.Public && (modifiers & DeclarationModifiers.Protected) != 0) ||
-            (modifier == DeclarationModifiers.Protected && (modifiers & DeclarationModifiers.Public) != 0)) {
-            diagnostics.Push(Error.ConflictingModifiers(syntax.location, "public", "protected"));
-            return true;
-        }
-
-        if ((modifier == DeclarationModifiers.Private && (modifiers & DeclarationModifiers.Protected) != 0) ||
-            (modifier == DeclarationModifiers.Protected && (modifiers & DeclarationModifiers.Private) != 0)) {
-            diagnostics.Push(Error.ConflictingModifiers(syntax.location, "protected", "private"));
-            return true;
-        }
-
-        return false;
-    }
-
-    private MethodSymbol BindMethodDeclaration(
-        MethodDeclarationSyntax method,
-        DeclarationModifiers inheritedModifiers,
-        string name = null,
-        ImmutableList<MethodSymbol> overridableMethods = null) {
-        // ? This will return eventually
-        BindAttributeLists(method.attributeLists);
-
-        var modifiers = BindMethodDeclarationModifiers(method.modifiers);
-        // If name is not null that means we are binding a local function
-        // in which case accessibility is not applicable
-        var accessibility = name is null ? BindAccessibilityFromModifiers(modifiers) : Accessibility.NotApplicable;
-
-        if ((modifiers & (DeclarationModifiers.Virtual | DeclarationModifiers.Abstract)) != 0 &&
-            accessibility == Accessibility.Private) {
-            diagnostics.Push(Error.CannotBePrivateAndVirtualOrAbstract(method.identifier.location));
-        }
-
-        var type = BindType(method.returnType, modifiers, true);
-
-        var saved = _flags;
-
-        if ((modifiers & DeclarationModifiers.LowLevel) != 0)
-            _flags |= BinderFlags.LowLevelContext;
-
-        if (type?.typeSymbol?.isStatic ?? false)
-            diagnostics.Push(Error.CannotReturnStatic(method.returnType.location));
-
-        var parameters = BindParameterList(method.parameterList);
-        var newMethod = new MethodSymbol(
-            name ?? method.identifier.text,
-            parameters,
-            type,
-            method,
-            modifiers: modifiers | inheritedModifiers,
-            accessibility: accessibility
-        );
-
-        var parent = method.parent;
-        var className = (parent is ClassDeclarationSyntax c) ? c.identifier.text : null;
-
-        if ((newMethod.declaration as MethodDeclarationSyntax).identifier.text != null) {
-            if ((modifiers & DeclarationModifiers.Override) != 0) {
-                MethodSymbol overrideTarget = null;
-
-                if (overridableMethods is not null) {
-                    foreach (var target in overridableMethods) {
-                        if (target is MethodSymbol m) {
-                            if (MethodUtilities.MethodsMatch(newMethod, m)) {
-                                overrideTarget = m;
-                                overridableMethods.Remove(target);
-                                break;
-                            }
-                        }
-                    }
-                }
-
-                if (overrideTarget is null || !_scope.TryReplaceSymbol(overrideTarget, newMethod)) {
-                    diagnostics.Push(Error.NoSuitableOverrideTarget(method.identifier.location));
-                } else if (overrideTarget.accessibility != newMethod.accessibility) {
-                    diagnostics.Push(Error.OverrideCannotChangeAccessibility(
-                        method.identifier.location,
-                        overrideTarget.accessibility.ToString().ToLower(),
-                        accessibility.ToString().ToLower()
-                    ));
-                } else if (!overrideTarget.isVirtual && !overrideTarget.isAbstract && !overrideTarget.isOverride) {
-                    diagnostics.Push(Error.CannotOverride(method.identifier.location, newMethod.Signature()));
-                }
-            } else {
-                if (!_scope.TryDeclareMethod(newMethod)) {
-                    diagnostics.Push(
-                        Error.MethodAlreadyDeclared(method.identifier.location, newMethod.Signature(), className)
-                    );
-                }
-            }
-        }
-
-        _flags = saved;
-        return newMethod;
-    }
-
-    private DeclarationModifiers BindMethodDeclarationModifiers(SyntaxTokenList modifiers) {
-        var declarationModifiers = DeclarationModifiers.None;
-
-        if (modifiers is null)
-            return declarationModifiers;
-
-        foreach (var modifier in modifiers) {
-            switch (modifier.kind) {
-                case SyntaxKind.StaticKeyword:
-                    if (!_flags.Includes(BinderFlags.Class))
-                        goto default;
-
-                    if (ModifierAlreadyApplied(declarationModifiers, DeclarationModifiers.Static, modifier))
-                        break;
-
-                    if ((declarationModifiers & DeclarationModifiers.Const) != 0) {
-                        diagnostics.Push(Error.ConflictingModifiers(modifier.location, "static", "constant"));
-                        break;
-                    }
-
-                    declarationModifiers |= DeclarationModifiers.Static;
-                    break;
-                case SyntaxKind.ConstKeyword:
-                    if (!_flags.Includes(BinderFlags.Class))
-                        goto default;
-
-                    if (ModifierAlreadyApplied(declarationModifiers, DeclarationModifiers.Const, modifier))
-                        break;
-
-                    if ((declarationModifiers & DeclarationModifiers.Static) != 0) {
-                        diagnostics.Push(Error.ConflictingModifiers(modifier.location, "static", "constant"));
-                        break;
-                    }
-
-                    declarationModifiers |= DeclarationModifiers.Const;
-                    break;
-                case SyntaxKind.LowlevelKeyword:
-                    if (ModifierAlreadyApplied(declarationModifiers, DeclarationModifiers.LowLevel, modifier))
-                        break;
-
-                    declarationModifiers |= DeclarationModifiers.LowLevel;
-                    break;
-                case SyntaxKind.PublicKeyword:
-                    if (!_flags.Includes(BinderFlags.Class))
-                        goto default;
-
-                    if (ModifierAlreadyApplied(declarationModifiers, DeclarationModifiers.Public, modifier))
-                        break;
-
-                    if (ConflictingAccessibilityModifier(declarationModifiers, DeclarationModifiers.Public, modifier))
-                        break;
-
-                    declarationModifiers |= DeclarationModifiers.Public;
-                    break;
-                case SyntaxKind.PrivateKeyword:
-                    if (!_flags.Includes(BinderFlags.Class))
-                        goto default;
-
-                    if (ModifierAlreadyApplied(declarationModifiers, DeclarationModifiers.Private, modifier))
-                        break;
-
-                    if (ConflictingAccessibilityModifier(declarationModifiers, DeclarationModifiers.Private, modifier))
-                        break;
-
-                    declarationModifiers |= DeclarationModifiers.Private;
-                    break;
-                case SyntaxKind.ProtectedKeyword:
-                    if (!_flags.Includes(BinderFlags.Class))
-                        goto default;
-
-                    if (ModifierAlreadyApplied(declarationModifiers, DeclarationModifiers.Protected, modifier))
-                        break;
-
-                    if (ConflictingAccessibilityModifier(
-                        declarationModifiers,
-                        DeclarationModifiers.Protected,
-                        modifier)) {
-                        break;
-                    }
-
-                    declarationModifiers |= DeclarationModifiers.Protected;
-                    break;
-                case SyntaxKind.VirtualKeyword:
-                    if (!_flags.Includes(BinderFlags.Class))
-                        goto default;
-
-                    if (ModifierAlreadyApplied(declarationModifiers, DeclarationModifiers.Virtual, modifier))
-                        break;
-
-                    declarationModifiers |= DeclarationModifiers.Virtual;
-                    break;
-                case SyntaxKind.OverrideKeyword:
-                    if (!_flags.Includes(BinderFlags.Class))
-                        goto default;
-
-                    if (ModifierAlreadyApplied(declarationModifiers, DeclarationModifiers.Static, modifier))
-                        break;
-
-                    if ((declarationModifiers & DeclarationModifiers.Virtual) != 0) {
-                        diagnostics.Push(Error.ConflictingModifiers(modifier.location, "virtual", "override"));
-                        break;
-                    }
-
-                    declarationModifiers |= DeclarationModifiers.Override;
-                    break;
-                default:
-                    diagnostics.Push(Error.InvalidModifier(modifier.location, modifier.text));
-                    break;
-            }
-        }
-
-        return declarationModifiers;
-    }
-
-    private MethodSymbol BindConstructorDeclaration(
-        ConstructorDeclarationSyntax constructor,
-        DeclarationModifiers inheritedModifiers) {
-        // ? This will return eventually
-        BindAttributeLists(constructor.attributeLists);
-
-        var modifiers = BindConstructorDeclarationModifiers(constructor.modifiers);
-        var accessibility = BindAccessibilityFromModifiers(modifiers);
-        var parameters = BindParameterList(constructor.parameterList);
-        var method = new MethodSymbol(
-            WellKnownMemberNames.InstanceConstructorName,
-            parameters,
-            BoundType.Void,
-            constructor,
-            modifiers: modifiers | inheritedModifiers,
-            accessibility: accessibility
-        );
-
-        var parent = constructor.parent as ClassDeclarationSyntax;
-        var className = parent.identifier.text;
-
-        if (!_scope.TryDeclareMethod(method)) {
-            diagnostics.Push(Error.MethodAlreadyDeclared(
-                constructor.constructorKeyword.location,
-                method.Signature(),
-                className
-            ));
-        }
-
-        return method;
-    }
-
-    private DeclarationModifiers BindConstructorDeclarationModifiers(SyntaxTokenList modifiers) {
-        var declarationModifiers = DeclarationModifiers.None;
-
-        if (modifiers is null)
-            return declarationModifiers;
-
-        foreach (var modifier in modifiers) {
-            switch (modifier.kind) {
-                case SyntaxKind.LowlevelKeyword:
-                    if (ModifierAlreadyApplied(declarationModifiers, DeclarationModifiers.LowLevel, modifier))
-                        break;
-
-                    declarationModifiers |= DeclarationModifiers.LowLevel;
-                    break;
-                case SyntaxKind.PublicKeyword:
-                    if (!_flags.Includes(BinderFlags.Class))
-                        goto default;
-
-                    if (ModifierAlreadyApplied(declarationModifiers, DeclarationModifiers.Public, modifier))
-                        break;
-
-                    if (ConflictingAccessibilityModifier(declarationModifiers, DeclarationModifiers.Public, modifier))
-                        break;
-
-                    declarationModifiers |= DeclarationModifiers.Public;
-                    break;
-                case SyntaxKind.PrivateKeyword:
-                    if (!_flags.Includes(BinderFlags.Class))
-                        goto default;
-
-                    if (ModifierAlreadyApplied(declarationModifiers, DeclarationModifiers.Private, modifier))
-                        break;
-
-                    if (ConflictingAccessibilityModifier(declarationModifiers, DeclarationModifiers.Private, modifier))
-                        break;
-
-                    declarationModifiers |= DeclarationModifiers.Private;
-                    break;
-                case SyntaxKind.ProtectedKeyword:
-                    if (!_flags.Includes(BinderFlags.Class))
-                        goto default;
-
-                    if (ModifierAlreadyApplied(declarationModifiers, DeclarationModifiers.Protected, modifier))
-                        break;
-
-                    if (ConflictingAccessibilityModifier(
-                        declarationModifiers,
-                        DeclarationModifiers.Protected,
-                        modifier)) {
-                        break;
-                    }
-
-                    declarationModifiers |= DeclarationModifiers.Protected;
-                    break;
-                default:
-                    diagnostics.Push(Error.InvalidModifier(modifier.location, modifier.text));
-                    break;
-            }
-        }
-
-        return declarationModifiers;
-    }
-
-    private MethodSymbol BindOperatorDeclaration(
-        OperatorDeclarationSyntax @operator,
-        DeclarationModifiers inheritedModifiers) {
-        // ? This will return eventually
-        BindAttributeLists(@operator.attributeLists);
-
-        var modifiers = BindOperatorDeclarationModifiers(@operator.modifiers);
-        var accessibility = BindAccessibilityFromModifiers(modifiers);
-        var type = BindType(@operator.returnType, modifiers, true);
-        var parameters = BindParameterList(@operator.parameterList);
-        var name = SyntaxFacts.GetOperatorMemberName(@operator.operatorToken.kind, parameters.Length);
-
-        var expectedArity = SyntaxFacts.GetOperatorArity(name);
-
-        if (expectedArity != parameters.Length) {
-            diagnostics.Push(Error.IncorrectOperatorParameterCount(
-                GetOperatorTokenLocation(@operator),
-                @operator.rightOperatorToken is null
-                    ? @operator.operatorToken.text
-                    : @operator.operatorToken.text + @operator.rightOperatorToken.text,
-                expectedArity
-            ));
-        }
-
-        if ((modifiers & DeclarationModifiers.Static) == 0 || accessibility != Accessibility.Public)
-            diagnostics.Push(Error.OperatorMustBePublicAndStatic(GetOperatorTokenLocation(@operator)));
-
-        var parent = @operator.parent as ClassDeclarationSyntax;
-        var className = parent.identifier.text;
-
-        var atLeastOneClassParameter = false;
-
-        foreach (var parameter in parameters) {
-            if (parameter.type?.typeSymbol?.name == className) {
-                atLeastOneClassParameter = true;
-                break;
-            }
-        }
-
-        if (!atLeastOneClassParameter)
-            diagnostics.Push(Error.OperatorAtLeastOneClassParameter(GetOperatorTokenLocation(@operator)));
-
-        if ((name == WellKnownMemberNames.IncrementOperatorName || name == WellKnownMemberNames.DecrementOperatorName)
-            && type.typeSymbol.name != className) {
-            diagnostics.Push(Error.OperatorMustReturnClass(GetOperatorTokenLocation(@operator)));
-        }
-
-        if ((name == WellKnownMemberNames.IndexOperatorName || name == WellKnownMemberNames.IndexAssignName) &&
-            parameters.Length > 0 &&
-            parameters[0].type.typeSymbol.name != className) {
-            diagnostics.Push(Error.IndexOperatorFirstParameter(GetOperatorTokenLocation(@operator)));
-        }
-
-        var method = new MethodSymbol(
-            name,
-            parameters,
-            type,
-            @operator,
-            modifiers: modifiers | inheritedModifiers,
-            accessibility: accessibility
-        );
-
-        if ((method.declaration as OperatorDeclarationSyntax).operatorToken.text != null &&
-            !_scope.TryDeclareMethod(method)) {
-            diagnostics.Push(
-                Error.MethodAlreadyDeclared(GetOperatorTokenLocation(@operator), method.Signature(), className)
-            );
-        }
-
-        return method;
-    }
-
-    private DeclarationModifiers BindOperatorDeclarationModifiers(SyntaxTokenList modifiers) {
-        var declarationModifiers = DeclarationModifiers.None;
-
-        if (modifiers is null)
-            return declarationModifiers;
-
-        foreach (var modifier in modifiers) {
-            switch (modifier.kind) {
-                case SyntaxKind.StaticKeyword:
-                    if (ModifierAlreadyApplied(declarationModifiers, DeclarationModifiers.Static, modifier))
-                        break;
-
-                    declarationModifiers |= DeclarationModifiers.Static;
-                    break;
-                case SyntaxKind.LowlevelKeyword:
-                    if (ModifierAlreadyApplied(declarationModifiers, DeclarationModifiers.LowLevel, modifier))
-                        break;
-
-                    declarationModifiers |= DeclarationModifiers.LowLevel;
-                    break;
-                case SyntaxKind.PublicKeyword:
-                    if (!_flags.Includes(BinderFlags.Class))
-                        goto default;
-
-                    if (ModifierAlreadyApplied(declarationModifiers, DeclarationModifiers.Public, modifier))
-                        break;
-
-                    if (ConflictingAccessibilityModifier(declarationModifiers, DeclarationModifiers.Public, modifier))
-                        break;
-
-                    declarationModifiers |= DeclarationModifiers.Public;
-                    break;
-                case SyntaxKind.PrivateKeyword:
-                    if (!_flags.Includes(BinderFlags.Class))
-                        goto default;
-
-                    if (ModifierAlreadyApplied(declarationModifiers, DeclarationModifiers.Private, modifier))
-                        break;
-
-                    if (ConflictingAccessibilityModifier(declarationModifiers, DeclarationModifiers.Private, modifier))
-                        break;
-
-                    declarationModifiers |= DeclarationModifiers.Private;
-                    break;
-                case SyntaxKind.ProtectedKeyword:
-                    if (!_flags.Includes(BinderFlags.Class))
-                        goto default;
-
-                    if (ModifierAlreadyApplied(declarationModifiers, DeclarationModifiers.Protected, modifier))
-                        break;
-
-                    if (ConflictingAccessibilityModifier(
-                        declarationModifiers,
-                        DeclarationModifiers.Protected,
-                        modifier)) {
-                        break;
-                    }
-
-                    declarationModifiers |= DeclarationModifiers.Protected;
-                    break;
-                default:
-                    diagnostics.Push(Error.InvalidModifier(modifier.location, modifier.text));
-                    break;
-            }
-        }
-
-        return declarationModifiers;
-    }
-
-    private NamedTypeSymbol PreBindTypeDeclaration(
-        TypeDeclarationSyntax type,
-        DeclarationModifiers inheritedModifiers) {
-        // Binds everything about the type except the members and the constraints
-        var templateBuilder = ImmutableList.CreateBuilder<ParameterSymbol>();
-
-        if (type.templateParameterList != null) {
-            var templateParameters = BindParameters(type.templateParameterList.parameters, true);
-
-            foreach (var templateParameter in templateParameters)
-                templateBuilder.Add(templateParameter);
-        }
-
-        var templates = templateBuilder.ToImmutableArray();
-
-        NamedTypeSymbol symbol;
-
-        if (type is StructDeclarationSyntax s) {
-            var modifiers = BindStructDeclarationModifiers(s.modifiers);
-            var accessibility = BindAccessibilityFromModifiers(modifiers);
-
-            symbol = new StructSymbol(
-                    templates,
-                    [],
-                    [],
-                    s,
-                    modifiers | inheritedModifiers,
-                    accessibility
-                );
-        } else if (type is ClassDeclarationSyntax c) {
-            var modifiers = BindClassDeclarationModifiers(c.modifiers);
-            var accessibility = BindAccessibilityFromModifiers(modifiers);
-            var baseType = c.baseType is null
-                ? new BoundType(_wellKnownTypes[WellKnownTypeNames.Object])
-                : BindBaseType(c.baseType);
-
-            symbol = new ClassSymbol(
-                    templates,
-                    [],
-                    [],
-                    [],
-                    c,
-                    modifiers | inheritedModifiers,
-                    accessibility,
-                    baseType
-                );
-        } else {
-            throw new BelteInternalException($"BindTypeDeclaration: unexpected type '{type.identifier.text}'");
-        }
-
-        _scope.TryDeclareType(symbol);
-        return symbol;
-    }
-
-    private TypeSymbol BindTypeDeclaration(TypeDeclarationSyntax @type) {
-        if (@type is StructDeclarationSyntax s)
-            return BindStructDeclaration(s);
-        else if (@type is ClassDeclarationSyntax c)
-            return BindClassDeclaration(c);
-        else
-            throw new BelteInternalException($"BindTypeDeclaration: unexpected type '{@type.identifier.text}'");
-    }
-
-    private Accessibility BindAccessibilityFromModifiers(DeclarationModifiers modifiers) {
-        if (!_flags.Includes(BinderFlags.Class))
-            return Accessibility.NotApplicable;
-
-        if ((modifiers & DeclarationModifiers.Public) != 0)
-            return Accessibility.Public;
-        else if ((modifiers & DeclarationModifiers.Protected) != 0)
-            return Accessibility.Protected;
-
-        return Accessibility.Private;
-    }
-
-    private BoundType BindBaseType(BaseTypeSyntax syntax) {
-        var type = BindType(syntax.type);
-
-        if (type.typeSymbol is PrimitiveTypeSymbol) {
-            diagnostics.Push(Error.CannotDerivePrimitive(syntax.type.location, type.typeSymbol.ToString()));
-            return new BoundType(_wellKnownTypes[WellKnownTypeNames.Object]);
-        }
-
-        return type;
-    }
-
-    private ImmutableArray<BoundExpression> BindConstraintClauseList(
-        TypeDeclarationSyntax type,
-        ImmutableArray<ParameterSymbol> templates) {
-        // TODO Should the clauses be able to see globals? e.g. constexpr GlobalMin
-        var constraintsBuilder = ImmutableList.CreateBuilder<BoundExpression>();
-
-        if (type.constraintClauseList != null) {
-            foreach (var constraintClause in type.constraintClauseList.constraintClauses) {
-                if (constraintClause.expressionStatement is null) {
-                    var name = constraintClause.name.identifier.text;
-                    var possibleTemplate = templates
-                        .Where(t => t.name == name)
-                        .ToArray();
-
-                    if (possibleTemplate.Length != 1) {
-                        diagnostics.Push(
-                            Error.UnknownTemplate(constraintClause.name.location, type.identifier.text, name)
-                        );
-
-                        continue;
-                    }
-
-                    var template = possibleTemplate[0];
-
-                    if (template.type.typeSymbol != TypeSymbol.Type) {
-                        diagnostics.Push(Error.CannotExtendCheckNonType(constraintClause.location, template.name));
-                        continue;
-                    }
-
-                    var extension = BindType(constraintClause.type);
-                    var constraint = new BoundExtendExpression(template, extension);
-                    constraintsBuilder.Add(constraint);
-                } else {
-                    _scope = new BoundScope(_scope);
-
-                    var expressionStatement =
-                        (BoundExpressionStatement)BindExpressionStatement(constraintClause.expressionStatement);
-
-                    _scope = _scope.parent;
-
-                    var expression = BindCast(
-                        constraintClause.expressionStatement.expression.location,
-                        expressionStatement.expression,
-                        BoundType.NullableBool
-                    );
-
-                    if (!IsCompilerComputable(expression, templates)) {
-                        diagnostics.Push(Error.ConstraintIsNotConstant(constraintClause.location));
-                        continue;
-                    }
-
-                    constraintsBuilder.Add(expression);
-                }
-            }
-        }
-
-        return constraintsBuilder.ToImmutableArray();
-    }
-
-    private StructSymbol BindStructDeclaration(StructDeclarationSyntax @struct) {
-        // ? This will return eventually
-        BindAttributeLists(@struct.attributeLists);
-
-        if (_scope.LookupSymbolDirect(@struct) is not StructSymbol oldStruct) {
-            diagnostics.Push(Error.TypeAlreadyDeclared(@struct.identifier.location, @struct.identifier.text, false));
-
-            return new StructSymbol(
-                [],
-                [],
-                [],
-                @struct,
-                DeclarationModifiers.None,
-                Accessibility.NotApplicable
-            );
-        }
-
-        var builder = ImmutableList.CreateBuilder<Symbol>();
-        _scope = new BoundScope(_scope);
-
-        var saved = _flags;
-        _flags |= BinderFlags.Struct;
-
-        if (oldStruct.isLowLevel)
-            _flags |= BinderFlags.LowLevelContext;
-
-        var templates = ImmutableArray.CreateBuilder<ParameterSymbol>();
-
-        foreach (var templateParameter in oldStruct.templateParameters) {
-            if (templateParameter.type.typeSymbol == TypeSymbol.Type) {
-                var templateType = new TemplateTypeSymbol(templateParameter);
-                builder.Add(templateType);
-                _scope.TryDeclareType(templateType);
-            } else {
-                builder.Add(templateParameter);
-                _scope.TryDeclareVariable(templateParameter);
-            }
-
-            templates.Add(templateParameter);
-        }
-
-        var constraints = BindConstraintClauseList(@struct, templates.ToImmutable());
-
-        foreach (var fieldDeclaration in @struct.members.OfType<FieldDeclarationSyntax>()) {
-            var field = BindFieldDeclaration(fieldDeclaration, true);
-            builder.Add(field);
-        }
-
-        var newStruct = new StructSymbol(
-            oldStruct.templateParameters,
-            constraints,
-            builder.ToImmutableArray(),
-            @struct,
-            oldStruct.isLowLevel ? DeclarationModifiers.LowLevel : DeclarationModifiers.None,
-            oldStruct.accessibility
-        );
-
-        _scope = _scope.parent;
-
-        if (oldStruct.members.Length == 0)
-            _scope.TryReplaceSymbol(oldStruct, newStruct);
-        else if (!_scope.TryDeclareType(newStruct))
-            diagnostics.Push(Error.TypeAlreadyDeclared(@struct.identifier.location, @struct.identifier.text, false));
-
-        if (!_flags.Includes(BinderFlags.LowLevelContext))
-            diagnostics.Push(Error.CannotUseStruct(@struct.keyword.location));
-
-        _flags = saved;
-
-        return oldStruct;
-    }
-
-    private DeclarationModifiers BindStructDeclarationModifiers(SyntaxTokenList modifiers) {
-        var declarationModifiers = DeclarationModifiers.None;
-
-        if (modifiers is null)
-            return declarationModifiers;
-
-        foreach (var modifier in modifiers) {
-            switch (modifier.kind) {
-                case SyntaxKind.LowlevelKeyword:
-                    if (ModifierAlreadyApplied(declarationModifiers, DeclarationModifiers.LowLevel, modifier))
-                        break;
-
-                    declarationModifiers |= DeclarationModifiers.LowLevel;
-                    break;
-                case SyntaxKind.PublicKeyword:
-                    if (!_flags.Includes(BinderFlags.Class))
-                        goto default;
-
-                    if (ModifierAlreadyApplied(declarationModifiers, DeclarationModifiers.Public, modifier))
-                        break;
-
-                    if (ConflictingAccessibilityModifier(declarationModifiers, DeclarationModifiers.Public, modifier))
-                        break;
-
-                    declarationModifiers |= DeclarationModifiers.Public;
-                    break;
-                case SyntaxKind.PrivateKeyword:
-                    if (!_flags.Includes(BinderFlags.Class))
-                        goto default;
-
-                    if (ModifierAlreadyApplied(declarationModifiers, DeclarationModifiers.Private, modifier))
-                        break;
-
-                    if (ConflictingAccessibilityModifier(declarationModifiers, DeclarationModifiers.Private, modifier))
-                        break;
-
-                    declarationModifiers |= DeclarationModifiers.Private;
-                    break;
-                case SyntaxKind.ProtectedKeyword:
-                    if (!_flags.Includes(BinderFlags.Class))
-                        goto default;
-
-                    if (ModifierAlreadyApplied(declarationModifiers, DeclarationModifiers.Protected, modifier))
-                        break;
-
-                    if (ConflictingAccessibilityModifier(
-                        declarationModifiers,
-                        DeclarationModifiers.Protected,
-                        modifier)) {
-                        break;
-                    }
-
-                    declarationModifiers |= DeclarationModifiers.Protected;
-                    break;
-                default:
-                    diagnostics.Push(Error.InvalidModifier(modifier.location, modifier.text));
-                    break;
-            }
-        }
-
-        return declarationModifiers;
-    }
-
-    private void BindAttributeLists(SyntaxList<AttributeListSyntax> attributeLists) {
-        if (attributeLists is null)
-            return;
-
-        foreach (var attributeList in attributeLists) {
-            foreach (var attribute in attributeList.attributes) {
-                diagnostics.Push(Error.UnknownAttribute(attribute.location, attribute.identifier.text));
-            }
-        }
-    }
-
-    private ClassSymbol BindClassDeclaration(ClassDeclarationSyntax @class) {
-        // ? This will return eventually
-        BindAttributeLists(@class.attributeLists);
-
-        if (_scope.LookupSymbolDirect(@class) is not ClassSymbol oldClass) {
-            diagnostics.Push(Error.TypeAlreadyDeclared(@class.identifier.location, @class.identifier.text, true));
-
-            return new ClassSymbol(
-                [],
-                [],
-                [],
-                [],
-                @class,
-                DeclarationModifiers.None,
-                Accessibility.NotApplicable,
-                null
-            );
-        }
-
-        var builder = ImmutableList.CreateBuilder<Symbol>();
-        var inheritedBuilder = ImmutableList.CreateBuilder<MethodSymbol>();
-        var isStatic = oldClass.isStatic;
-        _scope = new BoundScope(_scope);
-
-        var saved = _flags;
-        var inheritModifiers = DeclarationModifiers.None;
-        _flags |= BinderFlags.Class;
-
-        if (oldClass.isLowLevel) {
-            _flags |= BinderFlags.LowLevelContext;
-            inheritModifiers = DeclarationModifiers.LowLevel;
-        }
-
-        var templates = ImmutableArray.CreateBuilder<ParameterSymbol>();
-
-        foreach (var templateParameter in oldClass.templateParameters) {
-            if (templateParameter.type.typeSymbol == TypeSymbol.Type) {
-                var templateType = new TemplateTypeSymbol(templateParameter);
-                builder.Add(templateType);
-                _scope.TryDeclareType(templateType);
-            } else {
-                builder.Add(templateParameter);
-                _scope.TryDeclareVariable(templateParameter);
-            }
-
-            templates.Add(templateParameter);
-        }
-
-        var constraints = BindConstraintClauseList(@class, templates.ToImmutable());
-
-        foreach (var member in (oldClass.baseType.typeSymbol as ClassSymbol).GetMembers()) {
-            switch (member.kind) {
-                case SymbolKind.Field:
-                    _scope.TryDeclareVariable(member as FieldSymbol);
-                    break;
-                case SymbolKind.Type:
-                    _scope.TryDeclareType(member as NamedTypeSymbol);
-                    break;
-                case SymbolKind.Method when member.name != WellKnownMemberNames.InstanceConstructorName:
-                    _scope.TryDeclareMethod(member as MethodSymbol);
-                    inheritedBuilder.Add(member as MethodSymbol);
-                    break;
-                default:
-                    continue;
-            }
-        }
-
-        if (@class.members.Count == 0) {
-            var defaultConstructor = new MethodSymbol(
-                WellKnownMemberNames.InstanceConstructorName,
-                ImmutableArray<ParameterSymbol>.Empty,
-                BoundType.Void,
-                modifiers: inheritModifiers,
-                accessibility: Accessibility.Public
-            );
-
-            builder.Add(defaultConstructor);
-            _scope.TryDeclareMethod(defaultConstructor);
-            _scope = _scope.parent;
-            _scope.DeclareMethodStrict(defaultConstructor);
-
-            var emptyClass = new ClassSymbol(
-                oldClass.templateParameters,
-                constraints,
-                builder.ToImmutableArray(),
-                [],
-                @class,
-                inheritModifiers,
-                oldClass.accessibility,
-                oldClass.baseType
-            );
-
-            if (oldClass.members.Length == 0)
-                _scope.TryReplaceSymbol(oldClass, emptyClass);
-            else if (!_scope.TryDeclareType(emptyClass))
-                diagnostics.Push(Error.TypeAlreadyDeclared(@class.identifier.location, @class.identifier.text, true));
-
-            _flags = saved;
-
-            return oldClass;
-        }
-
-        _scope = new BoundScope(_scope);
-
-        foreach (var member in @class.members.OfType<TypeDeclarationSyntax>())
-            PreBindTypeDeclaration(member, inheritModifiers);
-
-        var defaultFieldAssignmentsBuilder = ImmutableArray.CreateBuilder<(FieldSymbol, ExpressionSyntax)>();
-
-        foreach (var fieldDeclaration in @class.members.OfType<FieldDeclarationSyntax>()) {
-            var field = BindFieldDeclaration(fieldDeclaration, false);
-
-            if (isStatic && !field.isStatic) {
-                diagnostics.Push(Error.MemberMustBeStatic(fieldDeclaration.declaration.identifier.location));
-            } else {
-                builder.Add(field);
-
-                if (field.type is not null && !field.isConstant && fieldDeclaration.declaration.initializer != null)
-                    defaultFieldAssignmentsBuilder.Add((field, fieldDeclaration.declaration.initializer.value));
-            }
-        }
-
-        var defaultFieldAssignments = defaultFieldAssignmentsBuilder.ToImmutable();
-        var hasConstructor = false;
-
-        foreach (var constructorDeclaration in @class.members.OfType<ConstructorDeclarationSyntax>()) {
-            var constructor = BindConstructorDeclaration(constructorDeclaration, inheritModifiers);
-
-            if (isStatic) {
-                diagnostics.Push(Error.StaticConstructor(constructorDeclaration.constructorKeyword.location));
-            } else {
-                builder.Add(constructor);
-                hasConstructor = true;
-            }
-        }
-
-        if (!hasConstructor && !isStatic) {
-            var defaultConstructor = new MethodSymbol(
-                WellKnownMemberNames.InstanceConstructorName,
-                ImmutableArray<ParameterSymbol>.Empty,
-                BoundType.Void,
-                modifiers: inheritModifiers,
-                accessibility: Accessibility.Public
-            );
-
-            builder.Add(defaultConstructor);
-            // This should never fail
-            _scope.TryDeclareMethod(defaultConstructor);
-        }
-
-        var inheritedMethods = inheritedBuilder.ToImmutable();
-
-        foreach (var methodDeclaration in @class.members.OfType<MethodDeclarationSyntax>()) {
-            var method = BindMethodDeclaration(
-                methodDeclaration,
-                inheritModifiers,
-                overridableMethods: inheritedMethods
-            );
-
-            if (isStatic && !method.isStatic)
-                diagnostics.Push(Error.MemberMustBeStatic(methodDeclaration.identifier.location));
-
-            builder.Add(method);
-        }
-
-        foreach (var operatorDeclaration in @class.members.OfType<OperatorDeclarationSyntax>()) {
-            var @operator = BindOperatorDeclaration(operatorDeclaration, inheritModifiers);
-
-            if (isStatic)
-                diagnostics.Push(Error.StaticOperator(operatorDeclaration.operatorToken.location));
-            else
-                builder.Add(@operator);
-        }
-
-        foreach (var typeDeclaration in @class.members.OfType<TypeDeclarationSyntax>()) {
-            var type = BindTypeDeclaration(typeDeclaration);
-            builder.Add(type);
-        }
-
-        var newClass = new ClassSymbol(
-            oldClass.templateParameters,
-            constraints,
-            builder.ToImmutableArray(),
-            defaultFieldAssignments,
-            @class,
-            inheritModifiers,
-            oldClass.accessibility,
-            oldClass.baseType
-        );
-
-        // This allows the methods to be seen by the global scope
-        foreach (var method in _scope.GetDeclaredMethods())
-            _scope.parent.parent.DeclareMethodStrict(method);
-
-        _scope = _scope.parent;
-        _scope = _scope.parent;
-
-        // If no members, the default .ctor has yet to be built by the compiler, meaning this instance is a temporary
-        // symbol that needs to be replaced
-        if (oldClass.members.Length == 0)
-            _scope.TryReplaceSymbol(oldClass, newClass);
-        else if (!_scope.TryDeclareType(newClass))
-            diagnostics.Push(Error.TypeAlreadyDeclared(@class.identifier.location, @class.identifier.text, true));
-
-        _flags = saved;
-
-        return oldClass;
-    }
-
-    private DeclarationModifiers BindClassDeclarationModifiers(SyntaxTokenList modifiers) {
-        var declarationModifiers = DeclarationModifiers.None;
-
-        if (modifiers is null)
-            return declarationModifiers;
-
-        foreach (var modifier in modifiers) {
-            switch (modifier.kind) {
-                case SyntaxKind.StaticKeyword:
-                    if (ModifierAlreadyApplied(declarationModifiers, DeclarationModifiers.Static, modifier))
-                        break;
-
-                    declarationModifiers |= DeclarationModifiers.Static;
-                    break;
-                case SyntaxKind.LowlevelKeyword:
-                    if (ModifierAlreadyApplied(declarationModifiers, DeclarationModifiers.LowLevel, modifier))
-                        break;
-
-                    declarationModifiers |= DeclarationModifiers.LowLevel;
-                    break;
-                case SyntaxKind.PublicKeyword:
-                    if (!_flags.Includes(BinderFlags.Class))
-                        goto default;
-
-                    if (ModifierAlreadyApplied(declarationModifiers, DeclarationModifiers.Public, modifier))
-                        break;
-
-                    if (ConflictingAccessibilityModifier(declarationModifiers, DeclarationModifiers.Public, modifier))
-                        break;
-
-                    declarationModifiers |= DeclarationModifiers.Public;
-                    break;
-                case SyntaxKind.PrivateKeyword:
-                    if (!_flags.Includes(BinderFlags.Class))
-                        goto default;
-
-                    if (ModifierAlreadyApplied(declarationModifiers, DeclarationModifiers.Private, modifier))
-                        break;
-
-                    if (ConflictingAccessibilityModifier(declarationModifiers, DeclarationModifiers.Private, modifier))
-                        break;
-
-                    declarationModifiers |= DeclarationModifiers.Private;
-                    break;
-                case SyntaxKind.ProtectedKeyword:
-                    if (!_flags.Includes(BinderFlags.Class))
-                        goto default;
-
-                    if (ModifierAlreadyApplied(declarationModifiers, DeclarationModifiers.Protected, modifier))
-                        break;
-
-                    if (ConflictingAccessibilityModifier(
-                        declarationModifiers,
-                        DeclarationModifiers.Protected,
-                        modifier)) {
-                        break;
-                    }
-
-                    declarationModifiers |= DeclarationModifiers.Protected;
-                    break;
-                default:
-                    diagnostics.Push(Error.InvalidModifier(modifier.location, modifier.text));
-                    break;
-            }
-        }
-
-        return declarationModifiers;
-    }
-
-    private BoundStatement BindLocalFunctionDeclaration(LocalFunctionStatementSyntax statement) {
-        // ? This will return eventually
-        BindAttributeLists(statement.attributeLists);
-        BindLocalFunctionDeclarationModifiers(statement.modifiers);
-
-        _innerPrefix.Push(statement.identifier.text);
-        var functionSymbol = (MethodSymbol)_scope.LookupSymbol(ConstructInnerName());
-        _innerPrefix.Pop();
-
-        var binder = new Binder(_options, _flags | BinderFlags.LocalFunction, _scope, functionSymbol, _wellKnownTypes) {
-            _innerPrefix = new Stack<string>(_innerPrefix.Reverse()),
-            _trackedSymbols = _trackedSymbols,
-            _trackedDeclarations = _trackedDeclarations
-        };
-
-        binder._trackedSymbols.Push(new HashSet<VariableSymbol>());
-        binder._trackedDeclarations.Push(new HashSet<VariableSymbol>());
-        binder._innerPrefix.Push(functionSymbol.name);
-        var body = binder.BindMethodBody(functionSymbol.declaration.body, functionSymbol.parameters);
-
-        var usedVariables = binder._trackedSymbols.Pop();
-        var declaredVariables = binder._trackedDeclarations.Pop();
-        var ordinal = functionSymbol.parameters.Length;
-        var parameters = ImmutableArray.CreateBuilder<ParameterSymbol>();
-
-        foreach (var parameter in functionSymbol.parameters)
-            parameters.Add(parameter);
-
-        var parametersChanged = false;
-
-        foreach (var variable in usedVariables) {
-            if (declaredVariables.Contains(variable) || parameters.Contains(variable))
-                continue;
-
-            parametersChanged = true;
-            var parameter = new ParameterSymbol(
-                $"${variable.name}",
-                BoundType.CopyWith(variable.type, isReference: true, isExplicitReference: true),
-                ordinal++,
-                null
-            );
-
-            parameters.Add(parameter);
-        }
-
-        var newFunctionSymbol = parametersChanged
-            ? functionSymbol.UpdateParameters(parameters.ToImmutable())
-            : functionSymbol;
-
-        var loweredBody = Lowerer.Lower(
-            newFunctionSymbol,
-            body,
-            _options.isTranspiling
-        );
-
-        if (newFunctionSymbol.type.typeSymbol != TypeSymbol.Void && !ControlFlowGraph.AllPathsReturn(loweredBody))
-            diagnostics.Push(Error.NotAllPathsReturn(GetIdentifierLocation(newFunctionSymbol.declaration)));
-
-        _methodBodies.Add((newFunctionSymbol, loweredBody));
-        diagnostics.Move(binder.diagnostics);
-        _methodBodies.AddRange(binder._methodBodies);
-
-        if (!_scope.TryReplaceSymbol(functionSymbol, newFunctionSymbol))
-            throw new BelteInternalException($"BindLocalFunction: failed to set function '{functionSymbol.name}'");
-
-        return new BoundBlockStatement(ImmutableArray<BoundStatement>.Empty);
-    }
-
-    private DeclarationModifiers BindLocalFunctionDeclarationModifiers(SyntaxTokenList modifiers) {
-        if (modifiers is null)
-            return DeclarationModifiers.None;
-
-        foreach (var modifier in modifiers)
-            diagnostics.Push(Error.InvalidModifier(modifier.location, modifier.text));
-
-        return DeclarationModifiers.None;
-    }
-
-    private FieldSymbol BindFieldDeclaration(FieldDeclarationSyntax fieldDeclaration, bool isStructField) {
-        // ? This will return eventually
-        BindAttributeLists(fieldDeclaration.attributeLists);
-
-        var modifiers = BindFieldDeclarationModifiers(fieldDeclaration.modifiers);
-        return BindField(fieldDeclaration.declaration, modifiers, isStructField);
-    }
-
-    private DeclarationModifiers BindFieldDeclarationModifiers(SyntaxTokenList modifiers) {
-        var declarationModifiers = DeclarationModifiers.None;
-
-        if (modifiers is null)
-            return declarationModifiers;
-
-        foreach (var modifier in modifiers) {
-            switch (modifier.kind) {
-                case SyntaxKind.ConstKeyword:
-                    if (_flags.Includes(BinderFlags.Struct))
-                        goto default;
-
-                    if (ModifierAlreadyApplied(declarationModifiers, DeclarationModifiers.Const, modifier))
-                        break;
-
-                    if ((declarationModifiers & DeclarationModifiers.ConstExpr) != 0) {
-                        diagnostics.Push(
-                            Error.ConflictingModifiers(modifier.location, "constant", "constant expression")
-                        );
-
-                        break;
-                    }
-
-                    declarationModifiers |= DeclarationModifiers.Const;
-                    break;
-                case SyntaxKind.ConstexprKeyword:
-                    if (_flags.Includes(BinderFlags.Struct))
-                        goto default;
-
-                    if (ModifierAlreadyApplied(declarationModifiers, DeclarationModifiers.ConstExpr, modifier))
-                        break;
-
-                    if ((declarationModifiers & DeclarationModifiers.Const) != 0) {
-                        diagnostics.Push(
-                            Error.ConflictingModifiers(modifier.location, "constant", "constant expression")
-                        );
-
-                        break;
-                    }
-
-                    declarationModifiers |= DeclarationModifiers.ConstExpr;
-                    break;
-                case SyntaxKind.PublicKeyword:
-                    if (!_flags.Includes(BinderFlags.Class))
-                        goto default;
-
-                    if (ModifierAlreadyApplied(declarationModifiers, DeclarationModifiers.Public, modifier))
-                        break;
-
-                    if (ConflictingAccessibilityModifier(declarationModifiers, DeclarationModifiers.Public, modifier))
-                        break;
-
-                    declarationModifiers |= DeclarationModifiers.Public;
-                    break;
-                case SyntaxKind.PrivateKeyword:
-                    if (!_flags.Includes(BinderFlags.Class))
-                        goto default;
-
-                    if (ModifierAlreadyApplied(declarationModifiers, DeclarationModifiers.Private, modifier))
-                        break;
-
-                    if (ConflictingAccessibilityModifier(declarationModifiers, DeclarationModifiers.Private, modifier))
-                        break;
-
-                    declarationModifiers |= DeclarationModifiers.Private;
-                    break;
-                case SyntaxKind.ProtectedKeyword:
-                    if (!_flags.Includes(BinderFlags.Class))
-                        goto default;
-
-                    if (ModifierAlreadyApplied(declarationModifiers, DeclarationModifiers.Protected, modifier))
-                        break;
-
-                    if (ConflictingAccessibilityModifier(
-                        declarationModifiers,
-                        DeclarationModifiers.Protected,
-                        modifier)) {
-                        break;
-                    }
-
-                    declarationModifiers |= DeclarationModifiers.Protected;
-                    break;
-                default:
-                    diagnostics.Push(Error.InvalidModifier(modifier.location, modifier.text));
-                    break;
-            }
-        }
-
-        return declarationModifiers;
-    }
-
-    private BoundStatement BindLoopBody(
-        StatementSyntax body, out BoundLabel breakLabel, out BoundLabel continueLabel) {
-        _labelCount++;
-        breakLabel = new BoundLabel($"Break{_labelCount}");
-        continueLabel = new BoundLabel($"Continue{_labelCount}");
-
-        _loopStack.Push((breakLabel, continueLabel));
-        var boundBody = BindStatement(body);
-        _loopStack.Pop();
-
-        return boundBody;
-    }
-
-    private BoundType BindType(
-        TypeSyntax type,
-        DeclarationModifiers modifiers = DeclarationModifiers.None,
-        bool explicitly = false,
-        DeclarationModifiers handled = DeclarationModifiers.None) {
-        if ((modifiers & DeclarationModifiers.ConstExpr) != 0 && (handled & DeclarationModifiers.ConstExpr) == 0) {
-            var coreType = BindType(type, modifiers, explicitly, handled | DeclarationModifiers.ConstExpr);
-            return BoundType.CopyWith(coreType, isConstantExpression: true);
-        }
-
-        if ((modifiers & DeclarationModifiers.Const) != 0 && (handled & DeclarationModifiers.Const) == 0) {
-            var coreType = BindType(type, modifiers, explicitly, handled | DeclarationModifiers.Const);
-
-            // Prevent raising this error if we have nested const keywords
-            if (coreType.isImplicit && !coreType.isConstant)
-                diagnostics.Push(Error.ConstantAndVariable(type.location));
-
-            return BoundType.CopyWith(coreType, isConstant: true);
-        }
-
-        if (type is ReferenceTypeSyntax rt) {
-            if ((modifiers & DeclarationModifiers.ConstExpr) != 0) {
-                diagnostics.Push(Error.CannotBeRefAndConstexpr(rt.refKeyword.location));
-                return null;
-            }
-
-            var coreType = BindType(rt.type);
-
-            if (coreType.isImplicit)
-                diagnostics.Push(Error.ImpliedReference(rt.refKeyword.location));
-
-            return BoundType.CopyWith(coreType, isReference: true, isConstantReference: rt.constKeyword != null);
-        } else if (type is NonNullableTypeSyntax nnt) {
-            var coreType = BindType(nnt.type);
-            return BoundType.CopyWith(coreType, isNullable: false);
-        } else if (type is ArrayTypeSyntax at) {
-            var coreType = BindType(at.elementType);
-            var builder = ImmutableArray.CreateBuilder<BoundExpression>();
-
-            if (coreType.isImplicit) {
-                var span = TextSpan.FromBounds(
-                    at.rankSpecifiers[0].openBracket.location.span.start,
-                    at.rankSpecifiers[^1].closeBracket.location.span.end
-                );
-
-                var location = new TextLocation(type.location.text, span);
-                diagnostics.Push(Error.ImpliedDimensions(location));
-            }
-
-            foreach (var rankSpecifier in at.rankSpecifiers) {
-                if (rankSpecifier.size is null) {
-                    builder.Add(new BoundLiteralExpression(0));
-                } else {
-                    var casted = BindCast(rankSpecifier.size, BoundType.Int);
-                    builder.Add(casted);
-                }
-            }
-
-            if (!_flags.Includes(BinderFlags.LowLevelContext))
-                diagnostics.Push(Error.ArrayOutsideOfLowLevelContext(at.location));
-
-            return BoundType.CopyWith(coreType, dimensions: at.rankSpecifiers.Count, sizes: builder.ToImmutable());
-        }
-
-        var name = type as NameSyntax;
-
-        if (name is QualifiedNameSyntax qn) {
-            var rightType = qn.right;
-            var leftType = BindType(qn.left);
-
-            if (leftType.typeSymbol is PrimitiveTypeSymbol) {
-                diagnostics.Push(Error.PrimitivesDoNotHaveMembers(qn.location));
-                return null;
-            } else {
-                var namedLeft = leftType.typeSymbol as NamedTypeSymbol;
-                var symbols = namedLeft.GetMembers()
-                    .Where(m => m is NamedTypeSymbol && m.name == rightType.identifier.text)
-                    .Select(n => n as NamedTypeSymbol);
-
-                if (!symbols.Any()) {
-                    diagnostics.Push(Error.UnknownType(rightType.location, rightType.identifier.text));
-                    return null;
-                }
-
-                if (rightType is IdentifierNameSyntax id) {
-                    return BindIdentifierNameCore(id, symbols);
-                } else if (rightType is TemplateNameSyntax tn) {
-                    return BindTemplateNameCore(tn, symbols);
-                }
-            }
-        } else if (name is EmptyNameSyntax) {
-            return new BoundType(null, isImplicit: true, isConstant: true, isNullable: true);
-        } else if (name is SimpleNameSyntax sn) {
-            var symbols = LookupTypes(sn.identifier.text);
-
-            if (!symbols.Any()) {
-                if (sn.identifier.text == "var") {
-                    if (explicitly)
-                        diagnostics.Push(Error.CannotUseImplicit(sn.location));
-
-                    if (sn is TemplateNameSyntax templateName) {
-                        diagnostics.Push(Error.TemplateNotExpected(
-                            templateName.templateArgumentList.location,
-                            templateName.identifier.text
-                        ));
-                    }
-
-                    return new BoundType(null, isImplicit: true, isNullable: true);
-                }
-
-                diagnostics.Push(Error.UnknownType(sn.location, sn.identifier.text));
-                return null;
-            }
-
-            if (symbols.Length == 1 && symbols[0] is PrimitiveTypeSymbol) {
-                if (sn is TemplateNameSyntax templateName) {
-                    diagnostics.Push(Error.TemplateNotExpected(
-                        templateName.templateArgumentList.location,
-                        templateName.identifier.text
-                    ));
-                }
-
-                return new BoundType(symbols[0], isNullable: true);
-            }
-
-            var namedSymbols = symbols.Select(s => s as NamedTypeSymbol);
-
-            if (sn is IdentifierNameSyntax id)
-                return BindIdentifierNameCore(id, namedSymbols);
-            else if (sn is TemplateNameSyntax tn)
-                return BindTemplateNameCore(tn, namedSymbols);
-        }
-
-        throw ExceptionUtilities.Unreachable();
-    }
-
-    private BoundType BindIdentifierNameCore(
-        IdentifierNameSyntax name,
-        IEnumerable<NamedTypeSymbol> symbols) {
-        var identifierSymbols = symbols.Where(s => s.arity == 0);
-
-        if (!identifierSymbols.Any()) {
-            var result = _overloadResolution.TemplateOverloadResolution(
-                symbols.ToImmutableArray(),
-                ImmutableArray<(string, BoundTypeOrConstant)>.Empty,
-                name.identifier.text,
-                name.identifier,
-                null
-            );
-
-            var constantArguments = ImmutableArray.CreateBuilder<BoundTypeOrConstant>();
-
-            foreach (var argument in result.arguments) {
-                if (argument is BoundType t)
-                    constantArguments.Add(new BoundTypeOrConstant(t));
-                else
-                    constantArguments.Add(new BoundTypeOrConstant(argument.constantValue, argument.type, argument));
-            }
-
-            if (result.succeeded) {
-                return new BoundType(
-                    result.bestOverload,
-                    templateArguments: constantArguments.ToImmutable(),
-                    arity: result.bestOverload.arity
-                );
-            }
-
-            return null;
-        }
-
-        return new BoundType(identifierSymbols.First(), isNullable: true);
-    }
-
-    private BoundType BindTemplateNameCore(TemplateNameSyntax name, IEnumerable<NamedTypeSymbol> symbols) {
-        var templateSymbols = symbols.Where(s => s.arity > 0);
-
-        if (!templateSymbols.Any()) {
-            diagnostics.Push(
-                Error.TemplateNotExpected(name.templateArgumentList.location, name.identifier.text)
-            );
-
-            return null;
-        }
-
-        if (BindTemplateArgumentList(name.templateArgumentList, out var arguments)) {
-            var result = _overloadResolution.TemplateOverloadResolution(
-                templateSymbols.ToImmutableArray(),
-                arguments,
-                name.identifier.text,
-                name.identifier,
-                name.templateArgumentList
-            );
-
-            var constantArgumentsBuilder = ImmutableArray.CreateBuilder<BoundTypeOrConstant>();
-
-            foreach (var argument in result.arguments) {
-                if (argument is BoundType t)
-                    constantArgumentsBuilder.Add(new BoundTypeOrConstant(t));
-                else
-                    constantArgumentsBuilder.Add(new BoundTypeOrConstant(argument.constantValue, argument.type, argument));
-            }
-
-            if (!result.succeeded)
-                return null;
-
-            var constantArguments = constantArgumentsBuilder.ToImmutable();
-
-            for (var i = 0; i < result.bestOverload.templateConstraints.Length; i++) {
-                var constraint = result.bestOverload.templateConstraints[i];
-
-                if (constraint is BoundExtendExpression e) {
-                    var replacement = constantArgumentsBuilder[e.template.ordinal - 1];
-
-                    if (!TypeUtilities.TypeInheritsFrom(replacement.type, e.extension)) {
-                        diagnostics.Push(Error.ExtendConstraintFailed(
-                            name.templateArgumentList.location,
-                            constraint.ToString(),
-                            i + 1,
-                            e.template.name,
-                            e.extension.ToString()
-                        ));
-                    }
-                } else {
-                    var constraintResult = EvaluateConstraint(constraint, constantArguments);
-
-                    if (constraintResult is null) {
-                        diagnostics.Push(Error.ConstraintWasNull(
-                            name.templateArgumentList.location,
-                            constraint.ToString(),
-                            i + 1
-                        ));
-                    } else if (!constraintResult.Value) {
-                        diagnostics.Push(Error.ConstraintFailed(
-                            name.templateArgumentList.location,
-                            constraint.ToString(),
-                            i + 1
-                        ));
-                    }
-                }
-            }
-
-            return new BoundType(
-                result.bestOverload,
-                templateArguments: constantArguments,
-                arity: result.bestOverload.arity,
-                isNullable: true
-            );
-        }
-
-        return null;
-    }
-
-    private BoundExpression BindIdentifier(SimpleNameSyntax syntax, bool called, bool allowed) {
-        var name = syntax.identifier.text;
-
-        if (called) {
-            _innerPrefix.Push(name);
-            var innerName = ConstructInnerName();
-            _innerPrefix.Pop();
-
-            var potentialMethods = _scope.LookupOverloads(name, innerName);
-            var builder = ImmutableArray.CreateBuilder<Symbol>();
-
-            foreach (var potential in potentialMethods) {
-                if (potential.containingType is null ||
-                    (_containingType is not null && _containingType == potential.containingType)) {
-                    builder.Add(potential);
-                }
-            }
-
-            var actualMethods = builder.ToImmutable();
-
-            var isInner = false;
-
-            if (_unresolvedLocals.TryGetValue(innerName, out var value) && !_resolvedLocals.Contains(innerName)) {
-                BindLocalFunctionDeclaration(value);
-                _resolvedLocals.Add(innerName);
-                isInner = true;
-
-                if (actualMethods.Length > 1) {
-                    throw new BelteInternalException(
-                        "BindIdentifier: overloaded generated function"
-                    );
-                }
-            }
-
-            if (isInner)
-                actualMethods = [_scope.LookupSymbol<MethodSymbol>(innerName)];
-
-            return BindCalledIdentifierInScope(syntax, actualMethods);
-        }
-
-        var symbolsList = _scope.LookupOverloads(name);
-        var symbolsBuilder = ImmutableArray.CreateBuilder<Symbol>();
-
-        foreach (var symbol in symbolsList) {
-            if (!(symbol is ParameterSymbol p && p.isTemplate && p.type.typeSymbol == TypeSymbol.Type))
-                symbolsBuilder.Add(symbol);
-        }
-
-        var symbols = symbolsBuilder.ToImmutable();
-
-        if (symbols.Length == 0) {
-            var primitive = LookupPrimitive(name);
-
-            if (primitive is not null)
-                symbols = [primitive];
-        }
-
-        if (symbols.Length > 0) {
-            var containingTypesEqual = (_containingType is not null) &&
-                (symbols[0].containingType is not null) &&
-                (_containingType == symbols[0].containingType);
-
-            if ((symbols[0] is not MethodSymbol) &&
-                containingTypesEqual &&
-                (_containingMethod?.isStatic ?? false) &&
-                !symbols[0].isStatic &&
-                symbols[0] is not TemplateTypeSymbol) {
-                diagnostics.Push(Error.InvalidStaticReference(syntax.location, name));
-                return new BoundErrorExpression();
-            }
-
-            if (symbols[0] is VariableSymbol && name == _shadowingVariable) {
-                diagnostics.Push(Error.UndefinedSymbol(syntax.location, name));
-                return new BoundErrorExpression();
-            }
-        }
-
-        var result = BindNonCalledIdentifierInScope(syntax, symbols);
-
-        if (!allowed && result is BoundType t)
-            diagnostics.Push(Error.CannotUseType(syntax.location, t));
-
-        if (_flags.Includes(BinderFlags.Class) &&
-            result is BoundVariableExpression v &&
-            v.variable is GlobalVariableSymbol) {
-            diagnostics.Push(Error.CannotUseGlobalInClass(syntax.location, name));
-        }
-
-        return result;
-    }
-
-    private BoundExpression BindIdentifierInScope(
-        SimpleNameSyntax syntax,
-        bool called, ImmutableArray<Symbol> symbols) {
-        if (called)
-            return BindCalledIdentifierInScope(syntax, symbols);
-
-        return BindNonCalledIdentifierInScope(syntax, symbols);
-    }
-
-    private BoundExpression BindCalledIdentifierInScope(SimpleNameSyntax syntax, ImmutableArray<Symbol> symbols) {
-        var name = syntax.identifier.text;
-        var arity = 0;
-
-        if (syntax is TemplateNameSyntax tn)
-            arity = tn.templateArgumentList.arguments.Count;
-
-        if (arity > 0) {
-            diagnostics.Push(
-                Error.TemplateNotExpected((syntax as TemplateNameSyntax).templateArgumentList.location, name)
-            );
-
-            return new BoundErrorExpression();
-        }
-
-        var methods = ImmutableArray<MethodSymbol>.Empty;
-
-        if (symbols.Length == 0) {
-            diagnostics.Push(
-                Error.UndefinedMethod(syntax.location, name, _options.buildMode == BuildMode.Interpret)
-            );
-
-            return new BoundErrorExpression();
-        } else if (symbols[0] is not MethodSymbol) {
-            diagnostics.Push(Error.CannotCallNonMethod(syntax.location, name));
-            return new BoundErrorExpression();
-        }
-
-        methods = symbols
-            .Where(s => s is MethodSymbol)
-            .Select(s => s as MethodSymbol).ToImmutableArray();
-
-        return new BoundMethodGroup(name, methods);
-    }
-
-    private BoundExpression BindNonCalledIdentifierInScope(SimpleNameSyntax syntax, ImmutableArray<Symbol> symbols) {
-        var name = syntax.identifier.text;
-        var arity = 0;
-
-        var templateArguments = ImmutableArray<(string, BoundTypeOrConstant)>.Empty;
-        TextLocation templateLocation = null;
-
-        if (syntax is TemplateNameSyntax tn) {
-            arity = tn.templateArgumentList.arguments.Count;
-            templateLocation = tn.templateArgumentList.location;
-
-            if (!BindTemplateArgumentList(tn.templateArgumentList, out templateArguments))
-                return new BoundErrorExpression();
-        }
-
-        if (!symbols.Any()) {
-            diagnostics.Push(Error.UndefinedSymbol(syntax.location, name));
-            return new BoundErrorExpression();
-        }
-
-        if (symbols[0] is MethodSymbol) {
-            diagnostics.Push(Error.NotAVariable(syntax.location, name, true));
-            return new BoundErrorExpression();
-        }
-
-        if (symbols[0] is VariableSymbol v) {
-            if (arity > 0) {
-                diagnostics.Push(Error.TemplateNotExpected(templateLocation, name));
-                return new BoundErrorExpression();
-            }
-
-            if (_flags.Includes(BinderFlags.LocalFunction)) {
-                foreach (var frame in _trackedSymbols)
-                    frame.Add(v);
-            }
-
-            return new BoundVariableExpression(v);
-        } else if (symbols[0] is TypeSymbol) {
-            if (symbols[0] is PrimitiveTypeSymbol p) {
-                if (syntax is TemplateNameSyntax t) {
-                    diagnostics.Push(
-                        Error.TemplateNotExpected(t.templateArgumentList.location, t.identifier.text)
-                    );
-
-                    return new BoundErrorExpression();
-                }
-
-                return new BoundType(p, isNullable: true);
-            }
-
-            var namedSymbols = symbols.Select(s => s as NamedTypeSymbol);
-
-            if (syntax is IdentifierNameSyntax i)
-                return BindIdentifierNameCore(i, namedSymbols);
-            else if (syntax is TemplateNameSyntax t)
-                return BindTemplateNameCore(t, namedSymbols);
-        }
-
-        throw ExceptionUtilities.Unreachable();
-    }
-
-    private BoundExpression BindQualifiedName(QualifiedNameSyntax syntax, bool called) {
-        var boundLeft = BindExpression(syntax.left, allowTypes: true);
-        return BindMemberAccessWithBoundLeft(syntax, boundLeft, syntax.right, syntax.period, called);
-    }
-
-    private BoundExpression BindMemberAccessWithBoundLeft(
-        ExpressionSyntax node,
-        BoundExpression boundLeft,
-        SimpleNameSyntax right,
-        SyntaxToken operatorToken,
-        bool called) {
-        if (boundLeft is BoundErrorExpression || boundLeft.type.typeSymbol is null)
-            return new BoundErrorExpression();
-
-        var furthestRight = boundLeft;
-
-        while (furthestRight is BoundMemberAccessExpression m)
-            furthestRight = m.right;
-
-        if (boundLeft.type.typeSymbol is PrimitiveTypeSymbol) {
-            diagnostics.Push(Error.PrimitivesDoNotHaveMembers(node.location));
-            return new BoundErrorExpression();
-        }
-
-        var namedType = boundLeft.type.typeSymbol as NamedTypeSymbol;
-        var name = right.identifier.text;
-        var symbols = namedType.GetMembers(name);
-
-        if (!symbols.Any()) {
-            diagnostics.Push(Error.NoSuchMember(right.location, boundLeft.type, name));
-            return new BoundErrorExpression();
-        }
-
-        var isNullConditional = operatorToken.kind == SyntaxKind.QuestionPeriodToken;
-
-        if (boundLeft.type.isNullable && boundLeft is BoundVariableExpression ve &&
-            !_scope.GetAssignedVariables().Contains(ve.variable) && !isNullConditional) {
-            diagnostics.Push(Warning.NullDeference(operatorToken.location));
-        }
-
-        var isStaticAccess = furthestRight is BoundType;
-        var staticSymbols = symbols.Where(s => s.isStatic);
-        var instanceSymbols = symbols.Where(s => !s.isStatic || ((s as ParameterSymbol)?.isTemplate ?? false));
-
-        if (!isStaticAccess && !instanceSymbols.Any()) {
-            diagnostics.Push(Error.InvalidInstanceReference(node.location, name, boundLeft.type.typeSymbol.name));
-            return new BoundErrorExpression();
-        }
-
-        if (isStaticAccess && !staticSymbols.Any()) {
-            diagnostics.Push(Error.InvalidStaticReference(node.location, name));
-            return new BoundErrorExpression();
-        }
-
-        var selectedSymbols = isStaticAccess ? staticSymbols : instanceSymbols;
-        var boundRight = BindIdentifierInScope(right, called, selectedSymbols.ToImmutableArray());
-
-        void CheckAccessibility(BoundExpression leftExpression, BoundExpression rightExpression) {
-            if (leftExpression is BoundMemberAccessExpression m)
-                CheckAccessibility(m.left, m.right);
-
-            if (rightExpression is BoundVariableExpression v) {
-<<<<<<< HEAD
-                if (v.variable.accessibility == Accessibility.Private &&
-                    leftExpression.type.typeSymbol is ClassSymbol &&
-                    (_containingType is null ||
-                    _containingType != leftExpression.type.typeSymbol)) {
-                    diagnostics.Push(
-                        Error.MemberIsInaccessible(right.location, v.variable.name, leftExpression.type.typeSymbol.name)
-                    );
-=======
-                // TODO Add original to all symbols and use that to compare containing types
-                // TODO ensure accessibility is being checked outside of member access, like qualified types
-                var insideSameType = (_containingType as ClassSymbol)
-                    ?.Equals(v.variable.containingType as ClassSymbol) ?? false;
-                var insideChildType = TypeUtilities.TypeInheritsFrom(_containingType, v.variable.containingType);
-
-                if (leftExpression.type.typeSymbol is ClassSymbol) {
-                    if (v.variable.accessibility == Accessibility.Private && !insideSameType) {
-                        diagnostics.Push(Error.MemberIsInaccessible(
-                            right.location,
-                            v.variable.name,
-                            leftExpression.type.typeSymbol.name
-                        ));
-                    } else if (v.variable.accessibility == Accessibility.Protected && !insideChildType) {
-                        diagnostics.Push(Error.MemberIsInaccessible(
-                            right.location,
-                            v.variable.name,
-                            leftExpression.type.typeSymbol.name
-                        ));
-                    }
->>>>>>> 79e7540c
-                }
-
-                // if (v.variable.accessibility == Accessibility.Private &&
-                //     leftExpression.type.typeSymbol is ClassSymbol &&
-                //     (_containingType is null ||
-                //     !(_containingType as ClassSymbol).Equals(leftExpression.type.typeSymbol as ClassSymbol))) {
-                // }
-            }
-        }
-
-        CheckAccessibility(boundLeft, boundRight);
-
-        return new BoundMemberAccessExpression(boundLeft, boundRight, isNullConditional, isStaticAccess);
-    }
-
-    private VariableSymbol BindVariable(
-        SyntaxToken identifier,
-        BoundType type,
-        BoundConstant constant,
-        DeclarationModifiers modifiers) {
-        var name = identifier.text ?? "?";
-        var declare = !identifier.isFabricated;
-        var variable = _flags.Includes(BinderFlags.Method)
-            ? new LocalVariableSymbol(name, type, constant, modifiers)
-            : (VariableSymbol)new GlobalVariableSymbol(name, type, constant, modifiers);
-
-        if (LookupTypes(name).Length > 0) {
-            diagnostics.Push(Error.VariableUsingTypeName(identifier.location, name, type.isConstant));
-            return variable;
-        }
-
-        if (declare && !_scope.TryDeclareVariable(variable))
-            diagnostics.Push(Error.VariableAlreadyDeclared(identifier.location, name, type.isConstant));
-
-        if (_flags.Includes(BinderFlags.LocalFunction)) {
-            foreach (var frame in _trackedDeclarations)
-                frame.Add(variable);
-        }
-
-        return variable;
-    }
-
-    private FieldSymbol BindField(
-        VariableDeclarationSyntax declaration,
-        DeclarationModifiers modifiers,
-        bool isStructField) {
-        var name = declaration.identifier.text;
-        BindAndVerifyType(declaration, modifiers, true, isStructField, out var type);
-        BoundConstant constant = null;
-
-        if ((modifiers & DeclarationModifiers.ConstExpr) != 0) {
-            var initializer = declaration.initializer?.value is null
-                ? new BoundTypeWrapper(type, new BoundConstant(null))
-                : BindExpression(declaration.initializer.value);
-
-            constant = initializer.constantValue;
-
-            if (constant is null)
-                diagnostics.Push(Error.NotConstantExpression(declaration.initializer.value.location));
-            else if (type.isImplicit)
-                type = BoundType.CopyWith(type, typeSymbol: BoundType.Assume(constant.value).typeSymbol);
-        }
-
-        var accessibility = BindAccessibilityFromModifiers(modifiers);
-
-        var field = new FieldSymbol(
-            name,
-            type,
-            constant,
-            modifiers,
-            accessibility
-        );
-
-        if (LookupTypes(name).Length > 0) {
-            diagnostics.Push(
-                Error.VariableUsingTypeName(declaration.identifier.location, name, type?.isConstant ?? false)
-            );
-
-            return field;
-        }
-
-        if (!_scope.TryDeclareVariable(field))
-            diagnostics.Push(Error.VariableAlreadyDeclared(declaration.identifier.location, name, type.isConstant));
-
-        return field;
-    }
-
-    private BoundStatement BindStatement(StatementSyntax syntax, bool isGlobal = false) {
-        var result = BindStatementInternal(syntax);
-
-        if (!_options.isScript || !isGlobal) {
-            if (result is BoundExpressionStatement es) {
-                var isAllowedExpression = es.expression.kind == BoundNodeKind.CallExpression ||
-                    es.expression.kind == BoundNodeKind.AssignmentExpression ||
-                    es.expression.kind == BoundNodeKind.ErrorExpression ||
-                    es.expression.kind == BoundNodeKind.EmptyExpression ||
-                    es.expression.kind == BoundNodeKind.CompoundAssignmentExpression ||
-                    es.expression.kind == BoundNodeKind.PrefixExpression ||
-                    es.expression.kind == BoundNodeKind.PostfixExpression;
-
-                if (!isAllowedExpression)
-                    diagnostics.Push(Error.InvalidExpressionStatement(syntax.location));
-            }
-        }
-
-        return result;
-    }
-
-    private BoundStatement BindStatementInternal(StatementSyntax syntax) {
-        switch (syntax.kind) {
-            case SyntaxKind.BlockStatement:
-                return BindBlockStatement((BlockStatementSyntax)syntax);
-            case SyntaxKind.ExpressionStatement:
-                return BindExpressionStatement((ExpressionStatementSyntax)syntax);
-            case SyntaxKind.LocalDeclarationStatement:
-                var statement = BindLocalDeclarationStatement((LocalDeclarationStatementSyntax)syntax);
-                _shadowingVariable = null;
-                return statement;
-            case SyntaxKind.IfStatement:
-                return BindIfStatement((IfStatementSyntax)syntax);
-            case SyntaxKind.WhileStatement:
-                return BindWhileStatement((WhileStatementSyntax)syntax);
-            case SyntaxKind.ForStatement:
-                return BindForStatement((ForStatementSyntax)syntax);
-            case SyntaxKind.DoWhileStatement:
-                return BindDoWhileStatement((DoWhileStatementSyntax)syntax);
-            case SyntaxKind.TryStatement:
-                return BindTryStatement((TryStatementSyntax)syntax);
-            case SyntaxKind.BreakStatement:
-                return BindBreakStatement((BreakStatementSyntax)syntax);
-            case SyntaxKind.ContinueStatement:
-                return BindContinueStatement((ContinueStatementSyntax)syntax);
-            case SyntaxKind.ReturnStatement:
-                return BindReturnStatement((ReturnStatementSyntax)syntax);
-            case SyntaxKind.LocalFunctionStatement:
-                return new BoundBlockStatement(ImmutableArray<BoundStatement>.Empty);
-            default:
-                throw new BelteInternalException($"BindStatementInternal: unexpected syntax '{syntax.kind}'");
-        }
-    }
-
-    private BoundStatement BindTryStatement(TryStatementSyntax expression) {
-        var body = (BoundBlockStatement)BindBlockStatement(expression.body);
-        var catchBody = expression.catchClause is null
-            ? null
-            : (BoundBlockStatement)BindBlockStatement(expression.catchClause.body);
-
-        var finallyBody = expression.finallyClause is null
-            ? null
-            : (BoundBlockStatement)BindBlockStatement(expression.finallyClause.body);
-
-        return new BoundTryStatement(body, catchBody, finallyBody);
-    }
-
-    private BoundStatement BindReturnStatement(ReturnStatementSyntax expression) {
-        var boundExpression = expression.expression is null ? null : BindExpression(expression.expression);
-
-        if (_flags.Includes(BinderFlags.Method)) {
-            if (_containingMethod.type.typeSymbol == TypeSymbol.Void) {
-                if (boundExpression != null)
-                    diagnostics.Push(Error.UnexpectedReturnValue(expression.keyword.location));
-            } else {
-                if (boundExpression is null)
-                    diagnostics.Push(Error.MissingReturnValue(expression.keyword.location));
-                else
-                    boundExpression = BindCast(expression.expression.location, boundExpression, _containingMethod.type);
-            }
-        } else {
-            if (!_options.isScript && boundExpression != null)
-                diagnostics.Push(Error.Unsupported.GlobalReturnValue(expression.keyword.location));
-        }
-
-        return new BoundReturnStatement(boundExpression);
-    }
-
-    private BoundStatement BindErrorStatement() {
-        return new BoundExpressionStatement(new BoundErrorExpression());
-    }
-
-    private BoundStatement BindContinueStatement(ContinueStatementSyntax syntax) {
-        if (_loopStack.Count == 0) {
-            diagnostics.Push(Error.InvalidBreakOrContinue(syntax.keyword.location, syntax.keyword.text));
-            return BindErrorStatement();
-        }
-
-        if (!_options.isTranspiling) {
-            var continueLabel = _loopStack.Peek().continueLabel;
-            return new BoundGotoStatement(continueLabel);
-        } else {
-            return new BoundContinueStatement();
-        }
-    }
-
-    private BoundStatement BindBreakStatement(BreakStatementSyntax syntax) {
-        if (_loopStack.Count == 0) {
-            diagnostics.Push(Error.InvalidBreakOrContinue(syntax.keyword.location, syntax.keyword.text));
-            return BindErrorStatement();
-        }
-
-        if (!_options.isTranspiling) {
-            var breakLabel = _loopStack.Peek().breakLabel;
-            return new BoundGotoStatement(breakLabel);
-        } else {
-            return new BoundBreakStatement();
-        }
-    }
-
-    private BoundStatement BindWhileStatement(WhileStatementSyntax statement) {
-        var condition = BindCast(statement.condition, BoundType.NullableBool);
-
-        if (BoundConstant.IsNotNull(condition.constantValue) && !(bool)condition.constantValue.value)
-            diagnostics.Push(Warning.UnreachableCode(statement.body));
-
-        var body = BindLoopBody(statement.body, out var breakLabel, out var continueLabel);
-
-        return new BoundWhileStatement(condition, body, breakLabel, continueLabel);
-    }
-
-    private BoundStatement BindDoWhileStatement(DoWhileStatementSyntax statement) {
-        var body = BindLoopBody(statement.body, out var breakLabel, out var continueLabel);
-        var condition = BindCast(statement.condition, BoundType.NullableBool);
-
-        return new BoundDoWhileStatement(body, condition, breakLabel, continueLabel);
-    }
-
-    private BoundStatement BindForStatement(ForStatementSyntax statement) {
-        _scope = new BoundScope(_scope);
-        _checkPeekedLocals++;
-
-        var initializer = BindStatement(statement.initializer);
-        var condition = BindCast(statement.condition, BoundType.NullableBool);
-        var step = BindExpression(statement.step, ownStatement: true);
-        var body = BindLoopBody(statement.body, out var breakLabel, out var continueLabel);
-
-        _scope = _scope.parent;
-        _checkPeekedLocals--;
-
-        return new BoundForStatement(initializer, condition, step, body, breakLabel, continueLabel);
-    }
-
-    private BoundStatement BindIfStatement(IfStatementSyntax statement) {
-        var condition = BindCast(statement.condition, BoundType.NullableBool);
-
-        BoundLiteralExpression constant = null;
-
-        if (BoundConstant.IsNotNull(condition.constantValue)) {
-            if (!(bool)condition.constantValue.value)
-                diagnostics.Push(Warning.UnreachableCode(statement.then));
-            else if (statement.elseClause != null)
-                diagnostics.Push(Warning.UnreachableCode(statement.elseClause.body));
-
-            constant = new BoundLiteralExpression(condition.constantValue.value);
-        }
-
-        var then = BindStatement(statement.then);
-        var elseStatement = statement.elseClause is null
-            ? null
-            : BindStatement(statement.elseClause.body);
-
-        if (constant != null)
-            return new BoundIfStatement(constant, then, elseStatement);
-
-        return new BoundIfStatement(condition, then, elseStatement);
-    }
-
-    private BoundStatement BindBlockStatement(BlockStatementSyntax statement) {
-        var inheritModifiers = BindBlockStatementModifiers(statement.modifiers);
-        _checkPeekedLocals++;
-
-        var statements = ImmutableArray.CreateBuilder<BoundStatement>();
-        _scope = new BoundScope(_scope, true);
-        var saved = _flags;
-
-        if ((inheritModifiers & DeclarationModifiers.LowLevel) != 0)
-            _flags |= BinderFlags.LowLevelContext;
-
-        var frame = new List<string>();
-
-        if (_localLocals.Count > 0) {
-            var lastFrame = _localLocals.Pop();
-            frame.AddRange(lastFrame);
-            _localLocals.Push(lastFrame);
-        }
-
-        foreach (var statementSyntax in statement.statements) {
-            if (statementSyntax is LocalFunctionStatementSyntax fd) {
-                frame.Add(fd.identifier.text);
-                _innerPrefix.Push(fd.identifier.text);
-                var innerName = ConstructInnerName();
-
-                var declaration = SyntaxFactory.MethodDeclaration(
-                    fd.attributeLists,
-                    fd.modifiers,
-                    fd.returnType,
-                    fd.identifier,
-                    fd.parameterList,
-                    fd.body,
-                    fd.parent,
-                    fd.position
-                );
-
-                var modifiers = _flags.Includes(BinderFlags.LowLevelContext)
-                    ? DeclarationModifiers.LowLevel
-                    : DeclarationModifiers.None;
-
-                BindMethodDeclaration(declaration, modifiers | inheritModifiers, innerName);
-
-                if (!_unresolvedLocals.TryAdd(ConstructInnerName(), fd)) {
-                    diagnostics.Push(Error.CannotOverloadNested(
-                        declaration.identifier.location, declaration.identifier.text)
-                    );
-                }
-
-                _innerPrefix.Pop();
-            }
-        }
-
-        _localLocals.Push(frame);
-
-        foreach (var statementSyntax in statement.statements) {
-            var state = BindStatement(statementSyntax);
-            statements.Add(state);
-        }
-
-        _localLocals.Pop();
-        _scope = _scope.parent;
-        _flags = saved;
-        _checkPeekedLocals--;
-
-        return new BoundBlockStatement(statements.ToImmutable());
-    }
-
-    private DeclarationModifiers BindBlockStatementModifiers(SyntaxTokenList modifiers) {
-        var declarationModifiers = DeclarationModifiers.None;
-
-        if (modifiers is null)
-            return declarationModifiers;
-
-        foreach (var modifier in modifiers) {
-            switch (modifier.kind) {
-                case SyntaxKind.LowlevelKeyword:
-                    if ((declarationModifiers & DeclarationModifiers.LowLevel) != 0) {
-                        diagnostics.Push(Error.ModifierAlreadyApplied(modifier.location, modifier.text));
-                        break;
-                    }
-
-                    declarationModifiers |= DeclarationModifiers.LowLevel;
-                    break;
-                default:
-                    diagnostics.Push(Error.InvalidModifier(modifier.location, modifier.text));
-                    break;
-            }
-        }
-
-        return declarationModifiers;
-    }
-
-    private DeclarationModifiers BindLocalDeclarationModifiers(SyntaxTokenList modifiers) {
-        var declarationModifiers = DeclarationModifiers.None;
-
-        if (modifiers is null)
-            return declarationModifiers;
-
-        foreach (var modifier in modifiers) {
-            switch (modifier.kind) {
-                case SyntaxKind.ConstKeyword:
-                    if (ModifierAlreadyApplied(declarationModifiers, DeclarationModifiers.Const, modifier))
-                        break;
-
-                    if ((declarationModifiers & DeclarationModifiers.ConstExpr) != 0) {
-                        diagnostics.Push(
-                            Error.ConflictingModifiers(modifier.location, "constant", "constant expression")
-                        );
-
-                        break;
-                    }
-
-                    declarationModifiers |= DeclarationModifiers.Const;
-                    break;
-                case SyntaxKind.ConstexprKeyword:
-                    if (ModifierAlreadyApplied(declarationModifiers, DeclarationModifiers.ConstExpr, modifier))
-                        break;
-
-                    if ((declarationModifiers & DeclarationModifiers.Const) != 0) {
-                        diagnostics.Push(
-                            Error.ConflictingModifiers(modifier.location, "constant", "constant expression")
-                        );
-
-                        break;
-                    }
-
-                    declarationModifiers |= DeclarationModifiers.ConstExpr;
-                    break;
-                default:
-                    diagnostics.Push(Error.InvalidModifier(modifier.location, modifier.text));
-                    break;
-            }
-        }
-
-        return declarationModifiers;
-    }
-
-    private bool BindAndVerifyType(
-        VariableDeclarationSyntax declaration,
-        DeclarationModifiers modifiers,
-        bool isField,
-        bool isStructField,
-        out BoundType type) {
-        var currentCount = diagnostics.Errors().Count;
-        type = BindType(declaration.type, modifiers, isField);
-
-        if (type?.typeSymbol?.isStatic ?? false)
-            diagnostics.Push(Error.StaticVariable(declaration.type.location));
-
-        if (diagnostics.Errors().Count > currentCount)
-            return false;
-
-        var value = declaration.initializer?.value;
-
-        if (type.isImplicit && value is null) {
-            diagnostics.Push(Error.NoInitOnImplicit(declaration.identifier.location));
-            return false;
-        }
-
-        if (type.isReference && value is not null && value?.kind != SyntaxKind.ReferenceExpression) {
-            diagnostics.Push(
-                Error.ReferenceWrongInitialization(declaration.initializer.equalsToken.location, type.isConstant)
-            );
-
-            return false;
-        }
-
-        if (value is LiteralExpressionSyntax le) {
-            if (le.token.kind == SyntaxKind.NullKeyword && type.isImplicit) {
-                diagnostics.Push(Error.NullAssignOnImplicit(value.location, type.isConstant));
-                return false;
-            }
-        }
-
-        if (type.typeSymbol == TypeSymbol.Void) {
-            diagnostics.Push(Error.VoidVariable(declaration.type.location));
-            return false;
-        }
-
-        if (!type.isNullable && declaration.initializer is null && !isStructField) {
-            diagnostics.Push(Error.NoInitOnNonNullable(declaration.identifier.location));
-            return false;
-        }
-
-        return true;
-    }
-
-    private BoundVariableDeclaration BindVariableDeclaration(
-        VariableDeclarationSyntax declaration,
-        DeclarationModifiers modifiers) {
-        var currentCount = diagnostics.Errors().Count;
-
-        if (!BindAndVerifyType(declaration, modifiers, false, false, out var type))
-            return null;
-
-        var value = declaration.initializer?.value;
-        var isNullable = type.isNullable;
-        var isConstantExpression = (modifiers & DeclarationModifiers.ConstExpr) != 0;
-        _shadowingVariable = declaration.identifier.text;
-
-        if (_peekedLocals.Contains(declaration.identifier.text) && _checkPeekedLocals > 1) {
-            diagnostics.Push(
-                Error.NameUsedInEnclosingScope(declaration.identifier.location, declaration.identifier.text)
-            );
-        }
-
-        if (type.isReference || (type.isImplicit && value?.kind == SyntaxKind.ReferenceExpression)) {
-            var initializer = value != null
-                ? BindReferenceExpression((ReferenceExpressionSyntax)value)
-                : new BoundTypeWrapper(type, new BoundConstant(null));
-
-            if (isConstantExpression && type.isImplicit)
-                diagnostics.Push(Error.CannotBeRefAndConstexpr(value.location));
-
-            if (diagnostics.Errors().Count > currentCount)
-                return null;
-
-            var tempType = type.isImplicit ? initializer.type : type;
-            var variableType = BoundType.CopyWith(
-                tempType,
-                isConstant: type.isConstant ? true : null,
-                isConstantReference: type.isConstantReference ? true : null,
-                isExplicitReference: false,
-                isNullable: isNullable,
-                isLiteral: false
-            );
-
-            if (initializer.type.isConstantReference && !variableType.isConstantReference) {
-                diagnostics.Push(Error.ReferenceToConstant(
-                    declaration.initializer.equalsToken.location, variableType.isConstant)
-                );
-
-                return null;
-            }
-
-            if (!initializer.type.isConstant && variableType.isConstantReference) {
-                diagnostics.Push(Error.ConstantToNonConstantReference(
-                    declaration.initializer.equalsToken.location, variableType.isConstant)
-                );
-
-                return null;
-            }
-
-            if (diagnostics.Errors().Count > currentCount)
-                return null;
-
-            // References cant have implicit casts
-            var variable = BindVariable(declaration.identifier, variableType, initializer.constantValue, modifiers);
-
-            return new BoundVariableDeclaration(variable, initializer);
-        } else if (type.dimensions > 0 ||
-            (type.isImplicit && value is InitializerListExpressionSyntax)) {
-            var initializer = (value is null ||
-                (value is LiteralExpressionSyntax l && l.token.kind == SyntaxKind.NullKeyword))
-                ? new BoundTypeWrapper(type, new BoundConstant(null))
-                : BindExpression(value, initializerListType: type);
-
-            if (initializer is BoundInitializerListExpression il && type.isImplicit) {
-                if (il.items.Length == 0) {
-                    diagnostics.Push(
-                        Error.EmptyInitializerListOnImplicit(value.location, type.isConstant)
-                    );
-
-                    return null;
-                } else {
-                    var allNull = true;
-
-                    foreach (var item in il.items) {
-                        if (!BoundConstant.IsNull(item.constantValue))
-                            allNull = false;
-                    }
-
-                    if (allNull) {
-                        diagnostics.Push(
-                            Error.NullInitializerListOnImplicit(value.location, type.isConstant)
-                        );
-
-                        return null;
-                    }
-                }
-            }
-
-            if (isConstantExpression && initializer.constantValue is null)
-                diagnostics.Push(Error.NotConstantExpression(value.location));
-
-            var tempType = type.isImplicit ? initializer.type : type;
-            var variableType = BoundType.CopyWith(
-                tempType, isConstant: type.isConstant ? true : null, isNullable: isNullable, isLiteral: false
-            );
-
-            if (!variableType.isNullable && initializer is BoundLiteralExpression ble && ble.value is null) {
-                diagnostics.Push(Error.NullAssignOnNotNull(value.location, variableType.isConstant));
-                return null;
-            }
-
-            var itemType = variableType.BaseType();
-
-            var castedInitializer = BindCast(value?.location, initializer, variableType);
-            var variable = BindVariable(
-                declaration.identifier,
-                BoundType.CopyWith(
-                    type,
-                    typeSymbol: itemType.typeSymbol,
-                    isExplicitReference: false,
-                    isLiteral: false,
-                    dimensions: variableType.dimensions,
-                    arity: variableType.arity,
-                    templateArguments: variableType.templateArguments,
-                    sizes: variableType.sizes
-                ),
-                castedInitializer.constantValue,
-                modifiers
-            );
-
-            if (diagnostics.Errors().Count > currentCount)
-                return null;
-
-            return new BoundVariableDeclaration(variable, castedInitializer);
-        } else {
-            var initializer = value != null
-                ? BindExpression(value)
-                : new BoundTypeWrapper(type, new BoundConstant(null));
-
-            if (isConstantExpression && initializer.constantValue is null)
-                diagnostics.Push(Error.NotConstantExpression(value.location));
-
-            var tempType = type.isImplicit ? initializer.type : type;
-            var variableType = BoundType.CopyWith(
-                tempType, isConstant: type.isConstant ? true : null, isNullable: isNullable, isLiteral: false
-            );
-
-            // If this is null, it means OverloadResolution failed and no method could be assumed, meaning that either a
-            // non-method was called or no overload could be assumed in the initializer. If this is the case, the type
-            // cannot be assumed an there is no easy way to stop cascading errors, so we don't.
-            if (variableType is null)
-                return null;
-
-            if (!variableType.isNullable && initializer is BoundLiteralExpression ble && ble.value is null) {
-                diagnostics.Push(Error.NullAssignOnNotNull(value.location, variableType.isConstant));
-                return null;
-            }
-
-            if (!variableType.isReference && value?.kind == SyntaxKind.ReferenceExpression) {
-                diagnostics.Push(
-                    Error.WrongInitializationReference(
-                        declaration.initializer.equalsToken.location,
-                        variableType.isConstant
-                    )
-                );
-
-                return null;
-            }
-
-            var castedInitializer = BindCast(value?.location, initializer, variableType);
-            var variable = BindVariable(
-                declaration.identifier,
-                variableType,
-                castedInitializer.constantValue,
-                modifiers
-            );
-
-            if (initializer.constantValue is null || initializer.constantValue.value != null)
-                _scope.NoteAssignment(variable);
-
-            if (diagnostics.Errors().Count > currentCount)
-                return null;
-
-            return new BoundVariableDeclaration(variable, castedInitializer);
-        }
-    }
-
-    private BoundStatement BindLocalDeclarationStatement(LocalDeclarationStatementSyntax expression) {
-        // ? This will return eventually
-        BindAttributeLists(expression.attributeLists);
-
-        var modifiers = BindLocalDeclarationModifiers(expression.modifiers);
-        var declaration = BindVariableDeclaration(expression.declaration, modifiers);
-
-        return new BoundLocalDeclarationStatement(declaration);
-    }
-
-    private BoundStatement BindExpressionStatement(ExpressionStatementSyntax statement) {
-        var expression = BindExpression(statement.expression, true, true);
-        return new BoundExpressionStatement(expression);
-    }
-
-    private BoundExpression BindExpression(
-        ExpressionSyntax expression,
-        bool canBeVoid = false,
-        bool ownStatement = false,
-        BoundType initializerListType = null,
-        bool called = false,
-        bool allowTypes = false) {
-        var result = BindExpressionInternal(expression, ownStatement, initializerListType, called, allowTypes);
-
-        if (!canBeVoid && result.type?.typeSymbol == TypeSymbol.Void) {
-            diagnostics.Push(Error.NoValue(expression.location));
-            return new BoundErrorExpression();
-        }
-
-        return result;
-    }
-
-    private BoundExpression BindExpressionInternal(
-        ExpressionSyntax expression,
-        bool ownStatement,
-        BoundType initializerListType,
-        bool called,
-        bool allowTypes) {
-        switch (expression.kind) {
-            case SyntaxKind.LiteralExpression:
-                if (expression is InitializerListExpressionSyntax il)
-                    return BindInitializerListExpression(il, initializerListType);
-                else
-                    return BindLiteralExpression((LiteralExpressionSyntax)expression);
-            case SyntaxKind.UnaryExpression:
-                return BindUnaryExpression((UnaryExpressionSyntax)expression);
-            case SyntaxKind.BinaryExpression:
-                return BindBinaryExpression((BinaryExpressionSyntax)expression);
-            case SyntaxKind.TernaryExpression:
-                return BindTernaryExpression((TernaryExpressionSyntax)expression);
-            case SyntaxKind.ParenthesizedExpression:
-                return BindParenExpression((ParenthesisExpressionSyntax)expression);
-            case SyntaxKind.AssignmentExpression:
-                return BindAssignmentExpression((AssignmentExpressionSyntax)expression);
-            case SyntaxKind.CallExpression:
-                return BindCallExpression((CallExpressionSyntax)expression);
-            case SyntaxKind.IndexExpression:
-                return BindIndexExpression((IndexExpressionSyntax)expression);
-            case SyntaxKind.EmptyExpression:
-                return BindEmptyExpression((EmptyExpressionSyntax)expression);
-            case SyntaxKind.PostfixExpression:
-                return BindPostfixExpression((PostfixExpressionSyntax)expression, ownStatement);
-            case SyntaxKind.PrefixExpression:
-                return BindPrefixExpression((PrefixExpressionSyntax)expression);
-            case SyntaxKind.ReferenceExpression:
-                return BindReferenceExpression((ReferenceExpressionSyntax)expression);
-            case SyntaxKind.CastExpression:
-                return BindCastExpression((CastExpressionSyntax)expression);
-            case SyntaxKind.TypeOfExpression:
-                return BindTypeOfExpression((TypeOfExpressionSyntax)expression);
-            case SyntaxKind.ObjectCreationExpression:
-                return BindObjectCreationExpression((ObjectCreationExpressionSyntax)expression);
-            case SyntaxKind.ThisExpression:
-                return BindThisExpression((ThisExpressionSyntax)expression);
-            case SyntaxKind.TemplateName:
-            case SyntaxKind.IdentifierName:
-                return BindIdentifier((SimpleNameSyntax)expression, called, allowTypes);
-            case SyntaxKind.MemberAccessExpression:
-                return BindMemberAccessExpression((MemberAccessExpressionSyntax)expression, called);
-            case SyntaxKind.QualifiedName:
-                return BindQualifiedName((QualifiedNameSyntax)expression, called);
-            case SyntaxKind.NonNullableType when allowTypes:
-            case SyntaxKind.ReferenceType when allowTypes:
-            case SyntaxKind.ArrayType when allowTypes:
-                return BindType((TypeSyntax)expression, explicitly: true);
-            default:
-                throw new BelteInternalException($"BindExpressionInternal: unexpected syntax '{expression.kind}'");
-        }
-    }
-
-    private BoundExpression BindThisExpression(ThisExpressionSyntax expression) {
-        if (!_flags.Includes(BinderFlags.Class)) {
-            diagnostics.Push(Error.CannotUseThis(expression.location));
-            return new BoundErrorExpression();
-        }
-
-        return BindThisExpressionInternal();
-    }
-
-    private BoundThisExpression BindThisExpressionInternal() {
-        var type = new BoundType(_containingType, isReference: true, arity: _containingType.arity);
-        return new BoundThisExpression(type);
-    }
-
-    private BoundExpression BindObjectCreationExpression(ObjectCreationExpressionSyntax expression) {
-        var type = BindType(expression.type);
-        type = BoundType.CopyWith(type, isLiteral: true, isNullable: false);
-
-        if (type is null || type.typeSymbol == TypeSymbol.Error)
-            return new BoundErrorExpression();
-
-        if (type.typeSymbol.isStatic) {
-            diagnostics.Push(Error.CannotConstructStatic(expression.location, type.ToString()));
-            return new BoundErrorExpression();
-        }
-
-        if (type.dimensions > 0) {
-            return new BoundObjectCreationExpression(type);
-        } else if (type.typeSymbol is StructSymbol) {
-            if (!PartiallyBindArgumentList(expression.argumentList, out var arguments))
-                return new BoundErrorExpression();
-
-            if (arguments.Length > 0) {
-                var span = TextSpan.FromBounds(
-                    expression.argumentList.arguments[0].span.start,
-                    expression.argumentList.arguments[^1].span.end
-                );
-
-                var location = new TextLocation(expression.syntaxTree.text, span);
-                diagnostics.Push(Error.StructTakesNoArguments(location));
-            }
-
-            return new BoundObjectCreationExpression(type);
-        } else {
-            if (type.typeSymbol is not NamedTypeSymbol) {
-                diagnostics.Push(Error.CannotConstructPrimitive(expression.location, type.typeSymbol.name));
-                return new BoundErrorExpression();
-            }
-
-            if (!PartiallyBindArgumentList(expression.argumentList, out var arguments))
-                return new BoundErrorExpression();
-
-            var result = _overloadResolution.MethodOverloadResolution(
-                (type.typeSymbol as NamedTypeSymbol).constructors,
-                arguments,
-                type.typeSymbol.name,
-                expression.type,
-                expression.argumentList,
-                type
-            );
-
-            if (!result.succeeded)
-                return new BoundErrorExpression();
-
-            if (result.bestOverload.accessibility == Accessibility.Private) {
-                if (_containingType is null ||
-                    _containingType != result.bestOverload.containingType) {
-                    diagnostics.Push(Error.MemberIsInaccessible(
-                        expression.type.location,
-                        $"{result.bestOverload.name}()",
-                        result.bestOverload.containingType.name
-                    ));
-                }
-            }
-
-            return new BoundObjectCreationExpression(type, result.bestOverload, result.arguments);
-        }
-    }
-
-    private BoundExpression BindMemberAccessExpression(MemberAccessExpressionSyntax expression, bool called) {
-        var boundLeft = BindExpression(expression.expression, allowTypes: true);
-
-        return BindMemberAccessWithBoundLeft(
-            expression,
-            boundLeft,
-            expression.name,
-            expression.operatorToken,
-            called
-        );
-    }
-
-    private BoundExpression BindTypeOfExpression(TypeOfExpressionSyntax expression) {
-        var type = BindType(expression.type);
-        return new BoundTypeOfExpression(type);
-    }
-
-    private BoundExpression BindReferenceExpression(ReferenceExpressionSyntax expression) {
-        var boundExpression = BindExpression(expression.expression);
-
-        if (boundExpression is not BoundVariableExpression and
-            not BoundMemberAccessExpression and
-            not BoundErrorExpression) {
-            diagnostics.Push(Error.CannotReferenceNonField(expression.expression.location));
-            return new BoundErrorExpression();
-        }
-
-        return new BoundReferenceExpression(boundExpression);
-    }
-
-    private BoundExpression BindPostfixExpression(PostfixExpressionSyntax expression, bool ownStatement = false) {
-        var boundOperand = BindExpression(expression.operand);
-
-        if (expression.operatorToken.kind is SyntaxKind.PlusPlusToken or SyntaxKind.MinusMinusToken) {
-            if (boundOperand is not BoundVariableExpression
-                and not BoundMemberAccessExpression
-                and not BoundIndexExpression) {
-                diagnostics.Push(Error.CannotIncrement(expression.operand.location));
-                return new BoundErrorExpression();
-            }
-        }
-
-        if (expression.operatorToken.kind is SyntaxKind.PlusPlusToken or SyntaxKind.MinusMinusToken)
-            CheckForAssignmentInConstMethod(boundOperand, expression.operatorToken.location);
-
-        (var isConstant, var isConstantReference) = CheckConstantality(boundOperand);
-
-        if (boundOperand.type.isReference ? isConstantReference : isConstant) {
-            string name = null;
-
-            if (boundOperand is BoundVariableExpression v)
-                name = v.variable.name;
-            else if (boundOperand is BoundMemberAccessExpression m)
-                name = (m.right as BoundVariableExpression).variable.name;
-
-            diagnostics.Push(Error.ConstantAssignment(expression.operatorToken.location, name, false));
-
-            return new BoundErrorExpression();
-        }
-
-        var boundOp = BoundPostfixOperator.BindWithOverloading(
-            expression.operatorToken,
-            expression.operatorToken.kind,
-            boundOperand,
-            _overloadResolution,
-            out var result
-        );
-
-        if (result.succeeded || result.ambiguous) {
-            if (ownStatement)
-                return new BoundCallExpression(boundOperand.type, result.bestOverload, [boundOperand]);
-            else
-                diagnostics.Push(Error.Unsupported.OverloadedPostfix(expression.operatorToken.location));
-        }
-
-        if (boundOp is null) {
-            diagnostics.Push(Error.InvalidPostfixUse(
-                expression.operatorToken.location,
-                expression.operatorToken.text, boundOperand.type
-            ));
-
-            return new BoundErrorExpression();
-        }
-
-        return new BoundPostfixExpression(boundOperand, boundOp, ownStatement);
-    }
-
-    private BoundExpression BindPrefixExpression(PrefixExpressionSyntax expression) {
-        var boundOperand = BindExpression(expression.operand);
-
-        if (boundOperand is not BoundVariableExpression &&
-            boundOperand is not BoundMemberAccessExpression &&
-            boundOperand is not BoundIndexExpression) {
-            diagnostics.Push(Error.CannotIncrement(expression.operand.location));
-            return new BoundErrorExpression();
-        }
-
-        CheckForAssignmentInConstMethod(boundOperand, expression.operatorToken.location);
-
-        (var isConstant, var isConstantReference) = CheckConstantality(boundOperand);
-
-        if (boundOperand.type.isReference ? isConstantReference : isConstant) {
-            string name = null;
-
-            if (boundOperand is BoundVariableExpression v)
-                name = v.variable.name;
-            else if (boundOperand is BoundMemberAccessExpression m)
-                name = (m.right as BoundVariableExpression).variable.name;
-
-            diagnostics.Push(Error.ConstantAssignment(expression.operatorToken.location, name, false));
-
-            return new BoundErrorExpression();
-        }
-
-        var boundOp = BoundPrefixOperator.BindWithOverloading(
-            expression.operatorToken,
-            expression.operatorToken.kind,
-            boundOperand,
-            _overloadResolution,
-            out var result
-        );
-
-        if (result.succeeded || result.ambiguous)
-            return new BoundCallExpression(boundOperand.type, result.bestOverload, [boundOperand]);
-
-        if (boundOp is null) {
-            diagnostics.Push(Error.InvalidPrefixUse(
-                expression.operatorToken.location,
-                expression.operatorToken.text, boundOperand.type
-            ));
-
-            return new BoundErrorExpression();
-        }
-
-        return new BoundPrefixExpression(boundOp, boundOperand);
-    }
-
-    private BoundExpression BindIndexExpression(IndexExpressionSyntax expression) {
-        var boundIndex = BindExpression(expression.index);
-
-        if (BoundConstant.IsNotNull(boundIndex.constantValue) &&
-            boundIndex.constantValue.value is int v &&
-            expression.expression is InitializerListExpressionSyntax i) {
-            // Optimizes inline list indexes working around the List rewrite that initializer lists perform
-            var saved = _flags;
-            _flags |= BinderFlags.LowLevelContext;
-            var list = BindInitializerListExpression(i, null) as BoundInitializerListExpression;
-            _flags = saved;
-
-            return list.items[v];
-        }
-
-        var boundExpression = BindExpression(expression.expression);
-
-        return BindIndexWithBoundSides(expression, boundExpression, boundIndex);
-    }
-
-    private BoundExpression BindIndexWithBoundSides(
-        IndexExpressionSyntax expression,
-        BoundExpression boundExpression,
-        BoundExpression boundIndex) {
-        var name = SyntaxFacts.GetOperatorMemberName(expression.openBracket.kind, 2);
-
-        if (name is not null) {
-            var symbols = ((boundExpression.type.typeSymbol is NamedTypeSymbol l) ? l.GetMembers(name) : [])
-                .Concat((boundIndex.type.typeSymbol is NamedTypeSymbol r &&
-                    boundExpression.type.typeSymbol != boundIndex.type.typeSymbol) ? r.GetMembers(name) : [])
-                .Where(m => m is MethodSymbol)
-                .Select(m => m as MethodSymbol)
-                .ToImmutableArray();
-
-            if (symbols.Length > 0) {
-                var result = _overloadResolution.SuppressedMethodOverloadResolution(
-                    symbols,
-                    [(null, boundExpression), (null, boundIndex)],
-                    name,
-                    expression.openBracket,
-                    null,
-                    boundExpression.type
-                );
-
-                if (result.succeeded || result.ambiguous) {
-                    var call = new BoundCallExpression(
-                        boundExpression.type,
-                        result.bestOverload,
-                        [boundExpression, boundIndex]
-                    );
-
-                    if (expression.openBracket.kind == SyntaxKind.QuestionOpenBracketToken) {
-                        return NullConditional(
-                            @if: Call(BuiltinMethods.HasValueAny, boundExpression),
-                            @then: call,
-                            @else: Literal(null, result.bestOverload.type)
-                        );
-                    } else {
-                        return call;
-                    }
-                }
-            }
-        }
-
-        if (boundExpression is BoundErrorExpression)
-            return boundExpression;
-
-        if (boundExpression.type.dimensions > 0) {
-            var index = BindCast(expression.index.location, boundIndex, BoundType.NullableInt);
-
-            return new BoundIndexExpression(
-                boundExpression,
-                boundIndex,
-                expression.openBracket.kind == SyntaxKind.QuestionOpenBracketToken
-            );
-        } else {
-            diagnostics.Push(Error.CannotApplyIndexing(expression.location, boundExpression.type));
-            return new BoundErrorExpression();
-        }
-    }
-
-    private BoundExpression BindCallExpression(CallExpressionSyntax expression) {
-        var boundExpression = BindExpression(expression.expression, called: true);
-        BoundExpression receiver = new BoundEmptyExpression();
-
-        if (boundExpression is BoundMemberAccessExpression ma) {
-            receiver = ma.left;
-            boundExpression = ma.right;
-        }
-
-        if (boundExpression is BoundMethodGroup mg) {
-            if (!PartiallyBindArgumentList(expression.argumentList, out var arguments))
-                return new BoundErrorExpression();
-
-            var result = _overloadResolution.MethodOverloadResolution(
-                mg.methods,
-                arguments,
-                mg.name,
-                expression.expression,
-                expression.argumentList,
-                receiver.type
-            );
-
-            if (!result.succeeded)
-                return new BoundErrorExpression();
-
-            if (receiver is not BoundEmptyExpression &&
-                !result.bestOverload.isConstant &&
-                (receiver.type.isReference ? receiver.type.isConstantReference : receiver.type.isConstant)) {
-                diagnostics.Push(Error.NonConstantCallOnConstant(expression.location, result.bestOverload.Signature()));
-            }
-
-            if (receiver is BoundEmptyExpression || receiver is BoundThisExpression) {
-                if ((_containingMethod?.isConstant ?? false) &&
-                    !(result.bestOverload.isConstant || result.bestOverload.isStatic) &&
-                    (result.bestOverload.containingType == _containingMethod.containingType)) {
-                    diagnostics.Push(
-                        Error.NonConstantCallInConstant(expression.location, result.bestOverload.Signature())
-                    );
-                }
-
-                if ((_containingMethod?.isStatic ?? false) &&
-                    (result.bestOverload.containingType == _containingMethod.containingType) &&
-                    (!result.bestOverload.isStatic)) {
-                    diagnostics.Push(Error.InvalidStaticReference(expression.location, mg.name));
-                }
-            }
-
-            if (result.bestOverload.accessibility == Accessibility.Private) {
-                if (_containingType is null ||
-                    _containingType != result.bestOverload.containingType) {
-                    diagnostics.Push(Error.MemberIsInaccessible(
-                        expression.expression is MemberAccessExpressionSyntax m
-                            ? m.name.location
-                            : expression.expression.location,
-                        $"{result.bestOverload.name}()",
-                        result.bestOverload.containingType.name
-                    ));
-                }
-            }
-
-            return new BoundCallExpression(receiver, result.bestOverload, result.arguments);
-        }
-
-        if (boundExpression is not BoundErrorExpression)
-            diagnostics.Push(Error.CannotCallNonMethod(expression.expression.location, null));
-
-        return new BoundErrorExpression();
-    }
-
-    private bool PartiallyBindArgumentList(
-        ArgumentListSyntax argumentList, out ImmutableArray<(string, BoundExpression)> arguments) {
-        if (argumentList is null) {
-            arguments = ImmutableArray<(string, BoundExpression)>.Empty;
-            return true;
-        } else {
-            return PartiallyBindArguments(argumentList.arguments, out arguments);
-        }
-    }
-
-    private bool BindTemplateArgumentList(
-        TemplateArgumentListSyntax argumentList,
-        out ImmutableArray<(string, BoundTypeOrConstant)> templateArguments) {
-        var saved = _flags;
-        _flags |= BinderFlags.TemplateArgumentList;
-
-        bool result;
-
-        if (argumentList is null) {
-            templateArguments = ImmutableArray<(string, BoundTypeOrConstant)>.Empty;
-            result = true;
-        } else {
-            result = PartiallyBindArguments(argumentList.arguments, out var arguments, true);
-            var builder = ImmutableArray.CreateBuilder<(string, BoundTypeOrConstant)>();
-
-            foreach ((var name, var expression) in arguments) {
-                if (expression is BoundType t)
-                    builder.Add((name, new BoundTypeOrConstant(t)));
-                else
-                    builder.Add((name, new BoundTypeOrConstant(expression.constantValue, expression.type, expression)));
-            }
-
-            templateArguments = builder.ToImmutable();
-        }
-
-        _flags = saved;
-        return result;
-    }
-
-    private bool PartiallyBindArguments(
-        SeparatedSyntaxList<ArgumentSyntax> arguments,
-        out ImmutableArray<(string, BoundExpression)> boundArguments,
-        bool isTemplate = false) {
-        var argumentsBuilder = ImmutableArray.CreateBuilder<(string name, BoundExpression expression)>();
-        var seenNames = new HashSet<string>();
-        var result = true;
-
-        for (var i = 0; i < arguments.Count; i++) {
-            var argumentName = arguments[i].identifier;
-
-            if (i < arguments.Count - 1 &&
-                argumentName != null &&
-                arguments[i + 1].identifier is null) {
-                diagnostics.Push(Error.NamedBeforeUnnamed(argumentName.location));
-                result = false;
-            }
-
-            if (argumentName != null && !seenNames.Add(argumentName.text)) {
-                diagnostics.Push(Error.NamedArgumentTwice(argumentName.location, argumentName.text));
-                result = false;
-            }
-
-            var boundExpression = BindExpression(arguments[i].expression, allowTypes: isTemplate);
-
-            if (boundExpression is BoundEmptyExpression)
-                boundExpression = new BoundLiteralExpression(null, true);
-
-            if (isTemplate &&
-                boundExpression.constantValue is null &&
-                boundExpression is not BoundType &&
-                !boundExpression.type.isConstantExpression) {
-                diagnostics.Push(Error.TemplateMustBeConstant(arguments[i].location));
-                result = false;
-            }
-
-            argumentsBuilder.Add((argumentName?.text, boundExpression));
-        }
-
-        boundArguments = argumentsBuilder.ToImmutable();
-
-        return result;
-    }
-
-    private BoundExpression BindCastExpression(CastExpressionSyntax expression) {
-        var toType = BindType(expression.type);
-        var boundExpression = BindExpression(expression.expression);
-
-        return BindCast(expression.location, boundExpression, toType, true);
-    }
-
-    private BoundExpression BindInitializerListExpression(InitializerListExpressionSyntax expression, BoundType type) {
-        var boundItems = ImmutableArray.CreateBuilder<BoundExpression>();
-
-        foreach (var item in expression.items) {
-            var tempItem = BindExpression(item);
-            tempItem = tempItem is BoundEmptyExpression ? new BoundLiteralExpression(null) : tempItem;
-
-            // If the type is incomplete in any way, get a new one
-            if (type is null || type.isImplicit || type.typeSymbol is null) {
-                var tempType = tempItem.type;
-
-                type = BoundType.CopyWith(
-                    tempType, isImplicit: false, isNullable: type?.isNullable,
-                    isLiteral: true, dimensions: tempType.dimensions + 1
-                );
-            }
-
-            var childType = type.ChildType();
-            var boundItem = BindCast(item.location, tempItem, childType);
-            boundItems.Add(boundItem);
-        }
-
-        var initializerList = new BoundInitializerListExpression(boundItems.ToImmutable(), type);
-
-        if (_flags.Includes(BinderFlags.LowLevelContext))
-            return initializerList;
-
-        var listType = _wellKnownTypes[WellKnownTypeNames.List];
-        var constructedListType = new BoundType(
-            listType,
-            templateArguments: [new BoundTypeOrConstant(type.ChildType())],
-            arity: 1
-        );
-
-        return new BoundObjectCreationExpression(constructedListType, listType.constructors[2], [initializerList]);
-    }
-
-    private BoundExpression BindLiteralExpression(LiteralExpressionSyntax expression) {
-        var value = expression.token.value;
-        return new BoundLiteralExpression(value);
-    }
-
-    private BoundExpression BindUnaryExpression(UnaryExpressionSyntax expression) {
-        var boundOperand = BindExpression(expression.operand);
-
-        if (boundOperand.type.typeSymbol == TypeSymbol.Error)
-            return new BoundErrorExpression();
-
-        var boundOp = BoundUnaryOperator.BindWithOverloading(
-            expression.operatorToken,
-            expression.operatorToken.kind,
-            boundOperand,
-            _overloadResolution,
-            out var result
-        );
-
-        if (result.succeeded || result.ambiguous)
-            return new BoundCallExpression(boundOperand.type, result.bestOverload, [boundOperand]);
-
-        if (boundOp is null) {
-            diagnostics.Push(Error.InvalidUnaryOperatorUse(
-                expression.operatorToken.location,
-                expression.operatorToken.text,
-                boundOperand.type
-            ));
-
-            return new BoundErrorExpression();
-        }
-
-        return new BoundUnaryExpression(boundOp, boundOperand);
-    }
-
-    private BoundExpression BindTernaryExpression(TernaryExpressionSyntax expression) {
-        var boundLeft = BindExpression(expression.left);
-        var boundCenter = BindExpression(expression.center);
-        var boundRight = BindExpression(expression.right);
-
-        if (boundLeft.type.typeSymbol == TypeSymbol.Error ||
-            boundCenter.type.typeSymbol == TypeSymbol.Error ||
-            boundRight.type.typeSymbol == TypeSymbol.Error) {
-            return new BoundErrorExpression();
-        }
-
-        var boundOp = BoundTernaryOperator.Bind(
-            expression.leftOperatorToken.kind, expression.rightOperatorToken.kind, boundLeft.type,
-            boundCenter.type, boundRight.type
-        );
-
-        if (boundOp is null) {
-            diagnostics.Push(Error.InvalidTernaryOperatorUse(
-                expression.leftOperatorToken.location,
-                $"{expression.leftOperatorToken.text}{expression.rightOperatorToken.text}",
-                boundLeft.type,
-                boundCenter.type,
-                boundRight.type)
-            );
-
-            return new BoundErrorExpression();
-        }
-
-        return new BoundTernaryExpression(boundLeft, boundOp, boundCenter, boundRight);
-    }
-
-    private BoundExpression BindBinaryExpression(BinaryExpressionSyntax expression) {
-        var boundLeft = BindExpression(expression.left);
-        var boundRight = BindExpression(expression.right, allowTypes: true);
-
-        if (boundLeft.type.typeSymbol == TypeSymbol.Error || boundRight.type.typeSymbol == TypeSymbol.Error)
-            return new BoundErrorExpression();
-
-        var boundOp = BoundBinaryOperator.BindWithOverloading(
-            expression.operatorToken,
-            expression.operatorToken.kind,
-            boundLeft,
-            boundRight,
-            _overloadResolution,
-            out var result
-        );
-
-        if (result.succeeded || result.ambiguous) {
-            var receiver = boundLeft.type.typeSymbol == result.bestOverload.containingType
-                ? boundLeft.type
-                : boundRight.type;
-
-            return new BoundCallExpression(receiver, result.bestOverload, [boundLeft, boundRight]);
-        }
-
-        if (boundOp is null) {
-            diagnostics.Push(Error.InvalidBinaryOperatorUse(
-                expression.operatorToken.location,
-                expression.operatorToken.text,
-                boundLeft.type,
-                boundRight.type,
-                false
-            ));
-
-            return new BoundErrorExpression();
-        }
-
-        if (boundOp.opKind != BoundBinaryOperatorKind.NullCoalescing &&
-            boundOp.opKind != BoundBinaryOperatorKind.Is &&
-            boundOp.opKind != BoundBinaryOperatorKind.Isnt &&
-            boundOp.opKind != BoundBinaryOperatorKind.ConditionalAnd &&
-            boundOp.opKind != BoundBinaryOperatorKind.ConditionalOr) {
-            if (BoundConstant.IsNull(boundLeft.constantValue) || BoundConstant.IsNull(boundRight.constantValue)) {
-                diagnostics.Push(Warning.AlwaysValue(expression.location, null));
-                return new BoundTypeWrapper(boundOp.type, new BoundConstant(null));
-            }
-        }
-
-        if (boundOp.opKind is BoundBinaryOperatorKind.Is or BoundBinaryOperatorKind.Isnt) {
-            if (BoundConstant.IsNull(boundLeft.constantValue) && BoundConstant.IsNull(boundRight.constantValue)) {
-                var constant = boundOp.opKind == BoundBinaryOperatorKind.Is ? true : false;
-                diagnostics.Push(Warning.AlwaysValue(expression.location, constant));
-                return new BoundTypeWrapper(boundOp.type, new BoundConstant(constant));
-            }
-        }
-
-        if (boundOp.opKind == BoundBinaryOperatorKind.Division &&
-            boundRight.constantValue != null && boundRight.constantValue.value.Equals(0)) {
-            diagnostics.Push(Error.DivideByZero(expression.location));
-            return new BoundErrorExpression();
-        }
-
-        return new BoundBinaryExpression(boundLeft, boundOp, boundRight);
-    }
-
-    private BoundExpression BindParenExpression(ParenthesisExpressionSyntax expression) {
-        return BindExpression(expression.expression);
-    }
-
-    private BoundExpression BindEmptyExpression(EmptyExpressionSyntax _) {
-        return new BoundEmptyExpression();
-    }
-
-    private (bool, bool) CheckConstantality(BoundExpression expression) {
-        var isConstant = false;
-        var isConstantReference = false;
-
-        while (true) {
-            if (expression.type.isConstant)
-                isConstant = true;
-            if (expression.type.isConstantReference)
-                isConstantReference = true;
-
-            if (expression is BoundMemberAccessExpression m)
-                expression = m.left;
-            else
-                break;
-        }
-
-        return (isConstant, isConstantReference);
-    }
-
-    private BoundExpression BindAssignmentExpression(AssignmentExpressionSyntax expression) {
-        BoundExpression left;
-        BoundExpression right = null;
-
-        if (expression.left.kind == SyntaxKind.IndexExpression &&
-            expression.assignmentToken.kind == SyntaxKind.EqualsToken) {
-            var indexExpression = (IndexExpressionSyntax)expression.left;
-            var name = SyntaxFacts.GetOperatorMemberName(SyntaxKind.OpenBracketToken, 3);
-            var boundLeft = BindExpression(indexExpression.expression);
-            var boundIndex = BindExpression(indexExpression.index);
-            right = BindExpression(expression.right);
-
-            var symbols = ((boundLeft.type.typeSymbol is NamedTypeSymbol l) ? l.GetMembers(name) : [])
-                .Where(m => m is MethodSymbol)
-                .Select(m => m as MethodSymbol)
-                .ToImmutableArray();
-
-            if (symbols.Length > 0) {
-                var result = _overloadResolution.SuppressedMethodOverloadResolution(
-                    symbols,
-                    [(null, boundLeft), (null, boundIndex), (null, right)],
-                    name,
-                    expression.assignmentToken,
-                    null,
-                    boundLeft.type
-                );
-
-                if (result.succeeded || result.ambiguous) {
-                    return new BoundCallExpression(
-                        boundLeft.type,
-                        result.bestOverload,
-                        [boundLeft, boundIndex, right]
-                    );
-                }
-
-                left = BindIndexWithBoundSides(indexExpression, boundLeft, boundIndex);
-            }
-        }
-
-        left = BindExpression(expression.left);
-
-        if (left is BoundErrorExpression)
-            return left;
-
-        if (left is not BoundVariableExpression &&
-            left is not BoundMemberAccessExpression &&
-            left is not BoundIndexExpression) {
-            diagnostics.Push(Error.CannotAssign(expression.left.location));
-            return new BoundErrorExpression();
-        }
-
-        var boundExpression = right ?? BindExpression(expression.right);
-        var type = left.type;
-
-        CheckForAssignmentInConstMethod(left, expression.assignmentToken.location);
-
-        if (!type.isNullable && boundExpression is BoundLiteralExpression le && le.value is null) {
-            diagnostics.Push(Error.NullAssignOnNotNull(expression.right.location, false));
-            return boundExpression;
-        }
-
-        (var isConstant, var isConstantReference) = CheckConstantality(left);
-
-        if ((type.isReference && isConstant &&
-            boundExpression.kind == BoundNodeKind.ReferenceExpression) ||
-            (isConstant && boundExpression.kind != BoundNodeKind.ReferenceExpression)) {
-            string name = null;
-
-            if (left is BoundVariableExpression v)
-                name = v.variable.name;
-            else if (left is BoundMemberAccessExpression m)
-                name = (m.right as BoundVariableExpression).variable.name;
-
-            diagnostics.Push(Error.ConstantAssignment(
-                expression.assignmentToken.location, name, isConstantReference
-            ));
-        }
-
-        if (expression.assignmentToken.kind != SyntaxKind.EqualsToken) {
-            var equivalentOperatorTokenKind = SyntaxFacts.GetBinaryOperatorOfAssignmentOperator(
-                expression.assignmentToken.kind
-            );
-
-            var boundOperator = BoundBinaryOperator.BindWithOverloading(
-                expression.assignmentToken,
-                equivalentOperatorTokenKind,
-                left,
-                boundExpression,
-                _overloadResolution,
-                out var result
-            );
-
-            if (result.succeeded) {
-                var callExpression = new BoundCallExpression(
-                    new BoundEmptyExpression(),
-                    result.bestOverload,
-                    [left, boundExpression]
-                );
-
-                var converted = BindCast(expression.right.location, callExpression, type);
-                return new BoundAssignmentExpression(left, converted);
-            }
-
-            if (boundOperator is null) {
-                diagnostics.Push(Error.InvalidBinaryOperatorUse(
-                    expression.assignmentToken.location, expression.assignmentToken.text,
-                    type, boundExpression.type, true)
-                );
-
-                return new BoundErrorExpression();
-            }
-
-            var convertedExpression = BindCast(expression.right.location, boundExpression, type);
-
-            return new BoundCompoundAssignmentExpression(left, boundOperator, convertedExpression);
-        } else {
-            var convertedExpression = BindCast(expression.right.location, boundExpression, type);
-
-            if (left is BoundVariableExpression ve) {
-                if (ve.variable.constantValue is null || BoundConstant.IsNotNull(ve.variable.constantValue))
-                    _scope.NoteAssignment(ve.variable);
-            }
-
-            return new BoundAssignmentExpression(left, convertedExpression);
-        }
-    }
-
-    private void CheckForAssignmentInConstMethod(BoundExpression left, TextLocation assignmentLocation) {
-        // Checks if `left` is apart of the current instance
-        // Starts by returning if inside a constant method
-        // Recursively checks the right most node of `left` to get to a variable expression, and aborting if
-        // it is a parameter or of another containing type (as that does not break the rules of constant methods)
-        // Otherwise, checks the left most node of `left` to check if it roots in a field on this instance
-        // If so, raises an error
-        if (_containingMethod is null || !_containingMethod.isConstant)
-            return;
-
-        bool CheckForField(BoundExpression current) {
-            if (current is BoundVariableExpression v) {
-                if (v.variable is ParameterSymbol ||
-                    v.variable.containingType != _containingMethod.containingType ||
-                    v.variable is LocalVariableSymbol) {
-                    return false;
-                } else {
-                    return true;
-                }
-            } else if (current is BoundMemberAccessExpression m) {
-                return CheckForField(m.left);
-            } else if (current is BoundIndexExpression i) {
-                return CheckForField(i.expression);
-            } else {
-                return false;
-            }
-        }
-
-        bool CheckIsPartOfThis(BoundExpression current) {
-            if (current is BoundVariableExpression v) {
-                if (current == left)
-                    return CheckForField(v);
-                else if (v.variable is ParameterSymbol || v.variable.containingType != _containingMethod.containingType)
-                    return false;
-            } else if (current is BoundMemberAccessExpression m) {
-                if (m.left is BoundThisExpression)
-                    return true;
-
-                if (CheckForField(m.left))
-                    return true;
-
-                return CheckIsPartOfThis(m.right);
-            } else if (current is BoundIndexExpression i) {
-                if (i.expression is BoundThisExpression)
-                    return true;
-
-                return CheckIsPartOfThis(i.expression);
-            }
-
-            return false;
-        }
-
-        if (CheckIsPartOfThis(left))
-            diagnostics.Push(Error.AssignmentInConstMethod(assignmentLocation));
-    }
-
-    private bool IsCompilerComputable(BoundExpression expression, ImmutableArray<ParameterSymbol> allowedVariables) {
-        if (expression.constantValue is not null)
-            return true;
-
-        switch (expression.kind) {
-            case BoundNodeKind.UnaryExpression:
-                return IsCompilerComputable(((BoundUnaryExpression)expression).operand, allowedVariables);
-            case BoundNodeKind.BinaryExpression:
-                var binaryExpression = (BoundBinaryExpression)expression;
-                return IsCompilerComputable(binaryExpression.left, allowedVariables) &&
-                    IsCompilerComputable(binaryExpression.right, allowedVariables);
-            case BoundNodeKind.TernaryExpression:
-                var ternaryExpression = (BoundTernaryExpression)expression;
-                return IsCompilerComputable(ternaryExpression.left, allowedVariables) &&
-                    IsCompilerComputable(ternaryExpression.center, allowedVariables) &&
-                    IsCompilerComputable(ternaryExpression.right, allowedVariables);
-            case BoundNodeKind.CastExpression:
-                return IsCompilerComputable(((BoundCastExpression)expression).expression, allowedVariables);
-            case BoundNodeKind.IndexExpression:
-                var indexExpression = (BoundIndexExpression)expression;
-                return IsCompilerComputable(indexExpression.expression, allowedVariables) &&
-                    IsCompilerComputable(indexExpression.index, allowedVariables);
-            case BoundNodeKind.VariableExpression:
-                var variableExpression = (BoundVariableExpression)expression;
-
-                if (allowedVariables.Contains(variableExpression.variable))
-                    return true;
-                else
-                    return false;
-            default:
-                return false;
-        }
-    }
-
-    private bool? EvaluateConstraint(BoundExpression expression, ImmutableArray<BoundTypeOrConstant> templates) {
-        return (bool?)EvaluateExpression(expression);
-
-        object EvaluateExpression(BoundExpression expression) {
-            if (expression.constantValue is not null)
-                return expression.constantValue.value;
-
-            switch (expression.kind) {
-                case BoundNodeKind.UnaryExpression:
-                    var unaryExpression = (BoundUnaryExpression)expression;
-                    var unaryOperand = EvaluateExpression(unaryExpression.operand);
-
-                    return ConstantFolding.FoldUnary(
-                        unaryExpression.op,
-                        new BoundLiteralExpression(unaryOperand)
-                    ).value;
-                case BoundNodeKind.BinaryExpression:
-                    var binaryExpression = (BoundBinaryExpression)expression;
-                    var binaryLeft = EvaluateExpression(binaryExpression.left);
-                    var binaryRight = EvaluateExpression(binaryExpression.right);
-
-                    return ConstantFolding.FoldBinary(
-                        new BoundLiteralExpression(binaryLeft),
-                        binaryExpression.op,
-                        new BoundLiteralExpression(binaryRight)
-                    ).value;
-                case BoundNodeKind.TernaryExpression:
-                    var ternaryExpression = (BoundTernaryExpression)expression;
-                    var ternaryLeft = EvaluateExpression(ternaryExpression.left);
-                    var ternaryCenter = EvaluateExpression(ternaryExpression.center);
-                    var ternaryRight = EvaluateExpression(ternaryExpression.right);
-
-                    return ConstantFolding.FoldTernary(
-                        new BoundLiteralExpression(ternaryLeft),
-                        ternaryExpression.op,
-                        new BoundLiteralExpression(ternaryCenter),
-                        new BoundLiteralExpression(ternaryRight)
-                    ).value;
-                case BoundNodeKind.CastExpression:
-                    var castExpression = (BoundCastExpression)expression;
-                    var castOperand = EvaluateExpression(castExpression.expression);
-
-                    return ConstantFolding.FoldCast(
-                        new BoundLiteralExpression(castOperand),
-                        castExpression.type
-                    ).value;
-                case BoundNodeKind.IndexExpression:
-                    var indexExpression = (BoundIndexExpression)expression;
-                    var indexOperand = EvaluateExpression(indexExpression.expression);
-                    var indexIndex = EvaluateExpression(indexExpression.index);
-
-                    return ConstantFolding.FoldIndex(
-                        new BoundLiteralExpression(indexOperand),
-                        new BoundLiteralExpression(indexIndex)
-                    ).value;
-                case BoundNodeKind.VariableExpression:
-                    var variableExpression = (BoundVariableExpression)expression;
-                    var index = (variableExpression.variable as ParameterSymbol).ordinal - 1;
-                    var replacement = templates[index];
-
-                    return replacement.constant.value;
-                default:
-                    throw ExceptionUtilities.Unreachable();
-            }
-        }
-    }
-}
+using System;
+using System.Collections.Generic;
+using System.Collections.Immutable;
+using System.Linq;
+using System.Linq.Expressions;
+using Buckle.CodeAnalysis.FlowAnalysis;
+using Buckle.CodeAnalysis.Lowering;
+using Buckle.CodeAnalysis.Symbols;
+using Buckle.CodeAnalysis.Syntax;
+using Buckle.CodeAnalysis.Text;
+using Buckle.Diagnostics;
+using Buckle.Libraries.Standard;
+using Buckle.Utilities;
+using static Buckle.CodeAnalysis.Binding.BoundFactory;
+
+namespace Buckle.CodeAnalysis.Binding;
+
+/// <summary>
+/// Binds a <see cref="Syntax.InternalSyntax.LanguageParser" /> output into a immutable "bound" tree. This is where most
+/// error checking happens. The <see cref="Lowerer" /> is also called here to simplify the code and convert control of
+/// flow into gotos and labels. Dead code is also removed here, as well as other optimizations.
+/// </summary>
+internal sealed class Binder {
+    private readonly MethodSymbol _containingMethod;
+    private readonly NamedTypeSymbol _containingType;
+    private readonly List<(MethodSymbol method, BoundBlockStatement body)> _methodBodies =
+        new List<(MethodSymbol, BoundBlockStatement)>();
+    private readonly CompilationOptions _options;
+    private readonly OverloadResolution _overloadResolution;
+    private readonly Stack<(BoundLabel breakLabel, BoundLabel continueLabel)> _loopStack =
+        new Stack<(BoundLabel, BoundLabel)>();
+    private readonly Stack<List<string>> _localLocals = new Stack<List<string>>();
+    private readonly List<string> _resolvedLocals = new List<string>();
+    private readonly Dictionary<string, LocalFunctionStatementSyntax> _unresolvedLocals =
+        new Dictionary<string, LocalFunctionStatementSyntax>();
+    private readonly Dictionary<string, NamedTypeSymbol> _wellKnownTypes;
+
+    private BinderFlags _flags;
+    private BoundScope _scope;
+    private int _labelCount;
+    private ImmutableArray<string> _peekedLocals = ImmutableArray<string>.Empty;
+    private int _checkPeekedLocals = 0;
+    // Methods should be available correctly, so only track variables
+    private Stack<HashSet<VariableSymbol>> _trackedSymbols = new Stack<HashSet<VariableSymbol>>();
+    private Stack<HashSet<VariableSymbol>> _trackedDeclarations = new Stack<HashSet<VariableSymbol>>();
+    private Stack<string> _innerPrefix = new Stack<string>();
+    private string _shadowingVariable;
+
+    private Binder(
+        CompilationOptions options,
+        BinderFlags flags,
+        BoundScope parent,
+        MethodSymbol method,
+        Dictionary<string, NamedTypeSymbol> wellKnownTypes) {
+        diagnostics = new BelteDiagnosticQueue();
+        _scope = new BoundScope(parent);
+        _containingMethod = method;
+        _containingType = method?.containingType;
+        _options = options;
+        _flags = flags;
+        _overloadResolution = new OverloadResolution(this);
+        _wellKnownTypes = wellKnownTypes ?? new Dictionary<string, NamedTypeSymbol>();
+
+        var needsNewScope = false;
+
+        if (_containingMethod != null && _containingMethod.isLowLevel)
+            _flags |= BinderFlags.LowLevelContext;
+
+        if (_containingType != null) {
+            needsNewScope = true;
+            _flags |= BinderFlags.Class;
+
+            if (_containingType.isLowLevel)
+                _flags |= BinderFlags.LowLevelContext;
+        }
+
+        var currentContainingType = _containingType;
+
+        while (currentContainingType != null) {
+            foreach (var member in currentContainingType.GetMembers()) {
+                if (member is FieldSymbol or ParameterSymbol)
+                    _scope.TryDeclareVariable(member as VariableSymbol);
+                else if (member is NamedTypeSymbol n)
+                    _scope.TryDeclareType(n);
+            }
+
+            currentContainingType = currentContainingType.containingType;
+        }
+
+        if (method != null) {
+            _flags |= BinderFlags.Method;
+
+            if (needsNewScope)
+                _scope = new BoundScope(_scope);
+
+            foreach (var parameter in method.parameters)
+                _scope.TryDeclareVariable(parameter);
+        }
+    }
+
+    /// <summary>
+    /// Diagnostics produced by the <see cref="Binder" /> (and <see cref="Lowerer" />).
+    /// </summary>
+    internal BelteDiagnosticQueue diagnostics { get; set; }
+
+    /// <summary>
+    /// Binds everything in the global scope.
+    /// </summary>
+    /// <param name="isScript">
+    /// If being bound as a script, otherwise an application.
+    /// </param>
+    /// <param name="previous">Previous <see cref="BoundGlobalScope" /> (if applicable).</param>
+    /// <param name="syntaxTrees">All SyntaxTrees, as files are bound together.</param>
+    /// <param name="transpilerMode">
+    /// If the compiler output mode is a transpiler. Affects certain optimizations.
+    /// </param>
+    /// <returns>A new <see cref="BoundGlobalScope" />.</returns>
+    internal static BoundGlobalScope BindGlobalScope(
+        CompilationOptions options,
+        BoundGlobalScope previous,
+        ImmutableArray<SyntaxTree> syntaxTrees) {
+        var parentScope = CreateParentScope(previous, options.projectType);
+        var binder = new Binder(options, options.topLevelBinderFlags, parentScope, null, previous?.libraryTypes);
+
+        if (!binder._wellKnownTypes.ContainsKey(WellKnownTypeNames.Object))
+            binder._wellKnownTypes.Add(WellKnownTypeNames.Object, StandardLibrary.Object);
+
+        if (binder.diagnostics.Errors().Any())
+            return GlobalScope(previous, binder.diagnostics);
+
+        var members = syntaxTrees.SelectMany(st => st.GetCompilationUnitRoot().members);
+
+        foreach (var member in members) {
+            if (member is TypeDeclarationSyntax ts) {
+                var symbol = binder.PreBindTypeDeclaration(ts, DeclarationModifiers.None);
+
+                if (options.isLibrary) {
+                    if (symbol.name == WellKnownTypeNames.List)
+                        binder._wellKnownTypes.Add(WellKnownTypeNames.List, symbol);
+                    else if (symbol.name == WellKnownTypeNames.String)
+                        binder._wellKnownTypes.Add(WellKnownTypeNames.String, symbol);
+                }
+            }
+        }
+
+        foreach (var member in members) {
+            if (member is TypeDeclarationSyntax ts)
+                binder.BindTypeDeclaration(ts);
+            else if (member is MethodDeclarationSyntax ms)
+                binder.BindMethodDeclaration(ms, DeclarationModifiers.None);
+        }
+
+        var globalStatements = members.OfType<GlobalStatementSyntax>();
+        var statements = ImmutableArray.CreateBuilder<BoundStatement>();
+
+        binder._peekedLocals = PeekLocals(globalStatements.Select(s => s.statement), null);
+
+        foreach (var globalStatement in globalStatements)
+            statements.Add(binder.BindStatement(globalStatement.statement, true));
+
+        var firstGlobalPerTree = syntaxTrees
+            .Select(st => st.GetCompilationUnitRoot().members.OfType<GlobalStatementSyntax>().FirstOrDefault())
+            .Where(g => g != null).ToArray();
+
+        if (firstGlobalPerTree.Length > 1) {
+            foreach (var globalStatement in firstGlobalPerTree)
+                binder.diagnostics.Push(Error.GlobalStatementsInMultipleFiles(globalStatement.location));
+        }
+
+        var methods = binder._scope.GetDeclaredMethods();
+
+        MethodSymbol entryPoint = null;
+        MethodSymbol graphicsStart = null;
+        MethodSymbol graphicsUpdate = null;
+
+        if (binder._options.isScript) {
+            if (globalStatements.Any())
+                entryPoint = new MethodSymbol("<Eval>$", ImmutableArray<ParameterSymbol>.Empty, BoundType.NullableAny);
+        } else {
+            entryPoint = ResolveEntryPoint(methods, binder, globalStatements, firstGlobalPerTree);
+
+            if (options.projectType == ProjectType.Graphics) {
+                graphicsStart = methods
+                    .Where(f => f.name.ToLower() == WellKnownMethodNames.GraphicsStart && f.parameters.Length == 0)
+                    .FirstOrDefault();
+                graphicsUpdate = methods
+                    .Where(f => f.name.ToLower() == WellKnownMethodNames.GraphicsUpdate &&
+                                f.parameters.Length == 1 &&
+                                (f.parameters[0].type == BoundType.Decimal ||
+                                f.parameters[0].type == BoundType.NullableDecimal))
+                    .FirstOrDefault();
+            }
+        }
+
+        var variables = binder._scope.GetDeclaredVariables();
+        var types = binder._scope.GetDeclaredTypes().Select(t => t as NamedTypeSymbol);
+
+        if (previous != null)
+            binder.diagnostics.CopyToFront(previous.diagnostics);
+
+        var methodBodies = previous is null
+            ? binder._methodBodies.ToImmutableArray()
+            : previous.methodBodies.AddRange(binder._methodBodies);
+
+        var wellKnownMethods = new Dictionary<string, MethodSymbol> {
+            { WellKnownMethodNames.EntryPoint, entryPoint },
+            { WellKnownMethodNames.GraphicsStart, graphicsStart },
+            { WellKnownMethodNames.GraphicsUpdate, graphicsUpdate }
+        };
+
+        return new BoundGlobalScope(
+            methodBodies,
+            previous,
+            binder.diagnostics,
+            wellKnownMethods,
+            methods,
+            variables,
+            types.ToImmutableArray(),
+            statements.ToImmutable(),
+            binder._wellKnownTypes
+        );
+    }
+
+    /// <summary>
+    /// Binds a program.
+    /// </summary>
+    /// <param name="isScript">If being bound as a script, otherwise an application.</param>
+    /// <param name="previous">Previous <see cref="BoundProgram" /> (if applicable).</param>
+    /// <param name="globalScope">The already bound <see cref="BoundGlobalScope" />.</param>
+    /// <param name="transpilerMode">
+    /// If the compiler output mode is a transpiler. Affects certain optimizations.
+    /// </param>
+    /// <returns>A new <see cref="BoundProgram" /> (then either emitted or evaluated).</returns>
+    internal static BoundProgram BindProgram(
+        CompilationOptions options,
+        BoundProgram previous,
+        BoundGlobalScope globalScope) {
+        var parentScope = CreateParentScope(globalScope, options.projectType);
+
+        if (globalScope.diagnostics.Errors().Any())
+            return Program(previous, globalScope.diagnostics);
+
+        var methodBodies = ImmutableDictionary.CreateBuilder<MethodSymbol, BoundBlockStatement>();
+        var diagnostics = new BelteDiagnosticQueue();
+        diagnostics.Move(globalScope.diagnostics);
+
+        foreach (var method in globalScope.methods) {
+            var binder = new Binder(
+                options,
+                options.topLevelBinderFlags,
+                parentScope,
+                method,
+                globalScope.libraryTypes
+            );
+
+            binder._innerPrefix.Push(method.name);
+            var body = binder.BindMethodBody(method.declaration?.body, method.parameters);
+            diagnostics.Move(binder.diagnostics);
+
+            if (diagnostics.Errors().Any())
+                return Program(previous, diagnostics);
+
+            var loweredBody = Lowerer.Lower(
+                method,
+                body,
+                options.isTranspiling
+            );
+
+            if (method.type.typeSymbol != TypeSymbol.Void && !ControlFlowGraph.AllPathsReturn(loweredBody))
+                binder.diagnostics.Push(Error.NotAllPathsReturn(GetIdentifierLocation(method.declaration)));
+
+            binder._methodBodies.Add((method, loweredBody));
+
+            foreach (var methodBody in binder._methodBodies) {
+                var newParameters = ImmutableArray.CreateBuilder<ParameterSymbol>();
+                var parametersChanged = false;
+
+                foreach (var parameter in methodBody.method.parameters) {
+                    var name = parameter.name.StartsWith("$")
+                        ? parameter.name.Substring(1)
+                        : parameter.name;
+
+                    if (name != parameter.name)
+                        parametersChanged = true;
+
+                    var newParameter = ParameterSymbol.CreateWithNewName(parameter, name);
+                    newParameters.Add(newParameter);
+                }
+
+                if (parametersChanged) {
+                    var newMethod = methodBody.method.UpdateParameters(newParameters.ToImmutable());
+                    methodBodies.Add(newMethod, methodBody.body);
+                } else {
+                    methodBodies.Add(methodBody.method, methodBody.body);
+                }
+            }
+
+            diagnostics.Move(binder.diagnostics);
+        }
+
+        var entryPoint = globalScope.wellKnownMethods[WellKnownMethodNames.EntryPoint];
+
+        if (entryPoint != null && globalScope.statements.Any() && !options.isScript) {
+            var body = Lowerer.Lower(
+                entryPoint,
+                new BoundBlockStatement(globalScope.statements),
+                options.isTranspiling
+            );
+
+            methodBodies.Add(entryPoint, body);
+        } else if (entryPoint != null && options.isScript) {
+            var statements = globalScope.statements;
+
+            if (statements.Length == 1 && statements[0] is BoundExpressionStatement es &&
+                es.expression.type?.typeSymbol != TypeSymbol.Void) {
+                statements = statements.SetItem(0, new BoundReturnStatement(es.expression));
+            } else if (statements.Any() && statements.Last().kind != BoundNodeKind.ReturnStatement) {
+                statements = statements.Add(new BoundReturnStatement(null));
+            }
+
+            var body = Lowerer.Lower(
+                entryPoint,
+                new BoundBlockStatement(statements),
+                options.isTranspiling
+            );
+
+            methodBodies.Add(entryPoint, body);
+        }
+
+        return new BoundProgram(
+            previous,
+            diagnostics,
+            globalScope.wellKnownMethods,
+            methodBodies.ToImmutable(),
+            globalScope.types
+        );
+    }
+
+    /// <summary>
+    /// Binds a created cast.
+    /// </summary>
+    /// <param name="expression"><see cref="Expression" /> to bind and cast.</param>
+    /// <param name="type">Type to cast the bound <param name="expression" /> to.</param>
+    /// <param name="allowExplicit"></param>
+    /// <param name="argument"></param>
+    /// <param name="isImplicitNull"></param>
+    /// <returns>Created bound cast.</returns>
+    internal BoundExpression BindCast(
+        ExpressionSyntax expression,
+        BoundType type,
+        bool allowExplicit = false,
+        int argument = 0,
+        bool isImplicitNull = false,
+        BoundType receiverType = null) {
+        var boundExpression = BindExpression(expression);
+
+        return BindCast(
+            expression.location,
+            boundExpression,
+            type,
+            allowExplicit,
+            argument,
+            isImplicitNull,
+            receiverType: receiverType
+        );
+    }
+
+    internal BoundExpression BindCast(
+        TextLocation diagnosticLocation,
+        BoundExpression expression,
+        BoundType type,
+        bool allowExplicit = false,
+        int argument = 0,
+        bool isImplicitNull = false,
+        BoundType receiverType = null) {
+        return BindCast(
+            diagnosticLocation,
+            expression,
+            type,
+            out _,
+            allowExplicit,
+            argument,
+            isImplicitNull,
+            receiverType: receiverType
+        );
+    }
+
+    internal BoundExpression BindCast(
+        TextLocation diagnosticLocation,
+        BoundExpression expression,
+        BoundType type,
+        out Cast castType,
+        bool allowExplicit = false,
+        int argument = 0,
+        bool isImplicitNull = false,
+        bool isTemplate = false,
+        BoundType receiverType = null) {
+        var fromType = expression.type;
+        var toType = type;
+
+        if (expression is BoundType)
+            fromType = BoundType.Type;
+
+        if (receiverType is not null)
+            toType = BoundType.Compound(receiverType, toType);
+
+        var conversion = Cast.Classify(fromType, toType);
+        castType = conversion;
+
+        if (expression.type.typeSymbol == TypeSymbol.Error || toType.typeSymbol == TypeSymbol.Error)
+            return new BoundErrorExpression();
+
+        if (BoundConstant.IsNull(expression.constantValue) && !toType.isNullable) {
+            if (isImplicitNull)
+                diagnostics.Push(Error.CannotImplyNull(diagnosticLocation));
+            else
+                diagnostics.Push(Error.CannotConvertNull(diagnosticLocation, toType, argument));
+
+            return new BoundErrorExpression();
+        }
+
+        if (isTemplate && expression is BoundType && toType.typeSymbol == TypeSymbol.Type) {
+            conversion = Cast.Identity;
+            castType = conversion;
+        }
+
+        if (!conversion.exists)
+            diagnostics.Push(Error.CannotConvert(diagnosticLocation, expression.type, toType, argument));
+
+        if (!allowExplicit && conversion.isExplicit) {
+            var canAssert = false;
+
+            if (expression.type.typeSymbol.kind == toType.typeSymbol.kind &&
+                expression.type.isNullable && !toType.isNullable) {
+                canAssert = true;
+            }
+
+            diagnostics.Push(
+                Error.CannotConvertImplicitly(diagnosticLocation, expression.type, toType, argument, canAssert)
+            );
+        }
+
+        if (conversion.isIdentity) {
+            if (expression.type.typeSymbol != null)
+                return expression;
+            else if (expression.constantValue != null)
+                return new BoundTypeWrapper(toType, expression.constantValue);
+        }
+
+        return new BoundCastExpression(toType, expression);
+    }
+
+    private static MethodSymbol ResolveEntryPoint(
+        ImmutableArray<MethodSymbol> methods,
+        Binder binder,
+        IEnumerable<GlobalStatementSyntax> globalStatements,
+        GlobalStatementSyntax[] firstGlobalPerTree) {
+        MethodSymbol entryPoint = null;
+        var mains = methods.Where(f => f.name.ToLower() == WellKnownMethodNames.EntryPoint).ToArray();
+
+        if (mains.Length > 1) {
+            foreach (var main in mains) {
+                var span = TextSpan.FromBounds(
+                    main.declaration.span.start,
+                    main.declaration.parameterList.closeParenthesis.span.end
+                );
+
+                var location = new TextLocation(main.declaration.syntaxTree.text, span);
+                binder.diagnostics.Push(Error.MultipleMains(location));
+            }
+        }
+
+        entryPoint = mains.Length == 0 ? null : mains[0];
+
+        if (entryPoint != null) {
+            if (entryPoint.type.typeSymbol != TypeSymbol.Void && entryPoint.type.typeSymbol != TypeSymbol.Int) {
+                binder.diagnostics.Push(
+                    Error.InvalidMain((entryPoint.declaration as MethodDeclarationSyntax).returnType.location)
+                );
+            }
+
+            var argsType = new BoundType(
+                binder._scope.LookupSymbol<ClassSymbol>(WellKnownTypeNames.List),
+                isNullable: false,
+                templateArguments: [new BoundTypeOrConstant(BoundType.String)],
+                arity: 1
+            );
+
+            if (entryPoint.parameters.Any()) {
+                if (entryPoint.parameters.Length != 1 ||
+                    entryPoint.parameters[0].name != "args" ||
+                    !(entryPoint.parameters[0].type?.Equals(argsType) ?? false)) {
+                    var span = TextSpan.FromBounds(
+                        entryPoint.declaration.parameterList.openParenthesis.span.start + 1,
+                        entryPoint.declaration.parameterList.closeParenthesis.span.end - 1
+                    );
+
+                    var location = new TextLocation(entryPoint.declaration.syntaxTree.text, span);
+                    binder.diagnostics.Push(Error.InvalidMain(location));
+                }
+            }
+        }
+
+        if (globalStatements.Any()) {
+            if (entryPoint != null) {
+                binder.diagnostics.Push(Error.MainAndGlobals(GetIdentifierLocation(entryPoint.declaration)));
+
+                foreach (var globalStatement in firstGlobalPerTree)
+                    binder.diagnostics.Push(Error.MainAndGlobals(globalStatement.location));
+            } else {
+                entryPoint = new MethodSymbol(
+                    "<Main>$", ImmutableArray<ParameterSymbol>.Empty, new BoundType(TypeSymbol.Void)
+                );
+            }
+        }
+
+        return entryPoint;
+    }
+
+    private static TextLocation GetIdentifierLocation(BaseMethodDeclarationSyntax syntax) {
+        if (syntax is ConstructorDeclarationSyntax c)
+            return c.constructorKeyword.location;
+        if (syntax is MethodDeclarationSyntax m)
+            return m.identifier.location;
+        if (syntax is OperatorDeclarationSyntax o)
+            return o.operatorToken.location;
+
+        throw ExceptionUtilities.Unreachable();
+    }
+
+    private static TextLocation GetOperatorTokenLocation(OperatorDeclarationSyntax syntax) {
+        if (syntax.rightOperatorToken is null)
+            return syntax.operatorToken.location;
+
+        var span = new TextSpan(syntax.operatorToken.span.start, 2);
+        return new TextLocation(syntax.location.text, span);
+    }
+
+    private static ImmutableArray<string> PeekLocals(
+        IEnumerable<StatementSyntax> statements, IEnumerable<ParameterSymbol> parameters) {
+        var locals = ImmutableArray.CreateBuilder<string>();
+
+        foreach (var statement in statements) {
+            if (statement is LocalDeclarationStatementSyntax vd)
+                locals.Add(vd.declaration.identifier.text);
+        }
+
+        if (parameters != null) {
+            foreach (var parameter in parameters)
+                locals.Add(parameter.name);
+        }
+
+        return locals.ToImmutable();
+    }
+
+    private static BoundScope CreateParentScope(BoundGlobalScope previous, ProjectType projectType) {
+        var stack = new Stack<BoundGlobalScope>();
+
+        while (previous != null) {
+            stack.Push(previous);
+            previous = previous.previous;
+        }
+
+        var parent = CreateRootScope(projectType);
+
+        while (stack.Count > 0) {
+            previous = stack.Pop();
+            var scope = new BoundScope(parent);
+
+            foreach (var method in previous.methods)
+                scope.TryDeclareMethod(method);
+
+            foreach (var variable in previous.variables)
+                scope.TryDeclareVariable(variable);
+
+            foreach (var @type in previous.types)
+                scope.TryDeclareType(@type);
+
+            parent = scope;
+        }
+
+        return parent;
+    }
+
+    private static BoundScope CreateRootScope(ProjectType projectType) {
+        var result = new BoundScope(null);
+
+        foreach (var method in BuiltinMethods.GetAll())
+            result.TryDeclareMethod(method);
+
+        LoadLibraries(result, projectType);
+
+        return result;
+    }
+
+    private static void LoadLibraries(BoundScope scope, ProjectType projectType) {
+        void DeclareSymbols(IEnumerable<Symbol> symbols) {
+            foreach (var symbol in symbols) {
+                if (symbol is MethodSymbol m)
+                    scope.TryDeclareMethod(m);
+
+                if (symbol is NamedTypeSymbol t) {
+                    scope.TryDeclareType(t);
+                    DeclareSymbols(t.members);
+                }
+            }
+        }
+
+        DeclareSymbols(StandardLibrary.GetSymbols());
+    }
+
+    private string ConstructInnerName() {
+        var name = "<";
+
+        for (var i = _innerPrefix.Count - 1; i > 0; i--) {
+            name += _innerPrefix.ToArray()[i];
+
+            if (i > 1)
+                name += "::";
+        }
+
+        name += $">g__{_innerPrefix.Peek()}";
+        return name;
+    }
+
+    private TypeSymbol LookupPrimitive(string name) {
+        return name switch {
+            "any" => TypeSymbol.Any,
+            "bool" => TypeSymbol.Bool,
+            "int" => TypeSymbol.Int,
+            "decimal" => TypeSymbol.Decimal,
+            "string" => TypeSymbol.String,
+            "char" => TypeSymbol.Char,
+            "void" => TypeSymbol.Void,
+            "type" => TypeSymbol.Type,
+            _ => null,
+        };
+    }
+
+    private ImmutableArray<TypeSymbol> LookupTypes(string name) {
+        var types = _scope.LookupOverloads(name)
+            .Where(t => t is TypeSymbol)
+            .Select(t => t as TypeSymbol).ToImmutableArray();
+
+        var type = LookupPrimitive(name);
+
+        if (!types.Where(t => t is TypeSymbol).Any() && type != null)
+            return [type];
+
+        return types;
+    }
+
+    private ImmutableArray<ParameterSymbol> BindParameterList(ParameterListSyntax parameterList) {
+        return BindParameters(parameterList.parameters, false);
+    }
+
+    private ImmutableArray<ParameterSymbol> BindParameters(
+        SeparatedSyntaxList<ParameterSyntax> parameters,
+        bool isTemplate) {
+        var parametersBuilder = ImmutableArray.CreateBuilder<ParameterSymbol>();
+        var seenParameterNames = new HashSet<string>();
+
+        for (var i = 0; i < parameters.Count; i++) {
+            var parameter = parameters[i];
+            var parameterName = parameter.identifier.text;
+            var parameterType = BindType(parameter.type);
+
+            if (isTemplate)
+                parameterType = BoundType.CopyWith(parameterType, isConstantExpression: true);
+
+            var boundDefault = parameter.defaultValue is null
+                ? null
+                : BindExpression(parameter.defaultValue, allowTypes: isTemplate);
+
+            if (boundDefault != null && boundDefault.constantValue is null) {
+                diagnostics.Push(Error.DefaultMustBeConstant(parameter.defaultValue.location));
+                continue;
+            }
+
+            if (boundDefault != null && i < parameters.Count - 1 && parameters[i + 1].defaultValue is null) {
+                diagnostics.Push(Error.DefaultBeforeNoDefault(parameter.location));
+                continue;
+            }
+
+            if (!seenParameterNames.Add(parameterName)) {
+                diagnostics.Push(Error.ParameterAlreadyDeclared(parameter.location, parameter.identifier.text));
+            } else {
+                var boundParameter = new ParameterSymbol(
+                    parameterName,
+                    parameterType,
+                    parametersBuilder.Count + 1,
+                    boundDefault,
+                    isTemplate: isTemplate
+                );
+
+                parametersBuilder.Add(boundParameter);
+            }
+        }
+
+        return parametersBuilder.ToImmutable();
+    }
+
+    private BoundBlockStatement BindMethodBody(
+        BlockStatementSyntax syntax,
+        ImmutableArray<ParameterSymbol> parameters) {
+        BoundBlockStatement body;
+
+        if (syntax != null) {
+            _peekedLocals = PeekLocals(syntax.statements, parameters);
+            body = BindStatement(syntax) as BoundBlockStatement;
+        } else {
+            body = Block();
+        }
+
+        if (_containingMethod.name == WellKnownMemberNames.InstanceConstructorName &&
+            _containingType is ClassSymbol cs && cs.defaultFieldAssignments.Length > 0) {
+            return Block(BindDefaultFieldAssignments(cs.defaultFieldAssignments), body.statements);
+        } else {
+            return body;
+        }
+    }
+
+    private ImmutableArray<BoundStatement> BindDefaultFieldAssignments(
+        ImmutableArray<(FieldSymbol, ExpressionSyntax)> defaultFieldAssignments) {
+        var boundAssignmentsBuilder = ImmutableArray.CreateBuilder<BoundStatement>();
+
+        foreach (var (field, fieldAssignment) in defaultFieldAssignments) {
+            var initializer = BindExpression(fieldAssignment);
+
+            if (initializer != null) {
+                boundAssignmentsBuilder.Add(
+                    Statement(
+                        Assignment(
+                            MemberAccess(
+                                BindThisExpressionInternal(),
+                                new BoundVariableExpression(field)
+                            ),
+                            initializer
+                        )
+                    )
+                );
+            }
+        }
+
+        return boundAssignmentsBuilder.ToImmutable();
+    }
+
+    private bool ModifierAlreadyApplied(
+        DeclarationModifiers modifiers,
+        DeclarationModifiers modifier,
+        SyntaxToken syntax) {
+        if ((modifiers & modifier) != 0) {
+            diagnostics.Push(Error.ModifierAlreadyApplied(syntax.location, syntax.text));
+            return true;
+        }
+
+        return false;
+    }
+
+    private bool ConflictingAccessibilityModifier(
+        DeclarationModifiers modifiers,
+        DeclarationModifiers modifier,
+        SyntaxToken syntax) {
+        if ((modifier == DeclarationModifiers.Public && (modifiers & DeclarationModifiers.Private) != 0) ||
+            (modifier == DeclarationModifiers.Private && (modifiers & DeclarationModifiers.Public) != 0)) {
+            diagnostics.Push(Error.ConflictingModifiers(syntax.location, "public", "private"));
+            return true;
+        }
+
+        if ((modifier == DeclarationModifiers.Public && (modifiers & DeclarationModifiers.Protected) != 0) ||
+            (modifier == DeclarationModifiers.Protected && (modifiers & DeclarationModifiers.Public) != 0)) {
+            diagnostics.Push(Error.ConflictingModifiers(syntax.location, "public", "protected"));
+            return true;
+        }
+
+        if ((modifier == DeclarationModifiers.Private && (modifiers & DeclarationModifiers.Protected) != 0) ||
+            (modifier == DeclarationModifiers.Protected && (modifiers & DeclarationModifiers.Private) != 0)) {
+            diagnostics.Push(Error.ConflictingModifiers(syntax.location, "protected", "private"));
+            return true;
+        }
+
+        return false;
+    }
+
+    private MethodSymbol BindMethodDeclaration(
+        MethodDeclarationSyntax method,
+        DeclarationModifiers inheritedModifiers,
+        string name = null,
+        ImmutableList<MethodSymbol> overridableMethods = null) {
+        // ? This will return eventually
+        BindAttributeLists(method.attributeLists);
+
+        var modifiers = BindMethodDeclarationModifiers(method.modifiers);
+        // If name is not null that means we are binding a local function
+        // in which case accessibility is not applicable
+        var accessibility = name is null ? BindAccessibilityFromModifiers(modifiers) : Accessibility.NotApplicable;
+
+        if ((modifiers & (DeclarationModifiers.Virtual | DeclarationModifiers.Abstract)) != 0 &&
+            accessibility == Accessibility.Private) {
+            diagnostics.Push(Error.CannotBePrivateAndVirtualOrAbstract(method.identifier.location));
+        }
+
+        var type = BindType(method.returnType, modifiers, true);
+
+        var saved = _flags;
+
+        if ((modifiers & DeclarationModifiers.LowLevel) != 0)
+            _flags |= BinderFlags.LowLevelContext;
+
+        if (type?.typeSymbol?.isStatic ?? false)
+            diagnostics.Push(Error.CannotReturnStatic(method.returnType.location));
+
+        var parameters = BindParameterList(method.parameterList);
+        var newMethod = new MethodSymbol(
+            name ?? method.identifier.text,
+            parameters,
+            type,
+            method,
+            modifiers: modifiers | inheritedModifiers,
+            accessibility: accessibility
+        );
+
+        var parent = method.parent;
+        var className = (parent is ClassDeclarationSyntax c) ? c.identifier.text : null;
+
+        if ((newMethod.declaration as MethodDeclarationSyntax).identifier.text != null) {
+            if ((modifiers & DeclarationModifiers.Override) != 0) {
+                MethodSymbol overrideTarget = null;
+
+                if (overridableMethods is not null) {
+                    foreach (var target in overridableMethods) {
+                        if (target is MethodSymbol m) {
+                            if (MethodUtilities.MethodsMatch(newMethod, m)) {
+                                overrideTarget = m;
+                                overridableMethods.Remove(target);
+                                break;
+                            }
+                        }
+                    }
+                }
+
+                if (overrideTarget is null || !_scope.TryReplaceSymbol(overrideTarget, newMethod)) {
+                    diagnostics.Push(Error.NoSuitableOverrideTarget(method.identifier.location));
+                } else if (overrideTarget.accessibility != newMethod.accessibility) {
+                    diagnostics.Push(Error.OverrideCannotChangeAccessibility(
+                        method.identifier.location,
+                        overrideTarget.accessibility.ToString().ToLower(),
+                        accessibility.ToString().ToLower()
+                    ));
+                } else if (!overrideTarget.isVirtual && !overrideTarget.isAbstract && !overrideTarget.isOverride) {
+                    diagnostics.Push(Error.CannotOverride(method.identifier.location, newMethod.Signature()));
+                }
+            } else {
+                if (!_scope.TryDeclareMethod(newMethod)) {
+                    diagnostics.Push(
+                        Error.MethodAlreadyDeclared(method.identifier.location, newMethod.Signature(), className)
+                    );
+                }
+            }
+        }
+
+        _flags = saved;
+        return newMethod;
+    }
+
+    private DeclarationModifiers BindMethodDeclarationModifiers(SyntaxTokenList modifiers) {
+        var declarationModifiers = DeclarationModifiers.None;
+
+        if (modifiers is null)
+            return declarationModifiers;
+
+        foreach (var modifier in modifiers) {
+            switch (modifier.kind) {
+                case SyntaxKind.StaticKeyword:
+                    if (!_flags.Includes(BinderFlags.Class))
+                        goto default;
+
+                    if (ModifierAlreadyApplied(declarationModifiers, DeclarationModifiers.Static, modifier))
+                        break;
+
+                    if ((declarationModifiers & DeclarationModifiers.Const) != 0) {
+                        diagnostics.Push(Error.ConflictingModifiers(modifier.location, "static", "constant"));
+                        break;
+                    }
+
+                    declarationModifiers |= DeclarationModifiers.Static;
+                    break;
+                case SyntaxKind.ConstKeyword:
+                    if (!_flags.Includes(BinderFlags.Class))
+                        goto default;
+
+                    if (ModifierAlreadyApplied(declarationModifiers, DeclarationModifiers.Const, modifier))
+                        break;
+
+                    if ((declarationModifiers & DeclarationModifiers.Static) != 0) {
+                        diagnostics.Push(Error.ConflictingModifiers(modifier.location, "static", "constant"));
+                        break;
+                    }
+
+                    declarationModifiers |= DeclarationModifiers.Const;
+                    break;
+                case SyntaxKind.LowlevelKeyword:
+                    if (ModifierAlreadyApplied(declarationModifiers, DeclarationModifiers.LowLevel, modifier))
+                        break;
+
+                    declarationModifiers |= DeclarationModifiers.LowLevel;
+                    break;
+                case SyntaxKind.PublicKeyword:
+                    if (!_flags.Includes(BinderFlags.Class))
+                        goto default;
+
+                    if (ModifierAlreadyApplied(declarationModifiers, DeclarationModifiers.Public, modifier))
+                        break;
+
+                    if (ConflictingAccessibilityModifier(declarationModifiers, DeclarationModifiers.Public, modifier))
+                        break;
+
+                    declarationModifiers |= DeclarationModifiers.Public;
+                    break;
+                case SyntaxKind.PrivateKeyword:
+                    if (!_flags.Includes(BinderFlags.Class))
+                        goto default;
+
+                    if (ModifierAlreadyApplied(declarationModifiers, DeclarationModifiers.Private, modifier))
+                        break;
+
+                    if (ConflictingAccessibilityModifier(declarationModifiers, DeclarationModifiers.Private, modifier))
+                        break;
+
+                    declarationModifiers |= DeclarationModifiers.Private;
+                    break;
+                case SyntaxKind.ProtectedKeyword:
+                    if (!_flags.Includes(BinderFlags.Class))
+                        goto default;
+
+                    if (ModifierAlreadyApplied(declarationModifiers, DeclarationModifiers.Protected, modifier))
+                        break;
+
+                    if (ConflictingAccessibilityModifier(
+                        declarationModifiers,
+                        DeclarationModifiers.Protected,
+                        modifier)) {
+                        break;
+                    }
+
+                    declarationModifiers |= DeclarationModifiers.Protected;
+                    break;
+                case SyntaxKind.VirtualKeyword:
+                    if (!_flags.Includes(BinderFlags.Class))
+                        goto default;
+
+                    if (ModifierAlreadyApplied(declarationModifiers, DeclarationModifiers.Virtual, modifier))
+                        break;
+
+                    declarationModifiers |= DeclarationModifiers.Virtual;
+                    break;
+                case SyntaxKind.OverrideKeyword:
+                    if (!_flags.Includes(BinderFlags.Class))
+                        goto default;
+
+                    if (ModifierAlreadyApplied(declarationModifiers, DeclarationModifiers.Static, modifier))
+                        break;
+
+                    if ((declarationModifiers & DeclarationModifiers.Virtual) != 0) {
+                        diagnostics.Push(Error.ConflictingModifiers(modifier.location, "virtual", "override"));
+                        break;
+                    }
+
+                    declarationModifiers |= DeclarationModifiers.Override;
+                    break;
+                default:
+                    diagnostics.Push(Error.InvalidModifier(modifier.location, modifier.text));
+                    break;
+            }
+        }
+
+        return declarationModifiers;
+    }
+
+    private MethodSymbol BindConstructorDeclaration(
+        ConstructorDeclarationSyntax constructor,
+        DeclarationModifiers inheritedModifiers) {
+        // ? This will return eventually
+        BindAttributeLists(constructor.attributeLists);
+
+        var modifiers = BindConstructorDeclarationModifiers(constructor.modifiers);
+        var accessibility = BindAccessibilityFromModifiers(modifiers);
+        var parameters = BindParameterList(constructor.parameterList);
+        var method = new MethodSymbol(
+            WellKnownMemberNames.InstanceConstructorName,
+            parameters,
+            BoundType.Void,
+            constructor,
+            modifiers: modifiers | inheritedModifiers,
+            accessibility: accessibility
+        );
+
+        var parent = constructor.parent as ClassDeclarationSyntax;
+        var className = parent.identifier.text;
+
+        if (!_scope.TryDeclareMethod(method)) {
+            diagnostics.Push(Error.MethodAlreadyDeclared(
+                constructor.constructorKeyword.location,
+                method.Signature(),
+                className
+            ));
+        }
+
+        return method;
+    }
+
+    private DeclarationModifiers BindConstructorDeclarationModifiers(SyntaxTokenList modifiers) {
+        var declarationModifiers = DeclarationModifiers.None;
+
+        if (modifiers is null)
+            return declarationModifiers;
+
+        foreach (var modifier in modifiers) {
+            switch (modifier.kind) {
+                case SyntaxKind.LowlevelKeyword:
+                    if (ModifierAlreadyApplied(declarationModifiers, DeclarationModifiers.LowLevel, modifier))
+                        break;
+
+                    declarationModifiers |= DeclarationModifiers.LowLevel;
+                    break;
+                case SyntaxKind.PublicKeyword:
+                    if (!_flags.Includes(BinderFlags.Class))
+                        goto default;
+
+                    if (ModifierAlreadyApplied(declarationModifiers, DeclarationModifiers.Public, modifier))
+                        break;
+
+                    if (ConflictingAccessibilityModifier(declarationModifiers, DeclarationModifiers.Public, modifier))
+                        break;
+
+                    declarationModifiers |= DeclarationModifiers.Public;
+                    break;
+                case SyntaxKind.PrivateKeyword:
+                    if (!_flags.Includes(BinderFlags.Class))
+                        goto default;
+
+                    if (ModifierAlreadyApplied(declarationModifiers, DeclarationModifiers.Private, modifier))
+                        break;
+
+                    if (ConflictingAccessibilityModifier(declarationModifiers, DeclarationModifiers.Private, modifier))
+                        break;
+
+                    declarationModifiers |= DeclarationModifiers.Private;
+                    break;
+                case SyntaxKind.ProtectedKeyword:
+                    if (!_flags.Includes(BinderFlags.Class))
+                        goto default;
+
+                    if (ModifierAlreadyApplied(declarationModifiers, DeclarationModifiers.Protected, modifier))
+                        break;
+
+                    if (ConflictingAccessibilityModifier(
+                        declarationModifiers,
+                        DeclarationModifiers.Protected,
+                        modifier)) {
+                        break;
+                    }
+
+                    declarationModifiers |= DeclarationModifiers.Protected;
+                    break;
+                default:
+                    diagnostics.Push(Error.InvalidModifier(modifier.location, modifier.text));
+                    break;
+            }
+        }
+
+        return declarationModifiers;
+    }
+
+    private MethodSymbol BindOperatorDeclaration(
+        OperatorDeclarationSyntax @operator,
+        DeclarationModifiers inheritedModifiers) {
+        // ? This will return eventually
+        BindAttributeLists(@operator.attributeLists);
+
+        var modifiers = BindOperatorDeclarationModifiers(@operator.modifiers);
+        var accessibility = BindAccessibilityFromModifiers(modifiers);
+        var type = BindType(@operator.returnType, modifiers, true);
+        var parameters = BindParameterList(@operator.parameterList);
+        var name = SyntaxFacts.GetOperatorMemberName(@operator.operatorToken.kind, parameters.Length);
+
+        var expectedArity = SyntaxFacts.GetOperatorArity(name);
+
+        if (expectedArity != parameters.Length) {
+            diagnostics.Push(Error.IncorrectOperatorParameterCount(
+                GetOperatorTokenLocation(@operator),
+                @operator.rightOperatorToken is null
+                    ? @operator.operatorToken.text
+                    : @operator.operatorToken.text + @operator.rightOperatorToken.text,
+                expectedArity
+            ));
+        }
+
+        if ((modifiers & DeclarationModifiers.Static) == 0 || accessibility != Accessibility.Public)
+            diagnostics.Push(Error.OperatorMustBePublicAndStatic(GetOperatorTokenLocation(@operator)));
+
+        var parent = @operator.parent as ClassDeclarationSyntax;
+        var className = parent.identifier.text;
+
+        var atLeastOneClassParameter = false;
+
+        foreach (var parameter in parameters) {
+            if (parameter.type?.typeSymbol?.name == className) {
+                atLeastOneClassParameter = true;
+                break;
+            }
+        }
+
+        if (!atLeastOneClassParameter)
+            diagnostics.Push(Error.OperatorAtLeastOneClassParameter(GetOperatorTokenLocation(@operator)));
+
+        if ((name == WellKnownMemberNames.IncrementOperatorName || name == WellKnownMemberNames.DecrementOperatorName)
+            && type.typeSymbol.name != className) {
+            diagnostics.Push(Error.OperatorMustReturnClass(GetOperatorTokenLocation(@operator)));
+        }
+
+        if ((name == WellKnownMemberNames.IndexOperatorName || name == WellKnownMemberNames.IndexAssignName) &&
+            parameters.Length > 0 &&
+            parameters[0].type.typeSymbol.name != className) {
+            diagnostics.Push(Error.IndexOperatorFirstParameter(GetOperatorTokenLocation(@operator)));
+        }
+
+        var method = new MethodSymbol(
+            name,
+            parameters,
+            type,
+            @operator,
+            modifiers: modifiers | inheritedModifiers,
+            accessibility: accessibility
+        );
+
+        if ((method.declaration as OperatorDeclarationSyntax).operatorToken.text != null &&
+            !_scope.TryDeclareMethod(method)) {
+            diagnostics.Push(
+                Error.MethodAlreadyDeclared(GetOperatorTokenLocation(@operator), method.Signature(), className)
+            );
+        }
+
+        return method;
+    }
+
+    private DeclarationModifiers BindOperatorDeclarationModifiers(SyntaxTokenList modifiers) {
+        var declarationModifiers = DeclarationModifiers.None;
+
+        if (modifiers is null)
+            return declarationModifiers;
+
+        foreach (var modifier in modifiers) {
+            switch (modifier.kind) {
+                case SyntaxKind.StaticKeyword:
+                    if (ModifierAlreadyApplied(declarationModifiers, DeclarationModifiers.Static, modifier))
+                        break;
+
+                    declarationModifiers |= DeclarationModifiers.Static;
+                    break;
+                case SyntaxKind.LowlevelKeyword:
+                    if (ModifierAlreadyApplied(declarationModifiers, DeclarationModifiers.LowLevel, modifier))
+                        break;
+
+                    declarationModifiers |= DeclarationModifiers.LowLevel;
+                    break;
+                case SyntaxKind.PublicKeyword:
+                    if (!_flags.Includes(BinderFlags.Class))
+                        goto default;
+
+                    if (ModifierAlreadyApplied(declarationModifiers, DeclarationModifiers.Public, modifier))
+                        break;
+
+                    if (ConflictingAccessibilityModifier(declarationModifiers, DeclarationModifiers.Public, modifier))
+                        break;
+
+                    declarationModifiers |= DeclarationModifiers.Public;
+                    break;
+                case SyntaxKind.PrivateKeyword:
+                    if (!_flags.Includes(BinderFlags.Class))
+                        goto default;
+
+                    if (ModifierAlreadyApplied(declarationModifiers, DeclarationModifiers.Private, modifier))
+                        break;
+
+                    if (ConflictingAccessibilityModifier(declarationModifiers, DeclarationModifiers.Private, modifier))
+                        break;
+
+                    declarationModifiers |= DeclarationModifiers.Private;
+                    break;
+                case SyntaxKind.ProtectedKeyword:
+                    if (!_flags.Includes(BinderFlags.Class))
+                        goto default;
+
+                    if (ModifierAlreadyApplied(declarationModifiers, DeclarationModifiers.Protected, modifier))
+                        break;
+
+                    if (ConflictingAccessibilityModifier(
+                        declarationModifiers,
+                        DeclarationModifiers.Protected,
+                        modifier)) {
+                        break;
+                    }
+
+                    declarationModifiers |= DeclarationModifiers.Protected;
+                    break;
+                default:
+                    diagnostics.Push(Error.InvalidModifier(modifier.location, modifier.text));
+                    break;
+            }
+        }
+
+        return declarationModifiers;
+    }
+
+    private NamedTypeSymbol PreBindTypeDeclaration(
+        TypeDeclarationSyntax type,
+        DeclarationModifiers inheritedModifiers) {
+        // Binds everything about the type except the members and the constraints
+        var templateBuilder = ImmutableList.CreateBuilder<ParameterSymbol>();
+
+        if (type.templateParameterList != null) {
+            var templateParameters = BindParameters(type.templateParameterList.parameters, true);
+
+            foreach (var templateParameter in templateParameters)
+                templateBuilder.Add(templateParameter);
+        }
+
+        var templates = templateBuilder.ToImmutableArray();
+
+        NamedTypeSymbol symbol;
+
+        if (type is StructDeclarationSyntax s) {
+            var modifiers = BindStructDeclarationModifiers(s.modifiers);
+            var accessibility = BindAccessibilityFromModifiers(modifiers);
+
+            symbol = new StructSymbol(
+                    templates,
+                    [],
+                    [],
+                    s,
+                    modifiers | inheritedModifiers,
+                    accessibility
+                );
+        } else if (type is ClassDeclarationSyntax c) {
+            var modifiers = BindClassDeclarationModifiers(c.modifiers);
+            var accessibility = BindAccessibilityFromModifiers(modifiers);
+            var baseType = c.baseType is null
+                ? new BoundType(_wellKnownTypes[WellKnownTypeNames.Object])
+                : BindBaseType(c.baseType);
+
+            symbol = new ClassSymbol(
+                    templates,
+                    [],
+                    [],
+                    [],
+                    c,
+                    modifiers | inheritedModifiers,
+                    accessibility,
+                    baseType
+                );
+        } else {
+            throw new BelteInternalException($"BindTypeDeclaration: unexpected type '{type.identifier.text}'");
+        }
+
+        _scope.TryDeclareType(symbol);
+        return symbol;
+    }
+
+    private TypeSymbol BindTypeDeclaration(TypeDeclarationSyntax @type) {
+        if (@type is StructDeclarationSyntax s)
+            return BindStructDeclaration(s);
+        else if (@type is ClassDeclarationSyntax c)
+            return BindClassDeclaration(c);
+        else
+            throw new BelteInternalException($"BindTypeDeclaration: unexpected type '{@type.identifier.text}'");
+    }
+
+    private Accessibility BindAccessibilityFromModifiers(DeclarationModifiers modifiers) {
+        if (!_flags.Includes(BinderFlags.Class))
+            return Accessibility.NotApplicable;
+
+        if ((modifiers & DeclarationModifiers.Public) != 0)
+            return Accessibility.Public;
+        else if ((modifiers & DeclarationModifiers.Protected) != 0)
+            return Accessibility.Protected;
+
+        return Accessibility.Private;
+    }
+
+    private BoundType BindBaseType(BaseTypeSyntax syntax) {
+        var type = BindType(syntax.type);
+
+        if (type.typeSymbol is PrimitiveTypeSymbol) {
+            diagnostics.Push(Error.CannotDerivePrimitive(syntax.type.location, type.typeSymbol.ToString()));
+            return new BoundType(_wellKnownTypes[WellKnownTypeNames.Object]);
+        }
+
+        return type;
+    }
+
+    private ImmutableArray<BoundExpression> BindConstraintClauseList(
+        TypeDeclarationSyntax type,
+        ImmutableArray<ParameterSymbol> templates) {
+        // TODO Should the clauses be able to see globals? e.g. constexpr GlobalMin
+        var constraintsBuilder = ImmutableList.CreateBuilder<BoundExpression>();
+
+        if (type.constraintClauseList != null) {
+            foreach (var constraintClause in type.constraintClauseList.constraintClauses) {
+                if (constraintClause.expressionStatement is null) {
+                    var name = constraintClause.name.identifier.text;
+                    var possibleTemplate = templates
+                        .Where(t => t.name == name)
+                        .ToArray();
+
+                    if (possibleTemplate.Length != 1) {
+                        diagnostics.Push(
+                            Error.UnknownTemplate(constraintClause.name.location, type.identifier.text, name)
+                        );
+
+                        continue;
+                    }
+
+                    var template = possibleTemplate[0];
+
+                    if (template.type.typeSymbol != TypeSymbol.Type) {
+                        diagnostics.Push(Error.CannotExtendCheckNonType(constraintClause.location, template.name));
+                        continue;
+                    }
+
+                    var extension = BindType(constraintClause.type);
+                    var constraint = new BoundExtendExpression(template, extension);
+                    constraintsBuilder.Add(constraint);
+                } else {
+                    _scope = new BoundScope(_scope);
+
+                    var expressionStatement =
+                        (BoundExpressionStatement)BindExpressionStatement(constraintClause.expressionStatement);
+
+                    _scope = _scope.parent;
+
+                    var expression = BindCast(
+                        constraintClause.expressionStatement.expression.location,
+                        expressionStatement.expression,
+                        BoundType.NullableBool
+                    );
+
+                    if (!IsCompilerComputable(expression, templates)) {
+                        diagnostics.Push(Error.ConstraintIsNotConstant(constraintClause.location));
+                        continue;
+                    }
+
+                    constraintsBuilder.Add(expression);
+                }
+            }
+        }
+
+        return constraintsBuilder.ToImmutableArray();
+    }
+
+    private StructSymbol BindStructDeclaration(StructDeclarationSyntax @struct) {
+        // ? This will return eventually
+        BindAttributeLists(@struct.attributeLists);
+
+        if (_scope.LookupSymbolDirect(@struct) is not StructSymbol oldStruct) {
+            diagnostics.Push(Error.TypeAlreadyDeclared(@struct.identifier.location, @struct.identifier.text, false));
+
+            return new StructSymbol(
+                [],
+                [],
+                [],
+                @struct,
+                DeclarationModifiers.None,
+                Accessibility.NotApplicable
+            );
+        }
+
+        var builder = ImmutableList.CreateBuilder<Symbol>();
+        _scope = new BoundScope(_scope);
+
+        var saved = _flags;
+        _flags |= BinderFlags.Struct;
+
+        if (oldStruct.isLowLevel)
+            _flags |= BinderFlags.LowLevelContext;
+
+        var templates = ImmutableArray.CreateBuilder<ParameterSymbol>();
+
+        foreach (var templateParameter in oldStruct.templateParameters) {
+            if (templateParameter.type.typeSymbol == TypeSymbol.Type) {
+                var templateType = new TemplateTypeSymbol(templateParameter);
+                builder.Add(templateType);
+                _scope.TryDeclareType(templateType);
+            } else {
+                builder.Add(templateParameter);
+                _scope.TryDeclareVariable(templateParameter);
+            }
+
+            templates.Add(templateParameter);
+        }
+
+        var constraints = BindConstraintClauseList(@struct, templates.ToImmutable());
+
+        foreach (var fieldDeclaration in @struct.members.OfType<FieldDeclarationSyntax>()) {
+            var field = BindFieldDeclaration(fieldDeclaration, true);
+            builder.Add(field);
+        }
+
+        var newStruct = new StructSymbol(
+            oldStruct.templateParameters,
+            constraints,
+            builder.ToImmutableArray(),
+            @struct,
+            oldStruct.isLowLevel ? DeclarationModifiers.LowLevel : DeclarationModifiers.None,
+            oldStruct.accessibility
+        );
+
+        _scope = _scope.parent;
+
+        if (oldStruct.members.Length == 0)
+            _scope.TryReplaceSymbol(oldStruct, newStruct);
+        else if (!_scope.TryDeclareType(newStruct))
+            diagnostics.Push(Error.TypeAlreadyDeclared(@struct.identifier.location, @struct.identifier.text, false));
+
+        if (!_flags.Includes(BinderFlags.LowLevelContext))
+            diagnostics.Push(Error.CannotUseStruct(@struct.keyword.location));
+
+        _flags = saved;
+
+        return oldStruct;
+    }
+
+    private DeclarationModifiers BindStructDeclarationModifiers(SyntaxTokenList modifiers) {
+        var declarationModifiers = DeclarationModifiers.None;
+
+        if (modifiers is null)
+            return declarationModifiers;
+
+        foreach (var modifier in modifiers) {
+            switch (modifier.kind) {
+                case SyntaxKind.LowlevelKeyword:
+                    if (ModifierAlreadyApplied(declarationModifiers, DeclarationModifiers.LowLevel, modifier))
+                        break;
+
+                    declarationModifiers |= DeclarationModifiers.LowLevel;
+                    break;
+                case SyntaxKind.PublicKeyword:
+                    if (!_flags.Includes(BinderFlags.Class))
+                        goto default;
+
+                    if (ModifierAlreadyApplied(declarationModifiers, DeclarationModifiers.Public, modifier))
+                        break;
+
+                    if (ConflictingAccessibilityModifier(declarationModifiers, DeclarationModifiers.Public, modifier))
+                        break;
+
+                    declarationModifiers |= DeclarationModifiers.Public;
+                    break;
+                case SyntaxKind.PrivateKeyword:
+                    if (!_flags.Includes(BinderFlags.Class))
+                        goto default;
+
+                    if (ModifierAlreadyApplied(declarationModifiers, DeclarationModifiers.Private, modifier))
+                        break;
+
+                    if (ConflictingAccessibilityModifier(declarationModifiers, DeclarationModifiers.Private, modifier))
+                        break;
+
+                    declarationModifiers |= DeclarationModifiers.Private;
+                    break;
+                case SyntaxKind.ProtectedKeyword:
+                    if (!_flags.Includes(BinderFlags.Class))
+                        goto default;
+
+                    if (ModifierAlreadyApplied(declarationModifiers, DeclarationModifiers.Protected, modifier))
+                        break;
+
+                    if (ConflictingAccessibilityModifier(
+                        declarationModifiers,
+                        DeclarationModifiers.Protected,
+                        modifier)) {
+                        break;
+                    }
+
+                    declarationModifiers |= DeclarationModifiers.Protected;
+                    break;
+                default:
+                    diagnostics.Push(Error.InvalidModifier(modifier.location, modifier.text));
+                    break;
+            }
+        }
+
+        return declarationModifiers;
+    }
+
+    private void BindAttributeLists(SyntaxList<AttributeListSyntax> attributeLists) {
+        if (attributeLists is null)
+            return;
+
+        foreach (var attributeList in attributeLists) {
+            foreach (var attribute in attributeList.attributes) {
+                diagnostics.Push(Error.UnknownAttribute(attribute.location, attribute.identifier.text));
+            }
+        }
+    }
+
+    private ClassSymbol BindClassDeclaration(ClassDeclarationSyntax @class) {
+        // ? This will return eventually
+        BindAttributeLists(@class.attributeLists);
+
+        if (_scope.LookupSymbolDirect(@class) is not ClassSymbol oldClass) {
+            diagnostics.Push(Error.TypeAlreadyDeclared(@class.identifier.location, @class.identifier.text, true));
+
+            return new ClassSymbol(
+                [],
+                [],
+                [],
+                [],
+                @class,
+                DeclarationModifiers.None,
+                Accessibility.NotApplicable,
+                null
+            );
+        }
+
+        var builder = ImmutableList.CreateBuilder<Symbol>();
+        var inheritedBuilder = ImmutableList.CreateBuilder<MethodSymbol>();
+        var isStatic = oldClass.isStatic;
+        _scope = new BoundScope(_scope);
+
+        var saved = _flags;
+        var inheritModifiers = DeclarationModifiers.None;
+        _flags |= BinderFlags.Class;
+
+        if (oldClass.isLowLevel) {
+            _flags |= BinderFlags.LowLevelContext;
+            inheritModifiers = DeclarationModifiers.LowLevel;
+        }
+
+        var templates = ImmutableArray.CreateBuilder<ParameterSymbol>();
+
+        foreach (var templateParameter in oldClass.templateParameters) {
+            if (templateParameter.type.typeSymbol == TypeSymbol.Type) {
+                var templateType = new TemplateTypeSymbol(templateParameter);
+                builder.Add(templateType);
+                _scope.TryDeclareType(templateType);
+            } else {
+                builder.Add(templateParameter);
+                _scope.TryDeclareVariable(templateParameter);
+            }
+
+            templates.Add(templateParameter);
+        }
+
+        var constraints = BindConstraintClauseList(@class, templates.ToImmutable());
+
+        foreach (var member in (oldClass.baseType.typeSymbol as ClassSymbol).GetMembers()) {
+            switch (member.kind) {
+                case SymbolKind.Field:
+                    _scope.TryDeclareVariable(member as FieldSymbol);
+                    break;
+                case SymbolKind.Type:
+                    _scope.TryDeclareType(member as NamedTypeSymbol);
+                    break;
+                case SymbolKind.Method when member.name != WellKnownMemberNames.InstanceConstructorName:
+                    _scope.TryDeclareMethod(member as MethodSymbol);
+                    inheritedBuilder.Add(member as MethodSymbol);
+                    break;
+                default:
+                    continue;
+            }
+        }
+
+        if (@class.members.Count == 0) {
+            var defaultConstructor = new MethodSymbol(
+                WellKnownMemberNames.InstanceConstructorName,
+                ImmutableArray<ParameterSymbol>.Empty,
+                BoundType.Void,
+                modifiers: inheritModifiers,
+                accessibility: Accessibility.Public
+            );
+
+            builder.Add(defaultConstructor);
+            _scope.TryDeclareMethod(defaultConstructor);
+            _scope = _scope.parent;
+            _scope.DeclareMethodStrict(defaultConstructor);
+
+            var emptyClass = new ClassSymbol(
+                oldClass.templateParameters,
+                constraints,
+                builder.ToImmutableArray(),
+                [],
+                @class,
+                inheritModifiers,
+                oldClass.accessibility,
+                oldClass.baseType
+            );
+
+            if (oldClass.members.Length == 0)
+                _scope.TryReplaceSymbol(oldClass, emptyClass);
+            else if (!_scope.TryDeclareType(emptyClass))
+                diagnostics.Push(Error.TypeAlreadyDeclared(@class.identifier.location, @class.identifier.text, true));
+
+            _flags = saved;
+
+            return oldClass;
+        }
+
+        _scope = new BoundScope(_scope);
+
+        foreach (var member in @class.members.OfType<TypeDeclarationSyntax>())
+            PreBindTypeDeclaration(member, inheritModifiers);
+
+        var defaultFieldAssignmentsBuilder = ImmutableArray.CreateBuilder<(FieldSymbol, ExpressionSyntax)>();
+
+        foreach (var fieldDeclaration in @class.members.OfType<FieldDeclarationSyntax>()) {
+            var field = BindFieldDeclaration(fieldDeclaration, false);
+
+            if (isStatic && !field.isStatic) {
+                diagnostics.Push(Error.MemberMustBeStatic(fieldDeclaration.declaration.identifier.location));
+            } else {
+                builder.Add(field);
+
+                if (field.type is not null && !field.isConstant && fieldDeclaration.declaration.initializer != null)
+                    defaultFieldAssignmentsBuilder.Add((field, fieldDeclaration.declaration.initializer.value));
+            }
+        }
+
+        var defaultFieldAssignments = defaultFieldAssignmentsBuilder.ToImmutable();
+        var hasConstructor = false;
+
+        foreach (var constructorDeclaration in @class.members.OfType<ConstructorDeclarationSyntax>()) {
+            var constructor = BindConstructorDeclaration(constructorDeclaration, inheritModifiers);
+
+            if (isStatic) {
+                diagnostics.Push(Error.StaticConstructor(constructorDeclaration.constructorKeyword.location));
+            } else {
+                builder.Add(constructor);
+                hasConstructor = true;
+            }
+        }
+
+        if (!hasConstructor && !isStatic) {
+            var defaultConstructor = new MethodSymbol(
+                WellKnownMemberNames.InstanceConstructorName,
+                ImmutableArray<ParameterSymbol>.Empty,
+                BoundType.Void,
+                modifiers: inheritModifiers,
+                accessibility: Accessibility.Public
+            );
+
+            builder.Add(defaultConstructor);
+            // This should never fail
+            _scope.TryDeclareMethod(defaultConstructor);
+        }
+
+        var inheritedMethods = inheritedBuilder.ToImmutable();
+
+        foreach (var methodDeclaration in @class.members.OfType<MethodDeclarationSyntax>()) {
+            var method = BindMethodDeclaration(
+                methodDeclaration,
+                inheritModifiers,
+                overridableMethods: inheritedMethods
+            );
+
+            if (isStatic && !method.isStatic)
+                diagnostics.Push(Error.MemberMustBeStatic(methodDeclaration.identifier.location));
+
+            builder.Add(method);
+        }
+
+        foreach (var operatorDeclaration in @class.members.OfType<OperatorDeclarationSyntax>()) {
+            var @operator = BindOperatorDeclaration(operatorDeclaration, inheritModifiers);
+
+            if (isStatic)
+                diagnostics.Push(Error.StaticOperator(operatorDeclaration.operatorToken.location));
+            else
+                builder.Add(@operator);
+        }
+
+        foreach (var typeDeclaration in @class.members.OfType<TypeDeclarationSyntax>()) {
+            var type = BindTypeDeclaration(typeDeclaration);
+            builder.Add(type);
+        }
+
+        var newClass = new ClassSymbol(
+            oldClass.templateParameters,
+            constraints,
+            builder.ToImmutableArray(),
+            defaultFieldAssignments,
+            @class,
+            inheritModifiers,
+            oldClass.accessibility,
+            oldClass.baseType
+        );
+
+        // This allows the methods to be seen by the global scope
+        foreach (var method in _scope.GetDeclaredMethods())
+            _scope.parent.parent.DeclareMethodStrict(method);
+
+        _scope = _scope.parent;
+        _scope = _scope.parent;
+
+        // If no members, the default .ctor has yet to be built by the compiler, meaning this instance is a temporary
+        // symbol that needs to be replaced
+        if (oldClass.members.Length == 0)
+            _scope.TryReplaceSymbol(oldClass, newClass);
+        else if (!_scope.TryDeclareType(newClass))
+            diagnostics.Push(Error.TypeAlreadyDeclared(@class.identifier.location, @class.identifier.text, true));
+
+        _flags = saved;
+
+        return oldClass;
+    }
+
+    private DeclarationModifiers BindClassDeclarationModifiers(SyntaxTokenList modifiers) {
+        var declarationModifiers = DeclarationModifiers.None;
+
+        if (modifiers is null)
+            return declarationModifiers;
+
+        foreach (var modifier in modifiers) {
+            switch (modifier.kind) {
+                case SyntaxKind.StaticKeyword:
+                    if (ModifierAlreadyApplied(declarationModifiers, DeclarationModifiers.Static, modifier))
+                        break;
+
+                    declarationModifiers |= DeclarationModifiers.Static;
+                    break;
+                case SyntaxKind.LowlevelKeyword:
+                    if (ModifierAlreadyApplied(declarationModifiers, DeclarationModifiers.LowLevel, modifier))
+                        break;
+
+                    declarationModifiers |= DeclarationModifiers.LowLevel;
+                    break;
+                case SyntaxKind.PublicKeyword:
+                    if (!_flags.Includes(BinderFlags.Class))
+                        goto default;
+
+                    if (ModifierAlreadyApplied(declarationModifiers, DeclarationModifiers.Public, modifier))
+                        break;
+
+                    if (ConflictingAccessibilityModifier(declarationModifiers, DeclarationModifiers.Public, modifier))
+                        break;
+
+                    declarationModifiers |= DeclarationModifiers.Public;
+                    break;
+                case SyntaxKind.PrivateKeyword:
+                    if (!_flags.Includes(BinderFlags.Class))
+                        goto default;
+
+                    if (ModifierAlreadyApplied(declarationModifiers, DeclarationModifiers.Private, modifier))
+                        break;
+
+                    if (ConflictingAccessibilityModifier(declarationModifiers, DeclarationModifiers.Private, modifier))
+                        break;
+
+                    declarationModifiers |= DeclarationModifiers.Private;
+                    break;
+                case SyntaxKind.ProtectedKeyword:
+                    if (!_flags.Includes(BinderFlags.Class))
+                        goto default;
+
+                    if (ModifierAlreadyApplied(declarationModifiers, DeclarationModifiers.Protected, modifier))
+                        break;
+
+                    if (ConflictingAccessibilityModifier(
+                        declarationModifiers,
+                        DeclarationModifiers.Protected,
+                        modifier)) {
+                        break;
+                    }
+
+                    declarationModifiers |= DeclarationModifiers.Protected;
+                    break;
+                default:
+                    diagnostics.Push(Error.InvalidModifier(modifier.location, modifier.text));
+                    break;
+            }
+        }
+
+        return declarationModifiers;
+    }
+
+    private BoundStatement BindLocalFunctionDeclaration(LocalFunctionStatementSyntax statement) {
+        // ? This will return eventually
+        BindAttributeLists(statement.attributeLists);
+        BindLocalFunctionDeclarationModifiers(statement.modifiers);
+
+        _innerPrefix.Push(statement.identifier.text);
+        var functionSymbol = (MethodSymbol)_scope.LookupSymbol(ConstructInnerName());
+        _innerPrefix.Pop();
+
+        var binder = new Binder(_options, _flags | BinderFlags.LocalFunction, _scope, functionSymbol, _wellKnownTypes) {
+            _innerPrefix = new Stack<string>(_innerPrefix.Reverse()),
+            _trackedSymbols = _trackedSymbols,
+            _trackedDeclarations = _trackedDeclarations
+        };
+
+        binder._trackedSymbols.Push(new HashSet<VariableSymbol>());
+        binder._trackedDeclarations.Push(new HashSet<VariableSymbol>());
+        binder._innerPrefix.Push(functionSymbol.name);
+        var body = binder.BindMethodBody(functionSymbol.declaration.body, functionSymbol.parameters);
+
+        var usedVariables = binder._trackedSymbols.Pop();
+        var declaredVariables = binder._trackedDeclarations.Pop();
+        var ordinal = functionSymbol.parameters.Length;
+        var parameters = ImmutableArray.CreateBuilder<ParameterSymbol>();
+
+        foreach (var parameter in functionSymbol.parameters)
+            parameters.Add(parameter);
+
+        var parametersChanged = false;
+
+        foreach (var variable in usedVariables) {
+            if (declaredVariables.Contains(variable) || parameters.Contains(variable))
+                continue;
+
+            parametersChanged = true;
+            var parameter = new ParameterSymbol(
+                $"${variable.name}",
+                BoundType.CopyWith(variable.type, isReference: true, isExplicitReference: true),
+                ordinal++,
+                null
+            );
+
+            parameters.Add(parameter);
+        }
+
+        var newFunctionSymbol = parametersChanged
+            ? functionSymbol.UpdateParameters(parameters.ToImmutable())
+            : functionSymbol;
+
+        var loweredBody = Lowerer.Lower(
+            newFunctionSymbol,
+            body,
+            _options.isTranspiling
+        );
+
+        if (newFunctionSymbol.type.typeSymbol != TypeSymbol.Void && !ControlFlowGraph.AllPathsReturn(loweredBody))
+            diagnostics.Push(Error.NotAllPathsReturn(GetIdentifierLocation(newFunctionSymbol.declaration)));
+
+        _methodBodies.Add((newFunctionSymbol, loweredBody));
+        diagnostics.Move(binder.diagnostics);
+        _methodBodies.AddRange(binder._methodBodies);
+
+        if (!_scope.TryReplaceSymbol(functionSymbol, newFunctionSymbol))
+            throw new BelteInternalException($"BindLocalFunction: failed to set function '{functionSymbol.name}'");
+
+        return new BoundBlockStatement(ImmutableArray<BoundStatement>.Empty);
+    }
+
+    private DeclarationModifiers BindLocalFunctionDeclarationModifiers(SyntaxTokenList modifiers) {
+        if (modifiers is null)
+            return DeclarationModifiers.None;
+
+        foreach (var modifier in modifiers)
+            diagnostics.Push(Error.InvalidModifier(modifier.location, modifier.text));
+
+        return DeclarationModifiers.None;
+    }
+
+    private FieldSymbol BindFieldDeclaration(FieldDeclarationSyntax fieldDeclaration, bool isStructField) {
+        // ? This will return eventually
+        BindAttributeLists(fieldDeclaration.attributeLists);
+
+        var modifiers = BindFieldDeclarationModifiers(fieldDeclaration.modifiers);
+        return BindField(fieldDeclaration.declaration, modifiers, isStructField);
+    }
+
+    private DeclarationModifiers BindFieldDeclarationModifiers(SyntaxTokenList modifiers) {
+        var declarationModifiers = DeclarationModifiers.None;
+
+        if (modifiers is null)
+            return declarationModifiers;
+
+        foreach (var modifier in modifiers) {
+            switch (modifier.kind) {
+                case SyntaxKind.ConstKeyword:
+                    if (_flags.Includes(BinderFlags.Struct))
+                        goto default;
+
+                    if (ModifierAlreadyApplied(declarationModifiers, DeclarationModifiers.Const, modifier))
+                        break;
+
+                    if ((declarationModifiers & DeclarationModifiers.ConstExpr) != 0) {
+                        diagnostics.Push(
+                            Error.ConflictingModifiers(modifier.location, "constant", "constant expression")
+                        );
+
+                        break;
+                    }
+
+                    declarationModifiers |= DeclarationModifiers.Const;
+                    break;
+                case SyntaxKind.ConstexprKeyword:
+                    if (_flags.Includes(BinderFlags.Struct))
+                        goto default;
+
+                    if (ModifierAlreadyApplied(declarationModifiers, DeclarationModifiers.ConstExpr, modifier))
+                        break;
+
+                    if ((declarationModifiers & DeclarationModifiers.Const) != 0) {
+                        diagnostics.Push(
+                            Error.ConflictingModifiers(modifier.location, "constant", "constant expression")
+                        );
+
+                        break;
+                    }
+
+                    declarationModifiers |= DeclarationModifiers.ConstExpr;
+                    break;
+                case SyntaxKind.PublicKeyword:
+                    if (!_flags.Includes(BinderFlags.Class))
+                        goto default;
+
+                    if (ModifierAlreadyApplied(declarationModifiers, DeclarationModifiers.Public, modifier))
+                        break;
+
+                    if (ConflictingAccessibilityModifier(declarationModifiers, DeclarationModifiers.Public, modifier))
+                        break;
+
+                    declarationModifiers |= DeclarationModifiers.Public;
+                    break;
+                case SyntaxKind.PrivateKeyword:
+                    if (!_flags.Includes(BinderFlags.Class))
+                        goto default;
+
+                    if (ModifierAlreadyApplied(declarationModifiers, DeclarationModifiers.Private, modifier))
+                        break;
+
+                    if (ConflictingAccessibilityModifier(declarationModifiers, DeclarationModifiers.Private, modifier))
+                        break;
+
+                    declarationModifiers |= DeclarationModifiers.Private;
+                    break;
+                case SyntaxKind.ProtectedKeyword:
+                    if (!_flags.Includes(BinderFlags.Class))
+                        goto default;
+
+                    if (ModifierAlreadyApplied(declarationModifiers, DeclarationModifiers.Protected, modifier))
+                        break;
+
+                    if (ConflictingAccessibilityModifier(
+                        declarationModifiers,
+                        DeclarationModifiers.Protected,
+                        modifier)) {
+                        break;
+                    }
+
+                    declarationModifiers |= DeclarationModifiers.Protected;
+                    break;
+                default:
+                    diagnostics.Push(Error.InvalidModifier(modifier.location, modifier.text));
+                    break;
+            }
+        }
+
+        return declarationModifiers;
+    }
+
+    private BoundStatement BindLoopBody(
+        StatementSyntax body, out BoundLabel breakLabel, out BoundLabel continueLabel) {
+        _labelCount++;
+        breakLabel = new BoundLabel($"Break{_labelCount}");
+        continueLabel = new BoundLabel($"Continue{_labelCount}");
+
+        _loopStack.Push((breakLabel, continueLabel));
+        var boundBody = BindStatement(body);
+        _loopStack.Pop();
+
+        return boundBody;
+    }
+
+    private BoundType BindType(
+        TypeSyntax type,
+        DeclarationModifiers modifiers = DeclarationModifiers.None,
+        bool explicitly = false,
+        DeclarationModifiers handled = DeclarationModifiers.None) {
+        if ((modifiers & DeclarationModifiers.ConstExpr) != 0 && (handled & DeclarationModifiers.ConstExpr) == 0) {
+            var coreType = BindType(type, modifiers, explicitly, handled | DeclarationModifiers.ConstExpr);
+            return BoundType.CopyWith(coreType, isConstantExpression: true);
+        }
+
+        if ((modifiers & DeclarationModifiers.Const) != 0 && (handled & DeclarationModifiers.Const) == 0) {
+            var coreType = BindType(type, modifiers, explicitly, handled | DeclarationModifiers.Const);
+
+            // Prevent raising this error if we have nested const keywords
+            if (coreType.isImplicit && !coreType.isConstant)
+                diagnostics.Push(Error.ConstantAndVariable(type.location));
+
+            return BoundType.CopyWith(coreType, isConstant: true);
+        }
+
+        if (type is ReferenceTypeSyntax rt) {
+            if ((modifiers & DeclarationModifiers.ConstExpr) != 0) {
+                diagnostics.Push(Error.CannotBeRefAndConstexpr(rt.refKeyword.location));
+                return null;
+            }
+
+            var coreType = BindType(rt.type);
+
+            if (coreType.isImplicit)
+                diagnostics.Push(Error.ImpliedReference(rt.refKeyword.location));
+
+            return BoundType.CopyWith(coreType, isReference: true, isConstantReference: rt.constKeyword != null);
+        } else if (type is NonNullableTypeSyntax nnt) {
+            var coreType = BindType(nnt.type);
+            return BoundType.CopyWith(coreType, isNullable: false);
+        } else if (type is ArrayTypeSyntax at) {
+            var coreType = BindType(at.elementType);
+            var builder = ImmutableArray.CreateBuilder<BoundExpression>();
+
+            if (coreType.isImplicit) {
+                var span = TextSpan.FromBounds(
+                    at.rankSpecifiers[0].openBracket.location.span.start,
+                    at.rankSpecifiers[^1].closeBracket.location.span.end
+                );
+
+                var location = new TextLocation(type.location.text, span);
+                diagnostics.Push(Error.ImpliedDimensions(location));
+            }
+
+            foreach (var rankSpecifier in at.rankSpecifiers) {
+                if (rankSpecifier.size is null) {
+                    builder.Add(new BoundLiteralExpression(0));
+                } else {
+                    var casted = BindCast(rankSpecifier.size, BoundType.Int);
+                    builder.Add(casted);
+                }
+            }
+
+            if (!_flags.Includes(BinderFlags.LowLevelContext))
+                diagnostics.Push(Error.ArrayOutsideOfLowLevelContext(at.location));
+
+            return BoundType.CopyWith(coreType, dimensions: at.rankSpecifiers.Count, sizes: builder.ToImmutable());
+        }
+
+        var name = type as NameSyntax;
+
+        if (name is QualifiedNameSyntax qn) {
+            var rightType = qn.right;
+            var leftType = BindType(qn.left);
+
+            if (leftType.typeSymbol is PrimitiveTypeSymbol) {
+                diagnostics.Push(Error.PrimitivesDoNotHaveMembers(qn.location));
+                return null;
+            } else {
+                var namedLeft = leftType.typeSymbol as NamedTypeSymbol;
+                var symbols = namedLeft.GetMembers()
+                    .Where(m => m is NamedTypeSymbol && m.name == rightType.identifier.text)
+                    .Select(n => n as NamedTypeSymbol);
+
+                if (!symbols.Any()) {
+                    diagnostics.Push(Error.UnknownType(rightType.location, rightType.identifier.text));
+                    return null;
+                }
+
+                if (rightType is IdentifierNameSyntax id) {
+                    return BindIdentifierNameCore(id, symbols);
+                } else if (rightType is TemplateNameSyntax tn) {
+                    return BindTemplateNameCore(tn, symbols);
+                }
+            }
+        } else if (name is EmptyNameSyntax) {
+            return new BoundType(null, isImplicit: true, isConstant: true, isNullable: true);
+        } else if (name is SimpleNameSyntax sn) {
+            var symbols = LookupTypes(sn.identifier.text);
+
+            if (!symbols.Any()) {
+                if (sn.identifier.text == "var") {
+                    if (explicitly)
+                        diagnostics.Push(Error.CannotUseImplicit(sn.location));
+
+                    if (sn is TemplateNameSyntax templateName) {
+                        diagnostics.Push(Error.TemplateNotExpected(
+                            templateName.templateArgumentList.location,
+                            templateName.identifier.text
+                        ));
+                    }
+
+                    return new BoundType(null, isImplicit: true, isNullable: true);
+                }
+
+                diagnostics.Push(Error.UnknownType(sn.location, sn.identifier.text));
+                return null;
+            }
+
+            if (symbols.Length == 1 && symbols[0] is PrimitiveTypeSymbol) {
+                if (sn is TemplateNameSyntax templateName) {
+                    diagnostics.Push(Error.TemplateNotExpected(
+                        templateName.templateArgumentList.location,
+                        templateName.identifier.text
+                    ));
+                }
+
+                return new BoundType(symbols[0], isNullable: true);
+            }
+
+            var namedSymbols = symbols.Select(s => s as NamedTypeSymbol);
+
+            if (sn is IdentifierNameSyntax id)
+                return BindIdentifierNameCore(id, namedSymbols);
+            else if (sn is TemplateNameSyntax tn)
+                return BindTemplateNameCore(tn, namedSymbols);
+        }
+
+        throw ExceptionUtilities.Unreachable();
+    }
+
+    private BoundType BindIdentifierNameCore(
+        IdentifierNameSyntax name,
+        IEnumerable<NamedTypeSymbol> symbols) {
+        var identifierSymbols = symbols.Where(s => s.arity == 0);
+
+        if (!identifierSymbols.Any()) {
+            var result = _overloadResolution.TemplateOverloadResolution(
+                symbols.ToImmutableArray(),
+                ImmutableArray<(string, BoundTypeOrConstant)>.Empty,
+                name.identifier.text,
+                name.identifier,
+                null
+            );
+
+            var constantArguments = ImmutableArray.CreateBuilder<BoundTypeOrConstant>();
+
+            foreach (var argument in result.arguments) {
+                if (argument is BoundType t)
+                    constantArguments.Add(new BoundTypeOrConstant(t));
+                else
+                    constantArguments.Add(new BoundTypeOrConstant(argument.constantValue, argument.type, argument));
+            }
+
+            if (result.succeeded) {
+                return new BoundType(
+                    result.bestOverload,
+                    templateArguments: constantArguments.ToImmutable(),
+                    arity: result.bestOverload.arity
+                );
+            }
+
+            return null;
+        }
+
+        return new BoundType(identifierSymbols.First(), isNullable: true);
+    }
+
+    private BoundType BindTemplateNameCore(TemplateNameSyntax name, IEnumerable<NamedTypeSymbol> symbols) {
+        var templateSymbols = symbols.Where(s => s.arity > 0);
+
+        if (!templateSymbols.Any()) {
+            diagnostics.Push(
+                Error.TemplateNotExpected(name.templateArgumentList.location, name.identifier.text)
+            );
+
+            return null;
+        }
+
+        if (BindTemplateArgumentList(name.templateArgumentList, out var arguments)) {
+            var result = _overloadResolution.TemplateOverloadResolution(
+                templateSymbols.ToImmutableArray(),
+                arguments,
+                name.identifier.text,
+                name.identifier,
+                name.templateArgumentList
+            );
+
+            var constantArgumentsBuilder = ImmutableArray.CreateBuilder<BoundTypeOrConstant>();
+
+            foreach (var argument in result.arguments) {
+                if (argument is BoundType t)
+                    constantArgumentsBuilder.Add(new BoundTypeOrConstant(t));
+                else
+                    constantArgumentsBuilder.Add(new BoundTypeOrConstant(argument.constantValue, argument.type, argument));
+            }
+
+            if (!result.succeeded)
+                return null;
+
+            var constantArguments = constantArgumentsBuilder.ToImmutable();
+
+            for (var i = 0; i < result.bestOverload.templateConstraints.Length; i++) {
+                var constraint = result.bestOverload.templateConstraints[i];
+
+                if (constraint is BoundExtendExpression e) {
+                    var replacement = constantArgumentsBuilder[e.template.ordinal - 1];
+
+                    if (!TypeUtilities.TypeInheritsFrom(replacement.type, e.extension)) {
+                        diagnostics.Push(Error.ExtendConstraintFailed(
+                            name.templateArgumentList.location,
+                            constraint.ToString(),
+                            i + 1,
+                            e.template.name,
+                            e.extension.ToString()
+                        ));
+                    }
+                } else {
+                    var constraintResult = EvaluateConstraint(constraint, constantArguments);
+
+                    if (constraintResult is null) {
+                        diagnostics.Push(Error.ConstraintWasNull(
+                            name.templateArgumentList.location,
+                            constraint.ToString(),
+                            i + 1
+                        ));
+                    } else if (!constraintResult.Value) {
+                        diagnostics.Push(Error.ConstraintFailed(
+                            name.templateArgumentList.location,
+                            constraint.ToString(),
+                            i + 1
+                        ));
+                    }
+                }
+            }
+
+            return new BoundType(
+                result.bestOverload,
+                templateArguments: constantArguments,
+                arity: result.bestOverload.arity,
+                isNullable: true
+            );
+        }
+
+        return null;
+    }
+
+    private BoundExpression BindIdentifier(SimpleNameSyntax syntax, bool called, bool allowed) {
+        var name = syntax.identifier.text;
+
+        if (called) {
+            _innerPrefix.Push(name);
+            var innerName = ConstructInnerName();
+            _innerPrefix.Pop();
+
+            var potentialMethods = _scope.LookupOverloads(name, innerName);
+            var builder = ImmutableArray.CreateBuilder<Symbol>();
+
+            foreach (var potential in potentialMethods) {
+                if (potential.containingType is null ||
+                    (_containingType is not null && _containingType == potential.containingType)) {
+                    builder.Add(potential);
+                }
+            }
+
+            var actualMethods = builder.ToImmutable();
+
+            var isInner = false;
+
+            if (_unresolvedLocals.TryGetValue(innerName, out var value) && !_resolvedLocals.Contains(innerName)) {
+                BindLocalFunctionDeclaration(value);
+                _resolvedLocals.Add(innerName);
+                isInner = true;
+
+                if (actualMethods.Length > 1) {
+                    throw new BelteInternalException(
+                        "BindIdentifier: overloaded generated function"
+                    );
+                }
+            }
+
+            if (isInner)
+                actualMethods = [_scope.LookupSymbol<MethodSymbol>(innerName)];
+
+            return BindCalledIdentifierInScope(syntax, actualMethods);
+        }
+
+        var symbolsList = _scope.LookupOverloads(name);
+        var symbolsBuilder = ImmutableArray.CreateBuilder<Symbol>();
+
+        foreach (var symbol in symbolsList) {
+            if (!(symbol is ParameterSymbol p && p.isTemplate && p.type.typeSymbol == TypeSymbol.Type))
+                symbolsBuilder.Add(symbol);
+        }
+
+        var symbols = symbolsBuilder.ToImmutable();
+
+        if (symbols.Length == 0) {
+            var primitive = LookupPrimitive(name);
+
+            if (primitive is not null)
+                symbols = [primitive];
+        }
+
+        if (symbols.Length > 0) {
+            var containingTypesEqual = (_containingType is not null) &&
+                (symbols[0].containingType is not null) &&
+                (_containingType == symbols[0].containingType);
+
+            if ((symbols[0] is not MethodSymbol) &&
+                containingTypesEqual &&
+                (_containingMethod?.isStatic ?? false) &&
+                !symbols[0].isStatic &&
+                symbols[0] is not TemplateTypeSymbol) {
+                diagnostics.Push(Error.InvalidStaticReference(syntax.location, name));
+                return new BoundErrorExpression();
+            }
+
+            if (symbols[0] is VariableSymbol && name == _shadowingVariable) {
+                diagnostics.Push(Error.UndefinedSymbol(syntax.location, name));
+                return new BoundErrorExpression();
+            }
+        }
+
+        var result = BindNonCalledIdentifierInScope(syntax, symbols);
+
+        if (!allowed && result is BoundType t)
+            diagnostics.Push(Error.CannotUseType(syntax.location, t));
+
+        if (_flags.Includes(BinderFlags.Class) &&
+            result is BoundVariableExpression v &&
+            v.variable is GlobalVariableSymbol) {
+            diagnostics.Push(Error.CannotUseGlobalInClass(syntax.location, name));
+        }
+
+        return result;
+    }
+
+    private BoundExpression BindIdentifierInScope(
+        SimpleNameSyntax syntax,
+        bool called, ImmutableArray<Symbol> symbols) {
+        if (called)
+            return BindCalledIdentifierInScope(syntax, symbols);
+
+        return BindNonCalledIdentifierInScope(syntax, symbols);
+    }
+
+    private BoundExpression BindCalledIdentifierInScope(SimpleNameSyntax syntax, ImmutableArray<Symbol> symbols) {
+        var name = syntax.identifier.text;
+        var arity = 0;
+
+        if (syntax is TemplateNameSyntax tn)
+            arity = tn.templateArgumentList.arguments.Count;
+
+        if (arity > 0) {
+            diagnostics.Push(
+                Error.TemplateNotExpected((syntax as TemplateNameSyntax).templateArgumentList.location, name)
+            );
+
+            return new BoundErrorExpression();
+        }
+
+        var methods = ImmutableArray<MethodSymbol>.Empty;
+
+        if (symbols.Length == 0) {
+            diagnostics.Push(
+                Error.UndefinedMethod(syntax.location, name, _options.buildMode == BuildMode.Interpret)
+            );
+
+            return new BoundErrorExpression();
+        } else if (symbols[0] is not MethodSymbol) {
+            diagnostics.Push(Error.CannotCallNonMethod(syntax.location, name));
+            return new BoundErrorExpression();
+        }
+
+        methods = symbols
+            .Where(s => s is MethodSymbol)
+            .Select(s => s as MethodSymbol).ToImmutableArray();
+
+        return new BoundMethodGroup(name, methods);
+    }
+
+    private BoundExpression BindNonCalledIdentifierInScope(SimpleNameSyntax syntax, ImmutableArray<Symbol> symbols) {
+        var name = syntax.identifier.text;
+        var arity = 0;
+
+        var templateArguments = ImmutableArray<(string, BoundTypeOrConstant)>.Empty;
+        TextLocation templateLocation = null;
+
+        if (syntax is TemplateNameSyntax tn) {
+            arity = tn.templateArgumentList.arguments.Count;
+            templateLocation = tn.templateArgumentList.location;
+
+            if (!BindTemplateArgumentList(tn.templateArgumentList, out templateArguments))
+                return new BoundErrorExpression();
+        }
+
+        if (!symbols.Any()) {
+            diagnostics.Push(Error.UndefinedSymbol(syntax.location, name));
+            return new BoundErrorExpression();
+        }
+
+        if (symbols[0] is MethodSymbol) {
+            diagnostics.Push(Error.NotAVariable(syntax.location, name, true));
+            return new BoundErrorExpression();
+        }
+
+        if (symbols[0] is VariableSymbol v) {
+            if (arity > 0) {
+                diagnostics.Push(Error.TemplateNotExpected(templateLocation, name));
+                return new BoundErrorExpression();
+            }
+
+            if (_flags.Includes(BinderFlags.LocalFunction)) {
+                foreach (var frame in _trackedSymbols)
+                    frame.Add(v);
+            }
+
+            return new BoundVariableExpression(v);
+        } else if (symbols[0] is TypeSymbol) {
+            if (symbols[0] is PrimitiveTypeSymbol p) {
+                if (syntax is TemplateNameSyntax t) {
+                    diagnostics.Push(
+                        Error.TemplateNotExpected(t.templateArgumentList.location, t.identifier.text)
+                    );
+
+                    return new BoundErrorExpression();
+                }
+
+                return new BoundType(p, isNullable: true);
+            }
+
+            var namedSymbols = symbols.Select(s => s as NamedTypeSymbol);
+
+            if (syntax is IdentifierNameSyntax i)
+                return BindIdentifierNameCore(i, namedSymbols);
+            else if (syntax is TemplateNameSyntax t)
+                return BindTemplateNameCore(t, namedSymbols);
+        }
+
+        throw ExceptionUtilities.Unreachable();
+    }
+
+    private BoundExpression BindQualifiedName(QualifiedNameSyntax syntax, bool called) {
+        var boundLeft = BindExpression(syntax.left, allowTypes: true);
+        return BindMemberAccessWithBoundLeft(syntax, boundLeft, syntax.right, syntax.period, called);
+    }
+
+    private BoundExpression BindMemberAccessWithBoundLeft(
+        ExpressionSyntax node,
+        BoundExpression boundLeft,
+        SimpleNameSyntax right,
+        SyntaxToken operatorToken,
+        bool called) {
+        if (boundLeft is BoundErrorExpression || boundLeft.type.typeSymbol is null)
+            return new BoundErrorExpression();
+
+        var furthestRight = boundLeft;
+
+        while (furthestRight is BoundMemberAccessExpression m)
+            furthestRight = m.right;
+
+        if (boundLeft.type.typeSymbol is PrimitiveTypeSymbol) {
+            diagnostics.Push(Error.PrimitivesDoNotHaveMembers(node.location));
+            return new BoundErrorExpression();
+        }
+
+        var namedType = boundLeft.type.typeSymbol as NamedTypeSymbol;
+        var name = right.identifier.text;
+        var symbols = namedType.GetMembers(name);
+
+        if (!symbols.Any()) {
+            diagnostics.Push(Error.NoSuchMember(right.location, boundLeft.type, name));
+            return new BoundErrorExpression();
+        }
+
+        var isNullConditional = operatorToken.kind == SyntaxKind.QuestionPeriodToken;
+
+        if (boundLeft.type.isNullable && boundLeft is BoundVariableExpression ve &&
+            !_scope.GetAssignedVariables().Contains(ve.variable) && !isNullConditional) {
+            diagnostics.Push(Warning.NullDeference(operatorToken.location));
+        }
+
+        var isStaticAccess = furthestRight is BoundType;
+        var staticSymbols = symbols.Where(s => s.isStatic);
+        var instanceSymbols = symbols.Where(s => !s.isStatic || ((s as ParameterSymbol)?.isTemplate ?? false));
+
+        if (!isStaticAccess && !instanceSymbols.Any()) {
+            diagnostics.Push(Error.InvalidInstanceReference(node.location, name, boundLeft.type.typeSymbol.name));
+            return new BoundErrorExpression();
+        }
+
+        if (isStaticAccess && !staticSymbols.Any()) {
+            diagnostics.Push(Error.InvalidStaticReference(node.location, name));
+            return new BoundErrorExpression();
+        }
+
+        var selectedSymbols = isStaticAccess ? staticSymbols : instanceSymbols;
+        var boundRight = BindIdentifierInScope(right, called, selectedSymbols.ToImmutableArray());
+
+        void CheckAccessibility(BoundExpression leftExpression, BoundExpression rightExpression) {
+            if (leftExpression is BoundMemberAccessExpression m)
+                CheckAccessibility(m.left, m.right);
+
+            if (rightExpression is BoundVariableExpression v) {
+                // TODO Add original to all symbols and use that to compare containing types
+                // TODO ensure accessibility is being checked outside of member access, like qualified types
+                var insideSameType = _containingType == v.variable.containingType;
+                var insideChildType = TypeUtilities.TypeInheritsFrom(_containingType, v.variable.containingType);
+
+                if (leftExpression.type.typeSymbol is ClassSymbol) {
+                    if (v.variable.accessibility == Accessibility.Private && !insideSameType) {
+                        diagnostics.Push(Error.MemberIsInaccessible(
+                            right.location,
+                            v.variable.name,
+                            leftExpression.type.typeSymbol.name
+                        ));
+                    } else if (v.variable.accessibility == Accessibility.Protected && !insideChildType) {
+                        diagnostics.Push(Error.MemberIsInaccessible(
+                            right.location,
+                            v.variable.name,
+                            leftExpression.type.typeSymbol.name
+                        ));
+                    }
+                }
+            }
+        }
+
+        CheckAccessibility(boundLeft, boundRight);
+
+        return new BoundMemberAccessExpression(boundLeft, boundRight, isNullConditional, isStaticAccess);
+    }
+
+    private VariableSymbol BindVariable(
+        SyntaxToken identifier,
+        BoundType type,
+        BoundConstant constant,
+        DeclarationModifiers modifiers) {
+        var name = identifier.text ?? "?";
+        var declare = !identifier.isFabricated;
+        var variable = _flags.Includes(BinderFlags.Method)
+            ? new LocalVariableSymbol(name, type, constant, modifiers)
+            : (VariableSymbol)new GlobalVariableSymbol(name, type, constant, modifiers);
+
+        if (LookupTypes(name).Length > 0) {
+            diagnostics.Push(Error.VariableUsingTypeName(identifier.location, name, type.isConstant));
+            return variable;
+        }
+
+        if (declare && !_scope.TryDeclareVariable(variable))
+            diagnostics.Push(Error.VariableAlreadyDeclared(identifier.location, name, type.isConstant));
+
+        if (_flags.Includes(BinderFlags.LocalFunction)) {
+            foreach (var frame in _trackedDeclarations)
+                frame.Add(variable);
+        }
+
+        return variable;
+    }
+
+    private FieldSymbol BindField(
+        VariableDeclarationSyntax declaration,
+        DeclarationModifiers modifiers,
+        bool isStructField) {
+        var name = declaration.identifier.text;
+        BindAndVerifyType(declaration, modifiers, true, isStructField, out var type);
+        BoundConstant constant = null;
+
+        if ((modifiers & DeclarationModifiers.ConstExpr) != 0) {
+            var initializer = declaration.initializer?.value is null
+                ? new BoundTypeWrapper(type, new BoundConstant(null))
+                : BindExpression(declaration.initializer.value);
+
+            constant = initializer.constantValue;
+
+            if (constant is null)
+                diagnostics.Push(Error.NotConstantExpression(declaration.initializer.value.location));
+            else if (type.isImplicit)
+                type = BoundType.CopyWith(type, typeSymbol: BoundType.Assume(constant.value).typeSymbol);
+        }
+
+        var accessibility = BindAccessibilityFromModifiers(modifiers);
+
+        var field = new FieldSymbol(
+            name,
+            type,
+            constant,
+            modifiers,
+            accessibility
+        );
+
+        if (LookupTypes(name).Length > 0) {
+            diagnostics.Push(
+                Error.VariableUsingTypeName(declaration.identifier.location, name, type?.isConstant ?? false)
+            );
+
+            return field;
+        }
+
+        if (!_scope.TryDeclareVariable(field))
+            diagnostics.Push(Error.VariableAlreadyDeclared(declaration.identifier.location, name, type.isConstant));
+
+        return field;
+    }
+
+    private BoundStatement BindStatement(StatementSyntax syntax, bool isGlobal = false) {
+        var result = BindStatementInternal(syntax);
+
+        if (!_options.isScript || !isGlobal) {
+            if (result is BoundExpressionStatement es) {
+                var isAllowedExpression = es.expression.kind == BoundNodeKind.CallExpression ||
+                    es.expression.kind == BoundNodeKind.AssignmentExpression ||
+                    es.expression.kind == BoundNodeKind.ErrorExpression ||
+                    es.expression.kind == BoundNodeKind.EmptyExpression ||
+                    es.expression.kind == BoundNodeKind.CompoundAssignmentExpression ||
+                    es.expression.kind == BoundNodeKind.PrefixExpression ||
+                    es.expression.kind == BoundNodeKind.PostfixExpression;
+
+                if (!isAllowedExpression)
+                    diagnostics.Push(Error.InvalidExpressionStatement(syntax.location));
+            }
+        }
+
+        return result;
+    }
+
+    private BoundStatement BindStatementInternal(StatementSyntax syntax) {
+        switch (syntax.kind) {
+            case SyntaxKind.BlockStatement:
+                return BindBlockStatement((BlockStatementSyntax)syntax);
+            case SyntaxKind.ExpressionStatement:
+                return BindExpressionStatement((ExpressionStatementSyntax)syntax);
+            case SyntaxKind.LocalDeclarationStatement:
+                var statement = BindLocalDeclarationStatement((LocalDeclarationStatementSyntax)syntax);
+                _shadowingVariable = null;
+                return statement;
+            case SyntaxKind.IfStatement:
+                return BindIfStatement((IfStatementSyntax)syntax);
+            case SyntaxKind.WhileStatement:
+                return BindWhileStatement((WhileStatementSyntax)syntax);
+            case SyntaxKind.ForStatement:
+                return BindForStatement((ForStatementSyntax)syntax);
+            case SyntaxKind.DoWhileStatement:
+                return BindDoWhileStatement((DoWhileStatementSyntax)syntax);
+            case SyntaxKind.TryStatement:
+                return BindTryStatement((TryStatementSyntax)syntax);
+            case SyntaxKind.BreakStatement:
+                return BindBreakStatement((BreakStatementSyntax)syntax);
+            case SyntaxKind.ContinueStatement:
+                return BindContinueStatement((ContinueStatementSyntax)syntax);
+            case SyntaxKind.ReturnStatement:
+                return BindReturnStatement((ReturnStatementSyntax)syntax);
+            case SyntaxKind.LocalFunctionStatement:
+                return new BoundBlockStatement(ImmutableArray<BoundStatement>.Empty);
+            default:
+                throw new BelteInternalException($"BindStatementInternal: unexpected syntax '{syntax.kind}'");
+        }
+    }
+
+    private BoundStatement BindTryStatement(TryStatementSyntax expression) {
+        var body = (BoundBlockStatement)BindBlockStatement(expression.body);
+        var catchBody = expression.catchClause is null
+            ? null
+            : (BoundBlockStatement)BindBlockStatement(expression.catchClause.body);
+
+        var finallyBody = expression.finallyClause is null
+            ? null
+            : (BoundBlockStatement)BindBlockStatement(expression.finallyClause.body);
+
+        return new BoundTryStatement(body, catchBody, finallyBody);
+    }
+
+    private BoundStatement BindReturnStatement(ReturnStatementSyntax expression) {
+        var boundExpression = expression.expression is null ? null : BindExpression(expression.expression);
+
+        if (_flags.Includes(BinderFlags.Method)) {
+            if (_containingMethod.type.typeSymbol == TypeSymbol.Void) {
+                if (boundExpression != null)
+                    diagnostics.Push(Error.UnexpectedReturnValue(expression.keyword.location));
+            } else {
+                if (boundExpression is null)
+                    diagnostics.Push(Error.MissingReturnValue(expression.keyword.location));
+                else
+                    boundExpression = BindCast(expression.expression.location, boundExpression, _containingMethod.type);
+            }
+        } else {
+            if (!_options.isScript && boundExpression != null)
+                diagnostics.Push(Error.Unsupported.GlobalReturnValue(expression.keyword.location));
+        }
+
+        return new BoundReturnStatement(boundExpression);
+    }
+
+    private BoundStatement BindErrorStatement() {
+        return new BoundExpressionStatement(new BoundErrorExpression());
+    }
+
+    private BoundStatement BindContinueStatement(ContinueStatementSyntax syntax) {
+        if (_loopStack.Count == 0) {
+            diagnostics.Push(Error.InvalidBreakOrContinue(syntax.keyword.location, syntax.keyword.text));
+            return BindErrorStatement();
+        }
+
+        if (!_options.isTranspiling) {
+            var continueLabel = _loopStack.Peek().continueLabel;
+            return new BoundGotoStatement(continueLabel);
+        } else {
+            return new BoundContinueStatement();
+        }
+    }
+
+    private BoundStatement BindBreakStatement(BreakStatementSyntax syntax) {
+        if (_loopStack.Count == 0) {
+            diagnostics.Push(Error.InvalidBreakOrContinue(syntax.keyword.location, syntax.keyword.text));
+            return BindErrorStatement();
+        }
+
+        if (!_options.isTranspiling) {
+            var breakLabel = _loopStack.Peek().breakLabel;
+            return new BoundGotoStatement(breakLabel);
+        } else {
+            return new BoundBreakStatement();
+        }
+    }
+
+    private BoundStatement BindWhileStatement(WhileStatementSyntax statement) {
+        var condition = BindCast(statement.condition, BoundType.NullableBool);
+
+        if (BoundConstant.IsNotNull(condition.constantValue) && !(bool)condition.constantValue.value)
+            diagnostics.Push(Warning.UnreachableCode(statement.body));
+
+        var body = BindLoopBody(statement.body, out var breakLabel, out var continueLabel);
+
+        return new BoundWhileStatement(condition, body, breakLabel, continueLabel);
+    }
+
+    private BoundStatement BindDoWhileStatement(DoWhileStatementSyntax statement) {
+        var body = BindLoopBody(statement.body, out var breakLabel, out var continueLabel);
+        var condition = BindCast(statement.condition, BoundType.NullableBool);
+
+        return new BoundDoWhileStatement(body, condition, breakLabel, continueLabel);
+    }
+
+    private BoundStatement BindForStatement(ForStatementSyntax statement) {
+        _scope = new BoundScope(_scope);
+        _checkPeekedLocals++;
+
+        var initializer = BindStatement(statement.initializer);
+        var condition = BindCast(statement.condition, BoundType.NullableBool);
+        var step = BindExpression(statement.step, ownStatement: true);
+        var body = BindLoopBody(statement.body, out var breakLabel, out var continueLabel);
+
+        _scope = _scope.parent;
+        _checkPeekedLocals--;
+
+        return new BoundForStatement(initializer, condition, step, body, breakLabel, continueLabel);
+    }
+
+    private BoundStatement BindIfStatement(IfStatementSyntax statement) {
+        var condition = BindCast(statement.condition, BoundType.NullableBool);
+
+        BoundLiteralExpression constant = null;
+
+        if (BoundConstant.IsNotNull(condition.constantValue)) {
+            if (!(bool)condition.constantValue.value)
+                diagnostics.Push(Warning.UnreachableCode(statement.then));
+            else if (statement.elseClause != null)
+                diagnostics.Push(Warning.UnreachableCode(statement.elseClause.body));
+
+            constant = new BoundLiteralExpression(condition.constantValue.value);
+        }
+
+        var then = BindStatement(statement.then);
+        var elseStatement = statement.elseClause is null
+            ? null
+            : BindStatement(statement.elseClause.body);
+
+        if (constant != null)
+            return new BoundIfStatement(constant, then, elseStatement);
+
+        return new BoundIfStatement(condition, then, elseStatement);
+    }
+
+    private BoundStatement BindBlockStatement(BlockStatementSyntax statement) {
+        var inheritModifiers = BindBlockStatementModifiers(statement.modifiers);
+        _checkPeekedLocals++;
+
+        var statements = ImmutableArray.CreateBuilder<BoundStatement>();
+        _scope = new BoundScope(_scope, true);
+        var saved = _flags;
+
+        if ((inheritModifiers & DeclarationModifiers.LowLevel) != 0)
+            _flags |= BinderFlags.LowLevelContext;
+
+        var frame = new List<string>();
+
+        if (_localLocals.Count > 0) {
+            var lastFrame = _localLocals.Pop();
+            frame.AddRange(lastFrame);
+            _localLocals.Push(lastFrame);
+        }
+
+        foreach (var statementSyntax in statement.statements) {
+            if (statementSyntax is LocalFunctionStatementSyntax fd) {
+                frame.Add(fd.identifier.text);
+                _innerPrefix.Push(fd.identifier.text);
+                var innerName = ConstructInnerName();
+
+                var declaration = SyntaxFactory.MethodDeclaration(
+                    fd.attributeLists,
+                    fd.modifiers,
+                    fd.returnType,
+                    fd.identifier,
+                    fd.parameterList,
+                    fd.body,
+                    fd.parent,
+                    fd.position
+                );
+
+                var modifiers = _flags.Includes(BinderFlags.LowLevelContext)
+                    ? DeclarationModifiers.LowLevel
+                    : DeclarationModifiers.None;
+
+                BindMethodDeclaration(declaration, modifiers | inheritModifiers, innerName);
+
+                if (!_unresolvedLocals.TryAdd(ConstructInnerName(), fd)) {
+                    diagnostics.Push(Error.CannotOverloadNested(
+                        declaration.identifier.location, declaration.identifier.text)
+                    );
+                }
+
+                _innerPrefix.Pop();
+            }
+        }
+
+        _localLocals.Push(frame);
+
+        foreach (var statementSyntax in statement.statements) {
+            var state = BindStatement(statementSyntax);
+            statements.Add(state);
+        }
+
+        _localLocals.Pop();
+        _scope = _scope.parent;
+        _flags = saved;
+        _checkPeekedLocals--;
+
+        return new BoundBlockStatement(statements.ToImmutable());
+    }
+
+    private DeclarationModifiers BindBlockStatementModifiers(SyntaxTokenList modifiers) {
+        var declarationModifiers = DeclarationModifiers.None;
+
+        if (modifiers is null)
+            return declarationModifiers;
+
+        foreach (var modifier in modifiers) {
+            switch (modifier.kind) {
+                case SyntaxKind.LowlevelKeyword:
+                    if ((declarationModifiers & DeclarationModifiers.LowLevel) != 0) {
+                        diagnostics.Push(Error.ModifierAlreadyApplied(modifier.location, modifier.text));
+                        break;
+                    }
+
+                    declarationModifiers |= DeclarationModifiers.LowLevel;
+                    break;
+                default:
+                    diagnostics.Push(Error.InvalidModifier(modifier.location, modifier.text));
+                    break;
+            }
+        }
+
+        return declarationModifiers;
+    }
+
+    private DeclarationModifiers BindLocalDeclarationModifiers(SyntaxTokenList modifiers) {
+        var declarationModifiers = DeclarationModifiers.None;
+
+        if (modifiers is null)
+            return declarationModifiers;
+
+        foreach (var modifier in modifiers) {
+            switch (modifier.kind) {
+                case SyntaxKind.ConstKeyword:
+                    if (ModifierAlreadyApplied(declarationModifiers, DeclarationModifiers.Const, modifier))
+                        break;
+
+                    if ((declarationModifiers & DeclarationModifiers.ConstExpr) != 0) {
+                        diagnostics.Push(
+                            Error.ConflictingModifiers(modifier.location, "constant", "constant expression")
+                        );
+
+                        break;
+                    }
+
+                    declarationModifiers |= DeclarationModifiers.Const;
+                    break;
+                case SyntaxKind.ConstexprKeyword:
+                    if (ModifierAlreadyApplied(declarationModifiers, DeclarationModifiers.ConstExpr, modifier))
+                        break;
+
+                    if ((declarationModifiers & DeclarationModifiers.Const) != 0) {
+                        diagnostics.Push(
+                            Error.ConflictingModifiers(modifier.location, "constant", "constant expression")
+                        );
+
+                        break;
+                    }
+
+                    declarationModifiers |= DeclarationModifiers.ConstExpr;
+                    break;
+                default:
+                    diagnostics.Push(Error.InvalidModifier(modifier.location, modifier.text));
+                    break;
+            }
+        }
+
+        return declarationModifiers;
+    }
+
+    private bool BindAndVerifyType(
+        VariableDeclarationSyntax declaration,
+        DeclarationModifiers modifiers,
+        bool isField,
+        bool isStructField,
+        out BoundType type) {
+        var currentCount = diagnostics.Errors().Count;
+        type = BindType(declaration.type, modifiers, isField);
+
+        if (type?.typeSymbol?.isStatic ?? false)
+            diagnostics.Push(Error.StaticVariable(declaration.type.location));
+
+        if (diagnostics.Errors().Count > currentCount)
+            return false;
+
+        var value = declaration.initializer?.value;
+
+        if (type.isImplicit && value is null) {
+            diagnostics.Push(Error.NoInitOnImplicit(declaration.identifier.location));
+            return false;
+        }
+
+        if (type.isReference && value is not null && value?.kind != SyntaxKind.ReferenceExpression) {
+            diagnostics.Push(
+                Error.ReferenceWrongInitialization(declaration.initializer.equalsToken.location, type.isConstant)
+            );
+
+            return false;
+        }
+
+        if (value is LiteralExpressionSyntax le) {
+            if (le.token.kind == SyntaxKind.NullKeyword && type.isImplicit) {
+                diagnostics.Push(Error.NullAssignOnImplicit(value.location, type.isConstant));
+                return false;
+            }
+        }
+
+        if (type.typeSymbol == TypeSymbol.Void) {
+            diagnostics.Push(Error.VoidVariable(declaration.type.location));
+            return false;
+        }
+
+        if (!type.isNullable && declaration.initializer is null && !isStructField) {
+            diagnostics.Push(Error.NoInitOnNonNullable(declaration.identifier.location));
+            return false;
+        }
+
+        return true;
+    }
+
+    private BoundVariableDeclaration BindVariableDeclaration(
+        VariableDeclarationSyntax declaration,
+        DeclarationModifiers modifiers) {
+        var currentCount = diagnostics.Errors().Count;
+
+        if (!BindAndVerifyType(declaration, modifiers, false, false, out var type))
+            return null;
+
+        var value = declaration.initializer?.value;
+        var isNullable = type.isNullable;
+        var isConstantExpression = (modifiers & DeclarationModifiers.ConstExpr) != 0;
+        _shadowingVariable = declaration.identifier.text;
+
+        if (_peekedLocals.Contains(declaration.identifier.text) && _checkPeekedLocals > 1) {
+            diagnostics.Push(
+                Error.NameUsedInEnclosingScope(declaration.identifier.location, declaration.identifier.text)
+            );
+        }
+
+        if (type.isReference || (type.isImplicit && value?.kind == SyntaxKind.ReferenceExpression)) {
+            var initializer = value != null
+                ? BindReferenceExpression((ReferenceExpressionSyntax)value)
+                : new BoundTypeWrapper(type, new BoundConstant(null));
+
+            if (isConstantExpression && type.isImplicit)
+                diagnostics.Push(Error.CannotBeRefAndConstexpr(value.location));
+
+            if (diagnostics.Errors().Count > currentCount)
+                return null;
+
+            var tempType = type.isImplicit ? initializer.type : type;
+            var variableType = BoundType.CopyWith(
+                tempType,
+                isConstant: type.isConstant ? true : null,
+                isConstantReference: type.isConstantReference ? true : null,
+                isExplicitReference: false,
+                isNullable: isNullable,
+                isLiteral: false
+            );
+
+            if (initializer.type.isConstantReference && !variableType.isConstantReference) {
+                diagnostics.Push(Error.ReferenceToConstant(
+                    declaration.initializer.equalsToken.location, variableType.isConstant)
+                );
+
+                return null;
+            }
+
+            if (!initializer.type.isConstant && variableType.isConstantReference) {
+                diagnostics.Push(Error.ConstantToNonConstantReference(
+                    declaration.initializer.equalsToken.location, variableType.isConstant)
+                );
+
+                return null;
+            }
+
+            if (diagnostics.Errors().Count > currentCount)
+                return null;
+
+            // References cant have implicit casts
+            var variable = BindVariable(declaration.identifier, variableType, initializer.constantValue, modifiers);
+
+            return new BoundVariableDeclaration(variable, initializer);
+        } else if (type.dimensions > 0 ||
+            (type.isImplicit && value is InitializerListExpressionSyntax)) {
+            var initializer = (value is null ||
+                (value is LiteralExpressionSyntax l && l.token.kind == SyntaxKind.NullKeyword))
+                ? new BoundTypeWrapper(type, new BoundConstant(null))
+                : BindExpression(value, initializerListType: type);
+
+            if (initializer is BoundInitializerListExpression il && type.isImplicit) {
+                if (il.items.Length == 0) {
+                    diagnostics.Push(
+                        Error.EmptyInitializerListOnImplicit(value.location, type.isConstant)
+                    );
+
+                    return null;
+                } else {
+                    var allNull = true;
+
+                    foreach (var item in il.items) {
+                        if (!BoundConstant.IsNull(item.constantValue))
+                            allNull = false;
+                    }
+
+                    if (allNull) {
+                        diagnostics.Push(
+                            Error.NullInitializerListOnImplicit(value.location, type.isConstant)
+                        );
+
+                        return null;
+                    }
+                }
+            }
+
+            if (isConstantExpression && initializer.constantValue is null)
+                diagnostics.Push(Error.NotConstantExpression(value.location));
+
+            var tempType = type.isImplicit ? initializer.type : type;
+            var variableType = BoundType.CopyWith(
+                tempType, isConstant: type.isConstant ? true : null, isNullable: isNullable, isLiteral: false
+            );
+
+            if (!variableType.isNullable && initializer is BoundLiteralExpression ble && ble.value is null) {
+                diagnostics.Push(Error.NullAssignOnNotNull(value.location, variableType.isConstant));
+                return null;
+            }
+
+            var itemType = variableType.BaseType();
+
+            var castedInitializer = BindCast(value?.location, initializer, variableType);
+            var variable = BindVariable(
+                declaration.identifier,
+                BoundType.CopyWith(
+                    type,
+                    typeSymbol: itemType.typeSymbol,
+                    isExplicitReference: false,
+                    isLiteral: false,
+                    dimensions: variableType.dimensions,
+                    arity: variableType.arity,
+                    templateArguments: variableType.templateArguments,
+                    sizes: variableType.sizes
+                ),
+                castedInitializer.constantValue,
+                modifiers
+            );
+
+            if (diagnostics.Errors().Count > currentCount)
+                return null;
+
+            return new BoundVariableDeclaration(variable, castedInitializer);
+        } else {
+            var initializer = value != null
+                ? BindExpression(value)
+                : new BoundTypeWrapper(type, new BoundConstant(null));
+
+            if (isConstantExpression && initializer.constantValue is null)
+                diagnostics.Push(Error.NotConstantExpression(value.location));
+
+            var tempType = type.isImplicit ? initializer.type : type;
+            var variableType = BoundType.CopyWith(
+                tempType, isConstant: type.isConstant ? true : null, isNullable: isNullable, isLiteral: false
+            );
+
+            // If this is null, it means OverloadResolution failed and no method could be assumed, meaning that either a
+            // non-method was called or no overload could be assumed in the initializer. If this is the case, the type
+            // cannot be assumed an there is no easy way to stop cascading errors, so we don't.
+            if (variableType is null)
+                return null;
+
+            if (!variableType.isNullable && initializer is BoundLiteralExpression ble && ble.value is null) {
+                diagnostics.Push(Error.NullAssignOnNotNull(value.location, variableType.isConstant));
+                return null;
+            }
+
+            if (!variableType.isReference && value?.kind == SyntaxKind.ReferenceExpression) {
+                diagnostics.Push(
+                    Error.WrongInitializationReference(
+                        declaration.initializer.equalsToken.location,
+                        variableType.isConstant
+                    )
+                );
+
+                return null;
+            }
+
+            var castedInitializer = BindCast(value?.location, initializer, variableType);
+            var variable = BindVariable(
+                declaration.identifier,
+                variableType,
+                castedInitializer.constantValue,
+                modifiers
+            );
+
+            if (initializer.constantValue is null || initializer.constantValue.value != null)
+                _scope.NoteAssignment(variable);
+
+            if (diagnostics.Errors().Count > currentCount)
+                return null;
+
+            return new BoundVariableDeclaration(variable, castedInitializer);
+        }
+    }
+
+    private BoundStatement BindLocalDeclarationStatement(LocalDeclarationStatementSyntax expression) {
+        // ? This will return eventually
+        BindAttributeLists(expression.attributeLists);
+
+        var modifiers = BindLocalDeclarationModifiers(expression.modifiers);
+        var declaration = BindVariableDeclaration(expression.declaration, modifiers);
+
+        return new BoundLocalDeclarationStatement(declaration);
+    }
+
+    private BoundStatement BindExpressionStatement(ExpressionStatementSyntax statement) {
+        var expression = BindExpression(statement.expression, true, true);
+        return new BoundExpressionStatement(expression);
+    }
+
+    private BoundExpression BindExpression(
+        ExpressionSyntax expression,
+        bool canBeVoid = false,
+        bool ownStatement = false,
+        BoundType initializerListType = null,
+        bool called = false,
+        bool allowTypes = false) {
+        var result = BindExpressionInternal(expression, ownStatement, initializerListType, called, allowTypes);
+
+        if (!canBeVoid && result.type?.typeSymbol == TypeSymbol.Void) {
+            diagnostics.Push(Error.NoValue(expression.location));
+            return new BoundErrorExpression();
+        }
+
+        return result;
+    }
+
+    private BoundExpression BindExpressionInternal(
+        ExpressionSyntax expression,
+        bool ownStatement,
+        BoundType initializerListType,
+        bool called,
+        bool allowTypes) {
+        switch (expression.kind) {
+            case SyntaxKind.LiteralExpression:
+                if (expression is InitializerListExpressionSyntax il)
+                    return BindInitializerListExpression(il, initializerListType);
+                else
+                    return BindLiteralExpression((LiteralExpressionSyntax)expression);
+            case SyntaxKind.UnaryExpression:
+                return BindUnaryExpression((UnaryExpressionSyntax)expression);
+            case SyntaxKind.BinaryExpression:
+                return BindBinaryExpression((BinaryExpressionSyntax)expression);
+            case SyntaxKind.TernaryExpression:
+                return BindTernaryExpression((TernaryExpressionSyntax)expression);
+            case SyntaxKind.ParenthesizedExpression:
+                return BindParenExpression((ParenthesisExpressionSyntax)expression);
+            case SyntaxKind.AssignmentExpression:
+                return BindAssignmentExpression((AssignmentExpressionSyntax)expression);
+            case SyntaxKind.CallExpression:
+                return BindCallExpression((CallExpressionSyntax)expression);
+            case SyntaxKind.IndexExpression:
+                return BindIndexExpression((IndexExpressionSyntax)expression);
+            case SyntaxKind.EmptyExpression:
+                return BindEmptyExpression((EmptyExpressionSyntax)expression);
+            case SyntaxKind.PostfixExpression:
+                return BindPostfixExpression((PostfixExpressionSyntax)expression, ownStatement);
+            case SyntaxKind.PrefixExpression:
+                return BindPrefixExpression((PrefixExpressionSyntax)expression);
+            case SyntaxKind.ReferenceExpression:
+                return BindReferenceExpression((ReferenceExpressionSyntax)expression);
+            case SyntaxKind.CastExpression:
+                return BindCastExpression((CastExpressionSyntax)expression);
+            case SyntaxKind.TypeOfExpression:
+                return BindTypeOfExpression((TypeOfExpressionSyntax)expression);
+            case SyntaxKind.ObjectCreationExpression:
+                return BindObjectCreationExpression((ObjectCreationExpressionSyntax)expression);
+            case SyntaxKind.ThisExpression:
+                return BindThisExpression((ThisExpressionSyntax)expression);
+            case SyntaxKind.TemplateName:
+            case SyntaxKind.IdentifierName:
+                return BindIdentifier((SimpleNameSyntax)expression, called, allowTypes);
+            case SyntaxKind.MemberAccessExpression:
+                return BindMemberAccessExpression((MemberAccessExpressionSyntax)expression, called);
+            case SyntaxKind.QualifiedName:
+                return BindQualifiedName((QualifiedNameSyntax)expression, called);
+            case SyntaxKind.NonNullableType when allowTypes:
+            case SyntaxKind.ReferenceType when allowTypes:
+            case SyntaxKind.ArrayType when allowTypes:
+                return BindType((TypeSyntax)expression, explicitly: true);
+            default:
+                throw new BelteInternalException($"BindExpressionInternal: unexpected syntax '{expression.kind}'");
+        }
+    }
+
+    private BoundExpression BindThisExpression(ThisExpressionSyntax expression) {
+        if (!_flags.Includes(BinderFlags.Class)) {
+            diagnostics.Push(Error.CannotUseThis(expression.location));
+            return new BoundErrorExpression();
+        }
+
+        return BindThisExpressionInternal();
+    }
+
+    private BoundThisExpression BindThisExpressionInternal() {
+        var type = new BoundType(_containingType, isReference: true, arity: _containingType.arity);
+        return new BoundThisExpression(type);
+    }
+
+    private BoundExpression BindObjectCreationExpression(ObjectCreationExpressionSyntax expression) {
+        var type = BindType(expression.type);
+        type = BoundType.CopyWith(type, isLiteral: true, isNullable: false);
+
+        if (type is null || type.typeSymbol == TypeSymbol.Error)
+            return new BoundErrorExpression();
+
+        if (type.typeSymbol.isStatic) {
+            diagnostics.Push(Error.CannotConstructStatic(expression.location, type.ToString()));
+            return new BoundErrorExpression();
+        }
+
+        if (type.dimensions > 0) {
+            return new BoundObjectCreationExpression(type);
+        } else if (type.typeSymbol is StructSymbol) {
+            if (!PartiallyBindArgumentList(expression.argumentList, out var arguments))
+                return new BoundErrorExpression();
+
+            if (arguments.Length > 0) {
+                var span = TextSpan.FromBounds(
+                    expression.argumentList.arguments[0].span.start,
+                    expression.argumentList.arguments[^1].span.end
+                );
+
+                var location = new TextLocation(expression.syntaxTree.text, span);
+                diagnostics.Push(Error.StructTakesNoArguments(location));
+            }
+
+            return new BoundObjectCreationExpression(type);
+        } else {
+            if (type.typeSymbol is not NamedTypeSymbol) {
+                diagnostics.Push(Error.CannotConstructPrimitive(expression.location, type.typeSymbol.name));
+                return new BoundErrorExpression();
+            }
+
+            if (!PartiallyBindArgumentList(expression.argumentList, out var arguments))
+                return new BoundErrorExpression();
+
+            var result = _overloadResolution.MethodOverloadResolution(
+                (type.typeSymbol as NamedTypeSymbol).constructors,
+                arguments,
+                type.typeSymbol.name,
+                expression.type,
+                expression.argumentList,
+                type
+            );
+
+            if (!result.succeeded)
+                return new BoundErrorExpression();
+
+            if (result.bestOverload.accessibility == Accessibility.Private) {
+                if (_containingType is null ||
+                    _containingType != result.bestOverload.containingType) {
+                    diagnostics.Push(Error.MemberIsInaccessible(
+                        expression.type.location,
+                        $"{result.bestOverload.name}()",
+                        result.bestOverload.containingType.name
+                    ));
+                }
+            }
+
+            return new BoundObjectCreationExpression(type, result.bestOverload, result.arguments);
+        }
+    }
+
+    private BoundExpression BindMemberAccessExpression(MemberAccessExpressionSyntax expression, bool called) {
+        var boundLeft = BindExpression(expression.expression, allowTypes: true);
+
+        return BindMemberAccessWithBoundLeft(
+            expression,
+            boundLeft,
+            expression.name,
+            expression.operatorToken,
+            called
+        );
+    }
+
+    private BoundExpression BindTypeOfExpression(TypeOfExpressionSyntax expression) {
+        var type = BindType(expression.type);
+        return new BoundTypeOfExpression(type);
+    }
+
+    private BoundExpression BindReferenceExpression(ReferenceExpressionSyntax expression) {
+        var boundExpression = BindExpression(expression.expression);
+
+        if (boundExpression is not BoundVariableExpression and
+            not BoundMemberAccessExpression and
+            not BoundErrorExpression) {
+            diagnostics.Push(Error.CannotReferenceNonField(expression.expression.location));
+            return new BoundErrorExpression();
+        }
+
+        return new BoundReferenceExpression(boundExpression);
+    }
+
+    private BoundExpression BindPostfixExpression(PostfixExpressionSyntax expression, bool ownStatement = false) {
+        var boundOperand = BindExpression(expression.operand);
+
+        if (expression.operatorToken.kind is SyntaxKind.PlusPlusToken or SyntaxKind.MinusMinusToken) {
+            if (boundOperand is not BoundVariableExpression
+                and not BoundMemberAccessExpression
+                and not BoundIndexExpression) {
+                diagnostics.Push(Error.CannotIncrement(expression.operand.location));
+                return new BoundErrorExpression();
+            }
+        }
+
+        if (expression.operatorToken.kind is SyntaxKind.PlusPlusToken or SyntaxKind.MinusMinusToken)
+            CheckForAssignmentInConstMethod(boundOperand, expression.operatorToken.location);
+
+        (var isConstant, var isConstantReference) = CheckConstantality(boundOperand);
+
+        if (boundOperand.type.isReference ? isConstantReference : isConstant) {
+            string name = null;
+
+            if (boundOperand is BoundVariableExpression v)
+                name = v.variable.name;
+            else if (boundOperand is BoundMemberAccessExpression m)
+                name = (m.right as BoundVariableExpression).variable.name;
+
+            diagnostics.Push(Error.ConstantAssignment(expression.operatorToken.location, name, false));
+
+            return new BoundErrorExpression();
+        }
+
+        var boundOp = BoundPostfixOperator.BindWithOverloading(
+            expression.operatorToken,
+            expression.operatorToken.kind,
+            boundOperand,
+            _overloadResolution,
+            out var result
+        );
+
+        if (result.succeeded || result.ambiguous) {
+            if (ownStatement)
+                return new BoundCallExpression(boundOperand.type, result.bestOverload, [boundOperand]);
+            else
+                diagnostics.Push(Error.Unsupported.OverloadedPostfix(expression.operatorToken.location));
+        }
+
+        if (boundOp is null) {
+            diagnostics.Push(Error.InvalidPostfixUse(
+                expression.operatorToken.location,
+                expression.operatorToken.text, boundOperand.type
+            ));
+
+            return new BoundErrorExpression();
+        }
+
+        return new BoundPostfixExpression(boundOperand, boundOp, ownStatement);
+    }
+
+    private BoundExpression BindPrefixExpression(PrefixExpressionSyntax expression) {
+        var boundOperand = BindExpression(expression.operand);
+
+        if (boundOperand is not BoundVariableExpression &&
+            boundOperand is not BoundMemberAccessExpression &&
+            boundOperand is not BoundIndexExpression) {
+            diagnostics.Push(Error.CannotIncrement(expression.operand.location));
+            return new BoundErrorExpression();
+        }
+
+        CheckForAssignmentInConstMethod(boundOperand, expression.operatorToken.location);
+
+        (var isConstant, var isConstantReference) = CheckConstantality(boundOperand);
+
+        if (boundOperand.type.isReference ? isConstantReference : isConstant) {
+            string name = null;
+
+            if (boundOperand is BoundVariableExpression v)
+                name = v.variable.name;
+            else if (boundOperand is BoundMemberAccessExpression m)
+                name = (m.right as BoundVariableExpression).variable.name;
+
+            diagnostics.Push(Error.ConstantAssignment(expression.operatorToken.location, name, false));
+
+            return new BoundErrorExpression();
+        }
+
+        var boundOp = BoundPrefixOperator.BindWithOverloading(
+            expression.operatorToken,
+            expression.operatorToken.kind,
+            boundOperand,
+            _overloadResolution,
+            out var result
+        );
+
+        if (result.succeeded || result.ambiguous)
+            return new BoundCallExpression(boundOperand.type, result.bestOverload, [boundOperand]);
+
+        if (boundOp is null) {
+            diagnostics.Push(Error.InvalidPrefixUse(
+                expression.operatorToken.location,
+                expression.operatorToken.text, boundOperand.type
+            ));
+
+            return new BoundErrorExpression();
+        }
+
+        return new BoundPrefixExpression(boundOp, boundOperand);
+    }
+
+    private BoundExpression BindIndexExpression(IndexExpressionSyntax expression) {
+        var boundIndex = BindExpression(expression.index);
+
+        if (BoundConstant.IsNotNull(boundIndex.constantValue) &&
+            boundIndex.constantValue.value is int v &&
+            expression.expression is InitializerListExpressionSyntax i) {
+            // Optimizes inline list indexes working around the List rewrite that initializer lists perform
+            var saved = _flags;
+            _flags |= BinderFlags.LowLevelContext;
+            var list = BindInitializerListExpression(i, null) as BoundInitializerListExpression;
+            _flags = saved;
+
+            return list.items[v];
+        }
+
+        var boundExpression = BindExpression(expression.expression);
+
+        return BindIndexWithBoundSides(expression, boundExpression, boundIndex);
+    }
+
+    private BoundExpression BindIndexWithBoundSides(
+        IndexExpressionSyntax expression,
+        BoundExpression boundExpression,
+        BoundExpression boundIndex) {
+        var name = SyntaxFacts.GetOperatorMemberName(expression.openBracket.kind, 2);
+
+        if (name is not null) {
+            var symbols = ((boundExpression.type.typeSymbol is NamedTypeSymbol l) ? l.GetMembers(name) : [])
+                .Concat((boundIndex.type.typeSymbol is NamedTypeSymbol r &&
+                    boundExpression.type.typeSymbol != boundIndex.type.typeSymbol) ? r.GetMembers(name) : [])
+                .Where(m => m is MethodSymbol)
+                .Select(m => m as MethodSymbol)
+                .ToImmutableArray();
+
+            if (symbols.Length > 0) {
+                var result = _overloadResolution.SuppressedMethodOverloadResolution(
+                    symbols,
+                    [(null, boundExpression), (null, boundIndex)],
+                    name,
+                    expression.openBracket,
+                    null,
+                    boundExpression.type
+                );
+
+                if (result.succeeded || result.ambiguous) {
+                    var call = new BoundCallExpression(
+                        boundExpression.type,
+                        result.bestOverload,
+                        [boundExpression, boundIndex]
+                    );
+
+                    if (expression.openBracket.kind == SyntaxKind.QuestionOpenBracketToken) {
+                        return NullConditional(
+                            @if: Call(BuiltinMethods.HasValueAny, boundExpression),
+                            @then: call,
+                            @else: Literal(null, result.bestOverload.type)
+                        );
+                    } else {
+                        return call;
+                    }
+                }
+            }
+        }
+
+        if (boundExpression is BoundErrorExpression)
+            return boundExpression;
+
+        if (boundExpression.type.dimensions > 0) {
+            var index = BindCast(expression.index.location, boundIndex, BoundType.NullableInt);
+
+            return new BoundIndexExpression(
+                boundExpression,
+                boundIndex,
+                expression.openBracket.kind == SyntaxKind.QuestionOpenBracketToken
+            );
+        } else {
+            diagnostics.Push(Error.CannotApplyIndexing(expression.location, boundExpression.type));
+            return new BoundErrorExpression();
+        }
+    }
+
+    private BoundExpression BindCallExpression(CallExpressionSyntax expression) {
+        var boundExpression = BindExpression(expression.expression, called: true);
+        BoundExpression receiver = new BoundEmptyExpression();
+
+        if (boundExpression is BoundMemberAccessExpression ma) {
+            receiver = ma.left;
+            boundExpression = ma.right;
+        }
+
+        if (boundExpression is BoundMethodGroup mg) {
+            if (!PartiallyBindArgumentList(expression.argumentList, out var arguments))
+                return new BoundErrorExpression();
+
+            var result = _overloadResolution.MethodOverloadResolution(
+                mg.methods,
+                arguments,
+                mg.name,
+                expression.expression,
+                expression.argumentList,
+                receiver.type
+            );
+
+            if (!result.succeeded)
+                return new BoundErrorExpression();
+
+            if (receiver is not BoundEmptyExpression &&
+                !result.bestOverload.isConstant &&
+                (receiver.type.isReference ? receiver.type.isConstantReference : receiver.type.isConstant)) {
+                diagnostics.Push(Error.NonConstantCallOnConstant(expression.location, result.bestOverload.Signature()));
+            }
+
+            if (receiver is BoundEmptyExpression || receiver is BoundThisExpression) {
+                if ((_containingMethod?.isConstant ?? false) &&
+                    !(result.bestOverload.isConstant || result.bestOverload.isStatic) &&
+                    (result.bestOverload.containingType == _containingMethod.containingType)) {
+                    diagnostics.Push(
+                        Error.NonConstantCallInConstant(expression.location, result.bestOverload.Signature())
+                    );
+                }
+
+                if ((_containingMethod?.isStatic ?? false) &&
+                    (result.bestOverload.containingType == _containingMethod.containingType) &&
+                    (!result.bestOverload.isStatic)) {
+                    diagnostics.Push(Error.InvalidStaticReference(expression.location, mg.name));
+                }
+            }
+
+            if (result.bestOverload.accessibility == Accessibility.Private) {
+                if (_containingType is null ||
+                    _containingType != result.bestOverload.containingType) {
+                    diagnostics.Push(Error.MemberIsInaccessible(
+                        expression.expression is MemberAccessExpressionSyntax m
+                            ? m.name.location
+                            : expression.expression.location,
+                        $"{result.bestOverload.name}()",
+                        result.bestOverload.containingType.name
+                    ));
+                }
+            }
+
+            return new BoundCallExpression(receiver, result.bestOverload, result.arguments);
+        }
+
+        if (boundExpression is not BoundErrorExpression)
+            diagnostics.Push(Error.CannotCallNonMethod(expression.expression.location, null));
+
+        return new BoundErrorExpression();
+    }
+
+    private bool PartiallyBindArgumentList(
+        ArgumentListSyntax argumentList, out ImmutableArray<(string, BoundExpression)> arguments) {
+        if (argumentList is null) {
+            arguments = ImmutableArray<(string, BoundExpression)>.Empty;
+            return true;
+        } else {
+            return PartiallyBindArguments(argumentList.arguments, out arguments);
+        }
+    }
+
+    private bool BindTemplateArgumentList(
+        TemplateArgumentListSyntax argumentList,
+        out ImmutableArray<(string, BoundTypeOrConstant)> templateArguments) {
+        var saved = _flags;
+        _flags |= BinderFlags.TemplateArgumentList;
+
+        bool result;
+
+        if (argumentList is null) {
+            templateArguments = ImmutableArray<(string, BoundTypeOrConstant)>.Empty;
+            result = true;
+        } else {
+            result = PartiallyBindArguments(argumentList.arguments, out var arguments, true);
+            var builder = ImmutableArray.CreateBuilder<(string, BoundTypeOrConstant)>();
+
+            foreach ((var name, var expression) in arguments) {
+                if (expression is BoundType t)
+                    builder.Add((name, new BoundTypeOrConstant(t)));
+                else
+                    builder.Add((name, new BoundTypeOrConstant(expression.constantValue, expression.type, expression)));
+            }
+
+            templateArguments = builder.ToImmutable();
+        }
+
+        _flags = saved;
+        return result;
+    }
+
+    private bool PartiallyBindArguments(
+        SeparatedSyntaxList<ArgumentSyntax> arguments,
+        out ImmutableArray<(string, BoundExpression)> boundArguments,
+        bool isTemplate = false) {
+        var argumentsBuilder = ImmutableArray.CreateBuilder<(string name, BoundExpression expression)>();
+        var seenNames = new HashSet<string>();
+        var result = true;
+
+        for (var i = 0; i < arguments.Count; i++) {
+            var argumentName = arguments[i].identifier;
+
+            if (i < arguments.Count - 1 &&
+                argumentName != null &&
+                arguments[i + 1].identifier is null) {
+                diagnostics.Push(Error.NamedBeforeUnnamed(argumentName.location));
+                result = false;
+            }
+
+            if (argumentName != null && !seenNames.Add(argumentName.text)) {
+                diagnostics.Push(Error.NamedArgumentTwice(argumentName.location, argumentName.text));
+                result = false;
+            }
+
+            var boundExpression = BindExpression(arguments[i].expression, allowTypes: isTemplate);
+
+            if (boundExpression is BoundEmptyExpression)
+                boundExpression = new BoundLiteralExpression(null, true);
+
+            if (isTemplate &&
+                boundExpression.constantValue is null &&
+                boundExpression is not BoundType &&
+                !boundExpression.type.isConstantExpression) {
+                diagnostics.Push(Error.TemplateMustBeConstant(arguments[i].location));
+                result = false;
+            }
+
+            argumentsBuilder.Add((argumentName?.text, boundExpression));
+        }
+
+        boundArguments = argumentsBuilder.ToImmutable();
+
+        return result;
+    }
+
+    private BoundExpression BindCastExpression(CastExpressionSyntax expression) {
+        var toType = BindType(expression.type);
+        var boundExpression = BindExpression(expression.expression);
+
+        return BindCast(expression.location, boundExpression, toType, true);
+    }
+
+    private BoundExpression BindInitializerListExpression(InitializerListExpressionSyntax expression, BoundType type) {
+        var boundItems = ImmutableArray.CreateBuilder<BoundExpression>();
+
+        foreach (var item in expression.items) {
+            var tempItem = BindExpression(item);
+            tempItem = tempItem is BoundEmptyExpression ? new BoundLiteralExpression(null) : tempItem;
+
+            // If the type is incomplete in any way, get a new one
+            if (type is null || type.isImplicit || type.typeSymbol is null) {
+                var tempType = tempItem.type;
+
+                type = BoundType.CopyWith(
+                    tempType, isImplicit: false, isNullable: type?.isNullable,
+                    isLiteral: true, dimensions: tempType.dimensions + 1
+                );
+            }
+
+            var childType = type.ChildType();
+            var boundItem = BindCast(item.location, tempItem, childType);
+            boundItems.Add(boundItem);
+        }
+
+        var initializerList = new BoundInitializerListExpression(boundItems.ToImmutable(), type);
+
+        if (_flags.Includes(BinderFlags.LowLevelContext))
+            return initializerList;
+
+        var listType = _wellKnownTypes[WellKnownTypeNames.List];
+        var constructedListType = new BoundType(
+            listType,
+            templateArguments: [new BoundTypeOrConstant(type.ChildType())],
+            arity: 1
+        );
+
+        return new BoundObjectCreationExpression(constructedListType, listType.constructors[2], [initializerList]);
+    }
+
+    private BoundExpression BindLiteralExpression(LiteralExpressionSyntax expression) {
+        var value = expression.token.value;
+        return new BoundLiteralExpression(value);
+    }
+
+    private BoundExpression BindUnaryExpression(UnaryExpressionSyntax expression) {
+        var boundOperand = BindExpression(expression.operand);
+
+        if (boundOperand.type.typeSymbol == TypeSymbol.Error)
+            return new BoundErrorExpression();
+
+        var boundOp = BoundUnaryOperator.BindWithOverloading(
+            expression.operatorToken,
+            expression.operatorToken.kind,
+            boundOperand,
+            _overloadResolution,
+            out var result
+        );
+
+        if (result.succeeded || result.ambiguous)
+            return new BoundCallExpression(boundOperand.type, result.bestOverload, [boundOperand]);
+
+        if (boundOp is null) {
+            diagnostics.Push(Error.InvalidUnaryOperatorUse(
+                expression.operatorToken.location,
+                expression.operatorToken.text,
+                boundOperand.type
+            ));
+
+            return new BoundErrorExpression();
+        }
+
+        return new BoundUnaryExpression(boundOp, boundOperand);
+    }
+
+    private BoundExpression BindTernaryExpression(TernaryExpressionSyntax expression) {
+        var boundLeft = BindExpression(expression.left);
+        var boundCenter = BindExpression(expression.center);
+        var boundRight = BindExpression(expression.right);
+
+        if (boundLeft.type.typeSymbol == TypeSymbol.Error ||
+            boundCenter.type.typeSymbol == TypeSymbol.Error ||
+            boundRight.type.typeSymbol == TypeSymbol.Error) {
+            return new BoundErrorExpression();
+        }
+
+        var boundOp = BoundTernaryOperator.Bind(
+            expression.leftOperatorToken.kind, expression.rightOperatorToken.kind, boundLeft.type,
+            boundCenter.type, boundRight.type
+        );
+
+        if (boundOp is null) {
+            diagnostics.Push(Error.InvalidTernaryOperatorUse(
+                expression.leftOperatorToken.location,
+                $"{expression.leftOperatorToken.text}{expression.rightOperatorToken.text}",
+                boundLeft.type,
+                boundCenter.type,
+                boundRight.type)
+            );
+
+            return new BoundErrorExpression();
+        }
+
+        return new BoundTernaryExpression(boundLeft, boundOp, boundCenter, boundRight);
+    }
+
+    private BoundExpression BindBinaryExpression(BinaryExpressionSyntax expression) {
+        var boundLeft = BindExpression(expression.left);
+        var boundRight = BindExpression(expression.right, allowTypes: true);
+
+        if (boundLeft.type.typeSymbol == TypeSymbol.Error || boundRight.type.typeSymbol == TypeSymbol.Error)
+            return new BoundErrorExpression();
+
+        var boundOp = BoundBinaryOperator.BindWithOverloading(
+            expression.operatorToken,
+            expression.operatorToken.kind,
+            boundLeft,
+            boundRight,
+            _overloadResolution,
+            out var result
+        );
+
+        if (result.succeeded || result.ambiguous) {
+            var receiver = boundLeft.type.typeSymbol == result.bestOverload.containingType
+                ? boundLeft.type
+                : boundRight.type;
+
+            return new BoundCallExpression(receiver, result.bestOverload, [boundLeft, boundRight]);
+        }
+
+        if (boundOp is null) {
+            diagnostics.Push(Error.InvalidBinaryOperatorUse(
+                expression.operatorToken.location,
+                expression.operatorToken.text,
+                boundLeft.type,
+                boundRight.type,
+                false
+            ));
+
+            return new BoundErrorExpression();
+        }
+
+        if (boundOp.opKind != BoundBinaryOperatorKind.NullCoalescing &&
+            boundOp.opKind != BoundBinaryOperatorKind.Is &&
+            boundOp.opKind != BoundBinaryOperatorKind.Isnt &&
+            boundOp.opKind != BoundBinaryOperatorKind.ConditionalAnd &&
+            boundOp.opKind != BoundBinaryOperatorKind.ConditionalOr) {
+            if (BoundConstant.IsNull(boundLeft.constantValue) || BoundConstant.IsNull(boundRight.constantValue)) {
+                diagnostics.Push(Warning.AlwaysValue(expression.location, null));
+                return new BoundTypeWrapper(boundOp.type, new BoundConstant(null));
+            }
+        }
+
+        if (boundOp.opKind is BoundBinaryOperatorKind.Is or BoundBinaryOperatorKind.Isnt) {
+            if (BoundConstant.IsNull(boundLeft.constantValue) && BoundConstant.IsNull(boundRight.constantValue)) {
+                var constant = boundOp.opKind == BoundBinaryOperatorKind.Is ? true : false;
+                diagnostics.Push(Warning.AlwaysValue(expression.location, constant));
+                return new BoundTypeWrapper(boundOp.type, new BoundConstant(constant));
+            }
+        }
+
+        if (boundOp.opKind == BoundBinaryOperatorKind.Division &&
+            boundRight.constantValue != null && boundRight.constantValue.value.Equals(0)) {
+            diagnostics.Push(Error.DivideByZero(expression.location));
+            return new BoundErrorExpression();
+        }
+
+        return new BoundBinaryExpression(boundLeft, boundOp, boundRight);
+    }
+
+    private BoundExpression BindParenExpression(ParenthesisExpressionSyntax expression) {
+        return BindExpression(expression.expression);
+    }
+
+    private BoundExpression BindEmptyExpression(EmptyExpressionSyntax _) {
+        return new BoundEmptyExpression();
+    }
+
+    private (bool, bool) CheckConstantality(BoundExpression expression) {
+        var isConstant = false;
+        var isConstantReference = false;
+
+        while (true) {
+            if (expression.type.isConstant)
+                isConstant = true;
+            if (expression.type.isConstantReference)
+                isConstantReference = true;
+
+            if (expression is BoundMemberAccessExpression m)
+                expression = m.left;
+            else
+                break;
+        }
+
+        return (isConstant, isConstantReference);
+    }
+
+    private BoundExpression BindAssignmentExpression(AssignmentExpressionSyntax expression) {
+        BoundExpression left;
+        BoundExpression right = null;
+
+        if (expression.left.kind == SyntaxKind.IndexExpression &&
+            expression.assignmentToken.kind == SyntaxKind.EqualsToken) {
+            var indexExpression = (IndexExpressionSyntax)expression.left;
+            var name = SyntaxFacts.GetOperatorMemberName(SyntaxKind.OpenBracketToken, 3);
+            var boundLeft = BindExpression(indexExpression.expression);
+            var boundIndex = BindExpression(indexExpression.index);
+            right = BindExpression(expression.right);
+
+            var symbols = ((boundLeft.type.typeSymbol is NamedTypeSymbol l) ? l.GetMembers(name) : [])
+                .Where(m => m is MethodSymbol)
+                .Select(m => m as MethodSymbol)
+                .ToImmutableArray();
+
+            if (symbols.Length > 0) {
+                var result = _overloadResolution.SuppressedMethodOverloadResolution(
+                    symbols,
+                    [(null, boundLeft), (null, boundIndex), (null, right)],
+                    name,
+                    expression.assignmentToken,
+                    null,
+                    boundLeft.type
+                );
+
+                if (result.succeeded || result.ambiguous) {
+                    return new BoundCallExpression(
+                        boundLeft.type,
+                        result.bestOverload,
+                        [boundLeft, boundIndex, right]
+                    );
+                }
+
+                left = BindIndexWithBoundSides(indexExpression, boundLeft, boundIndex);
+            }
+        }
+
+        left = BindExpression(expression.left);
+
+        if (left is BoundErrorExpression)
+            return left;
+
+        if (left is not BoundVariableExpression &&
+            left is not BoundMemberAccessExpression &&
+            left is not BoundIndexExpression) {
+            diagnostics.Push(Error.CannotAssign(expression.left.location));
+            return new BoundErrorExpression();
+        }
+
+        var boundExpression = right ?? BindExpression(expression.right);
+        var type = left.type;
+
+        CheckForAssignmentInConstMethod(left, expression.assignmentToken.location);
+
+        if (!type.isNullable && boundExpression is BoundLiteralExpression le && le.value is null) {
+            diagnostics.Push(Error.NullAssignOnNotNull(expression.right.location, false));
+            return boundExpression;
+        }
+
+        (var isConstant, var isConstantReference) = CheckConstantality(left);
+
+        if ((type.isReference && isConstant &&
+            boundExpression.kind == BoundNodeKind.ReferenceExpression) ||
+            (isConstant && boundExpression.kind != BoundNodeKind.ReferenceExpression)) {
+            string name = null;
+
+            if (left is BoundVariableExpression v)
+                name = v.variable.name;
+            else if (left is BoundMemberAccessExpression m)
+                name = (m.right as BoundVariableExpression).variable.name;
+
+            diagnostics.Push(Error.ConstantAssignment(
+                expression.assignmentToken.location, name, isConstantReference
+            ));
+        }
+
+        if (expression.assignmentToken.kind != SyntaxKind.EqualsToken) {
+            var equivalentOperatorTokenKind = SyntaxFacts.GetBinaryOperatorOfAssignmentOperator(
+                expression.assignmentToken.kind
+            );
+
+            var boundOperator = BoundBinaryOperator.BindWithOverloading(
+                expression.assignmentToken,
+                equivalentOperatorTokenKind,
+                left,
+                boundExpression,
+                _overloadResolution,
+                out var result
+            );
+
+            if (result.succeeded) {
+                var callExpression = new BoundCallExpression(
+                    new BoundEmptyExpression(),
+                    result.bestOverload,
+                    [left, boundExpression]
+                );
+
+                var converted = BindCast(expression.right.location, callExpression, type);
+                return new BoundAssignmentExpression(left, converted);
+            }
+
+            if (boundOperator is null) {
+                diagnostics.Push(Error.InvalidBinaryOperatorUse(
+                    expression.assignmentToken.location, expression.assignmentToken.text,
+                    type, boundExpression.type, true)
+                );
+
+                return new BoundErrorExpression();
+            }
+
+            var convertedExpression = BindCast(expression.right.location, boundExpression, type);
+
+            return new BoundCompoundAssignmentExpression(left, boundOperator, convertedExpression);
+        } else {
+            var convertedExpression = BindCast(expression.right.location, boundExpression, type);
+
+            if (left is BoundVariableExpression ve) {
+                if (ve.variable.constantValue is null || BoundConstant.IsNotNull(ve.variable.constantValue))
+                    _scope.NoteAssignment(ve.variable);
+            }
+
+            return new BoundAssignmentExpression(left, convertedExpression);
+        }
+    }
+
+    private void CheckForAssignmentInConstMethod(BoundExpression left, TextLocation assignmentLocation) {
+        // Checks if `left` is apart of the current instance
+        // Starts by returning if inside a constant method
+        // Recursively checks the right most node of `left` to get to a variable expression, and aborting if
+        // it is a parameter or of another containing type (as that does not break the rules of constant methods)
+        // Otherwise, checks the left most node of `left` to check if it roots in a field on this instance
+        // If so, raises an error
+        if (_containingMethod is null || !_containingMethod.isConstant)
+            return;
+
+        bool CheckForField(BoundExpression current) {
+            if (current is BoundVariableExpression v) {
+                if (v.variable is ParameterSymbol ||
+                    v.variable.containingType != _containingMethod.containingType ||
+                    v.variable is LocalVariableSymbol) {
+                    return false;
+                } else {
+                    return true;
+                }
+            } else if (current is BoundMemberAccessExpression m) {
+                return CheckForField(m.left);
+            } else if (current is BoundIndexExpression i) {
+                return CheckForField(i.expression);
+            } else {
+                return false;
+            }
+        }
+
+        bool CheckIsPartOfThis(BoundExpression current) {
+            if (current is BoundVariableExpression v) {
+                if (current == left)
+                    return CheckForField(v);
+                else if (v.variable is ParameterSymbol || v.variable.containingType != _containingMethod.containingType)
+                    return false;
+            } else if (current is BoundMemberAccessExpression m) {
+                if (m.left is BoundThisExpression)
+                    return true;
+
+                if (CheckForField(m.left))
+                    return true;
+
+                return CheckIsPartOfThis(m.right);
+            } else if (current is BoundIndexExpression i) {
+                if (i.expression is BoundThisExpression)
+                    return true;
+
+                return CheckIsPartOfThis(i.expression);
+            }
+
+            return false;
+        }
+
+        if (CheckIsPartOfThis(left))
+            diagnostics.Push(Error.AssignmentInConstMethod(assignmentLocation));
+    }
+
+    private bool IsCompilerComputable(BoundExpression expression, ImmutableArray<ParameterSymbol> allowedVariables) {
+        if (expression.constantValue is not null)
+            return true;
+
+        switch (expression.kind) {
+            case BoundNodeKind.UnaryExpression:
+                return IsCompilerComputable(((BoundUnaryExpression)expression).operand, allowedVariables);
+            case BoundNodeKind.BinaryExpression:
+                var binaryExpression = (BoundBinaryExpression)expression;
+                return IsCompilerComputable(binaryExpression.left, allowedVariables) &&
+                    IsCompilerComputable(binaryExpression.right, allowedVariables);
+            case BoundNodeKind.TernaryExpression:
+                var ternaryExpression = (BoundTernaryExpression)expression;
+                return IsCompilerComputable(ternaryExpression.left, allowedVariables) &&
+                    IsCompilerComputable(ternaryExpression.center, allowedVariables) &&
+                    IsCompilerComputable(ternaryExpression.right, allowedVariables);
+            case BoundNodeKind.CastExpression:
+                return IsCompilerComputable(((BoundCastExpression)expression).expression, allowedVariables);
+            case BoundNodeKind.IndexExpression:
+                var indexExpression = (BoundIndexExpression)expression;
+                return IsCompilerComputable(indexExpression.expression, allowedVariables) &&
+                    IsCompilerComputable(indexExpression.index, allowedVariables);
+            case BoundNodeKind.VariableExpression:
+                var variableExpression = (BoundVariableExpression)expression;
+
+                if (allowedVariables.Contains(variableExpression.variable))
+                    return true;
+                else
+                    return false;
+            default:
+                return false;
+        }
+    }
+
+    private bool? EvaluateConstraint(BoundExpression expression, ImmutableArray<BoundTypeOrConstant> templates) {
+        return (bool?)EvaluateExpression(expression);
+
+        object EvaluateExpression(BoundExpression expression) {
+            if (expression.constantValue is not null)
+                return expression.constantValue.value;
+
+            switch (expression.kind) {
+                case BoundNodeKind.UnaryExpression:
+                    var unaryExpression = (BoundUnaryExpression)expression;
+                    var unaryOperand = EvaluateExpression(unaryExpression.operand);
+
+                    return ConstantFolding.FoldUnary(
+                        unaryExpression.op,
+                        new BoundLiteralExpression(unaryOperand)
+                    ).value;
+                case BoundNodeKind.BinaryExpression:
+                    var binaryExpression = (BoundBinaryExpression)expression;
+                    var binaryLeft = EvaluateExpression(binaryExpression.left);
+                    var binaryRight = EvaluateExpression(binaryExpression.right);
+
+                    return ConstantFolding.FoldBinary(
+                        new BoundLiteralExpression(binaryLeft),
+                        binaryExpression.op,
+                        new BoundLiteralExpression(binaryRight)
+                    ).value;
+                case BoundNodeKind.TernaryExpression:
+                    var ternaryExpression = (BoundTernaryExpression)expression;
+                    var ternaryLeft = EvaluateExpression(ternaryExpression.left);
+                    var ternaryCenter = EvaluateExpression(ternaryExpression.center);
+                    var ternaryRight = EvaluateExpression(ternaryExpression.right);
+
+                    return ConstantFolding.FoldTernary(
+                        new BoundLiteralExpression(ternaryLeft),
+                        ternaryExpression.op,
+                        new BoundLiteralExpression(ternaryCenter),
+                        new BoundLiteralExpression(ternaryRight)
+                    ).value;
+                case BoundNodeKind.CastExpression:
+                    var castExpression = (BoundCastExpression)expression;
+                    var castOperand = EvaluateExpression(castExpression.expression);
+
+                    return ConstantFolding.FoldCast(
+                        new BoundLiteralExpression(castOperand),
+                        castExpression.type
+                    ).value;
+                case BoundNodeKind.IndexExpression:
+                    var indexExpression = (BoundIndexExpression)expression;
+                    var indexOperand = EvaluateExpression(indexExpression.expression);
+                    var indexIndex = EvaluateExpression(indexExpression.index);
+
+                    return ConstantFolding.FoldIndex(
+                        new BoundLiteralExpression(indexOperand),
+                        new BoundLiteralExpression(indexIndex)
+                    ).value;
+                case BoundNodeKind.VariableExpression:
+                    var variableExpression = (BoundVariableExpression)expression;
+                    var index = (variableExpression.variable as ParameterSymbol).ordinal - 1;
+                    var replacement = templates[index];
+
+                    return replacement.constant.value;
+                default:
+                    throw ExceptionUtilities.Unreachable();
+            }
+        }
+    }
+}