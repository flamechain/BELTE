--- conflicted
+++ resolved
@@ -1,1227 +1,1229 @@
-using System.Text;
-using Buckle.CodeAnalysis.Binding;
-using Buckle.CodeAnalysis.Symbols;
-using Buckle.CodeAnalysis.Syntax;
-using Buckle.CodeAnalysis.Text;
-using Diagnostics;
-
-namespace Buckle.Diagnostics;
-
-/// <summary>
-/// All predefined error messages that can be used by the compiler.
-/// The return value for all methods is a new diagnostic that needs to be manually handled or added to a
-/// <see cref="DiagnosticQueue<T>" />.
-/// The parameters for all methods allow the error messages to be more dynamic and represent the error more accurately.
-/// </summary>
-internal static class Error {
-    /// <summary>
-    /// Temporary error messages.
-    /// Once the compiler is finished, this class will be unnecessary.
-    /// </summary>
-    internal static class Unsupported {
-        /// <summary>
-        /// BU9000. Run `buckle --explain BU9000` on the command line for more info.
-        /// </summary>
-        internal static BelteDiagnostic GlobalReturnValue(TextLocation location) {
-            var message = "unsupported: global return cannot return a value";
-            return new BelteDiagnostic(ErrorInfo(DiagnosticCode.UNS_GlobalReturnValue), location, message);
-        }
-
-        /// <summary>
-        /// BU9005. Run `buckle --explain BU9005` on the command line for more info.
-        /// </summary>
-        internal static BelteDiagnostic OverloadedPostfix(TextLocation location) {
-            var message = "unsupported: overloaded postfix";
-            return new BelteDiagnostic(ErrorInfo(DiagnosticCode.UNS_OverloadedPostfix), location, message);
-        }
-    }
-
-    /// <summary>
-    /// BU0003. Run `buckle --explain BU0003` on the command line for more info.
-    /// </summary>
-    internal static BelteDiagnostic InvalidReference(string reference) {
-        var message = $"{reference}: no such file or invalid file type";
-        return new BelteDiagnostic(ErrorInfo(DiagnosticCode.ERR_InvalidReference), null, message);
-    }
-
-    /// <summary>
-    /// BU0004. Run `buckle --explain BU0004` on the command line for more info.
-    /// </summary>
-    internal static Diagnostic InvalidType(string text, TypeSymbol type) {
-        var message = $"'{text}' is not a valid '{type}'";
-        return new Diagnostic(ErrorInfo(DiagnosticCode.ERR_InvalidType), message);
-    }
-
-    /// <summary>
-    /// BU0005. Run `buckle --explain BU0005` on the command line for more info.
-    /// </summary>
-    internal static Diagnostic BadCharacter(char input) {
-        var message = $"unexpected character '{input}'";
-        return new Diagnostic(ErrorInfo(DiagnosticCode.ERR_BadCharacter), message);
-    }
-
-    /// <summary>
-    /// BU0006. Run `buckle --explain BU0006` on the command line for more info.
-    /// </summary>
-    internal static Diagnostic UnexpectedToken(SyntaxKind unexpected, SyntaxKind? expected = null) {
-        string message;
-
-        if (expected is null)
-            message = $"unexpected {DiagnosticText(unexpected)}";
-        else if (unexpected != SyntaxKind.EndOfFileToken)
-            message = $"unexpected {DiagnosticText(unexpected)}, expected {DiagnosticText(expected.Value, false)}";
-        else
-            message = $"expected {DiagnosticText(expected.Value, false)} at end of input";
-
-        return new Diagnostic(ErrorInfo(DiagnosticCode.ERR_UnexpectedToken), message);
-    }
-
-    /// <summary>
-    /// BU0007. Run `buckle --explain BU0007` on the command line for more info.
-    /// </summary>
-    internal static BelteDiagnostic CannotConvertImplicitly(
-        TextLocation location, BoundType from, BoundType to, int argument, bool canAssert) {
-        var message =
-            $"cannot convert from type '{from}' to '{to}' implicitly; " +
-            "an explicit conversion exists (are you missing a cast?)";
-        string[] suggestions;
-
-        // % is replaced with all the text at `location`
-        if (canAssert)
-            suggestions = new string[] { $"({to})%", "(%)!" };
-        else
-            suggestions = new string[] { $"({to})%" };
-
-        if (argument > 0)
-            message = $"argument {argument}: " + message;
-
-        return new BelteDiagnostic(
-            ErrorInfo(DiagnosticCode.ERR_CannotConvertImplicitly), location, message, suggestions);
-    }
-
-    /// <summary>
-    /// BU0008. Run `buckle --explain BU0008` on the command line for more info.
-    /// </summary>
-    internal static BelteDiagnostic InvalidUnaryOperatorUse(TextLocation location, string op, BoundType operand) {
-        var message = $"unary operator '{op}' is not defined for type '{operand}'";
-        return new BelteDiagnostic(ErrorInfo(DiagnosticCode.ERR_InvalidUnaryOperatorUse), location, message);
-    }
-
-    /// <summary>
-    /// BU0009. Run `buckle --explain BU0009` on the command line for more info.
-    /// </summary>
-    internal static BelteDiagnostic NamedBeforeUnnamed(TextLocation location) {
-        var message = "all named arguments must come after any unnamed arguments";
-        return new BelteDiagnostic(ErrorInfo(DiagnosticCode.ERR_NamedBeforeUnnamed), location, message);
-    }
-
-    /// <summary>
-    /// BU0010. Run `buckle --explain BU0010` on the command line for more info.
-    /// </summary>
-    internal static BelteDiagnostic NamedArgumentTwice(TextLocation location, string name) {
-        var message = $"named argument '{name}' cannot be specified multiple times";
-        return new BelteDiagnostic(ErrorInfo(DiagnosticCode.ERR_NamedArgumentTwice), location, message);
-    }
-
-    /// <summary>
-    /// BU0011. Run `buckle --explain BU0011` on the command line for more info.
-    /// </summary>
-    internal static BelteDiagnostic InvalidBinaryOperatorUse(
-        TextLocation location, string op, BoundType left, BoundType right, bool isCompound) {
-        var operatorWord = isCompound ? "compound" : "binary";
-        var message = $"{operatorWord} operator '{op}' is not defined for types '{left}' and '{right}'";
-        return new BelteDiagnostic(ErrorInfo(DiagnosticCode.ERR_InvalidBinaryOperatorUse), location, message);
-    }
-
-    /// <summary>
-    /// BU0012. Run `buckle --explain BU0012` on the command line for more info.
-    /// </summary>
-    internal static BelteDiagnostic GlobalStatementsInMultipleFiles(TextLocation location) {
-        var message = "multiple files with global statements creates ambiguous entry point";
-        return new BelteDiagnostic(ErrorInfo(DiagnosticCode.ERR_GlobalStatementsInMultipleFiles), location, message);
-    }
-
-    /// <summary>
-    /// BU0013. Run `buckle --explain BU0013` on the command line for more info.
-    /// </summary>
-    internal static BelteDiagnostic ParameterAlreadyDeclared(TextLocation location, string name) {
-        var message = $"cannot reuse parameter name '{name}'; parameter names must be unique";
-        return new BelteDiagnostic(ErrorInfo(DiagnosticCode.ERR_ParameterAlreadyDeclared), location, message);
-    }
-
-    /// <summary>
-    /// BU0014. Run `buckle --explain BU0014` on the command line for more info.
-    /// </summary>
-    internal static BelteDiagnostic InvalidMain(TextLocation location) {
-        var message = "invalid main signature: must return void or int and take in no arguments or take in " +
-            "'List<string!>! args'";
-        return new BelteDiagnostic(ErrorInfo(DiagnosticCode.ERR_InvalidMain), location, message);
-    }
-
-    /// <summary>
-    /// BU0015. Run `buckle --explain BU0015` on the command line for more info.
-    /// </summary>
-    internal static BelteDiagnostic NoSuchParameter(
-        TextLocation location, string methodName, string parameterName, bool hasOverloads) {
-        var methodWord = hasOverloads ? "the best overload for" : "method";
-        var message = $"{methodWord} '{methodName}' does not have a parameter named '{parameterName}'";
-        return new BelteDiagnostic(ErrorInfo(DiagnosticCode.ERR_NoSuchParameter), location, message);
-    }
-
-    /// <summary>
-    /// BU0016. Run `buckle --explain BU0016` on the command line for more info.
-    /// </summary>
-    internal static BelteDiagnostic MainAndGlobals(TextLocation location) {
-        var message = "declaring a main method and using global statements creates ambiguous entry point";
-        return new BelteDiagnostic(ErrorInfo(DiagnosticCode.ERR_MainAndGlobals), location, message);
-    }
-
-    /// <summary>
-    /// BU0017. Run `buckle --explain BU0017` on the command line for more info.
-    /// </summary>
-    internal static BelteDiagnostic UndefinedSymbol(TextLocation location, string name) {
-        var message = $"undefined symbol '{name}'";
-        return new BelteDiagnostic(ErrorInfo(DiagnosticCode.ERR_UndefinedSymbol), location, message);
-    }
-
-    /// <summary>
-    /// BU0018. Run `buckle --explain BU0018` on the command line for more info.
-    /// </summary>
-    internal static BelteDiagnostic MethodAlreadyDeclared(
-        TextLocation location,
-        string signature,
-        string typeName = null) {
-        var message = $"redeclaration of method '{signature}'";
-
-        if (typeName is not null)
-            message += $"within type '{typeName}'";
-
-        return new BelteDiagnostic(ErrorInfo(DiagnosticCode.ERR_MethodAlreadyDeclared), location, message);
-    }
-
-    /// <summary>
-    /// BU0019. Run `buckle --explain BU0019` on the command line for more info.
-    /// </summary>
-    internal static BelteDiagnostic NotAllPathsReturn(TextLocation location) {
-        var message = "not all code paths return a value";
-        return new BelteDiagnostic(ErrorInfo(DiagnosticCode.ERR_NotAllPathsReturn), location, message);
-    }
-
-    /// <summary>
-    /// BU0020. Run `buckle --explain BU0020` on the command line for more info.
-    /// </summary>
-    internal static BelteDiagnostic CannotConvert(
-        TextLocation location, BoundType from, BoundType to, int argument = 0) {
-        var message = $"cannot convert from type '{from}' to '{to}'";
-
-        if (argument > 0)
-            message = $"argument {argument}: " + message;
-
-        return new BelteDiagnostic(ErrorInfo(DiagnosticCode.ERR_CannotConvert), location, message);
-    }
-
-    /// <summary>
-    /// BU0021. Run `buckle --explain BU0021` on the command line for more info.
-    /// </summary>
-    internal static BelteDiagnostic VariableAlreadyDeclared(TextLocation location, string name, bool isConstant) {
-        var variableWord = isConstant ? "constant" : "variable";
-        var message = $"{variableWord} '{name}' is already declared in this scope";
-        return new BelteDiagnostic(ErrorInfo(DiagnosticCode.ERR_VariableAlreadyDeclared), location, message);
-    }
-
-    /// <summary>
-    /// BU0022. Run `buckle --explain BU0022` on the command line for more info.
-    /// </summary>
-    internal static BelteDiagnostic ConstantAssignment(TextLocation location, string name, bool isConstantReference) {
-        var constantWord = isConstantReference ? "constant reference" : "constant";
-        var constantPhrase = isConstantReference ? "with a reference " : "";
-        var message = $"'{name}' cannot be assigned to {constantPhrase}as it is a {constantWord}";
-
-        if (name is null)
-            message = "cannot assign to a constant";
-
-        return new BelteDiagnostic(ErrorInfo(DiagnosticCode.ERR_ConstantAssignment), location, message);
-    }
-
-    /// <summary>
-    /// BU0023. Run `buckle --explain BU0023` on the command line for more info.
-    /// </summary>
-    internal static Diagnostic AmbiguousElse() {
-        var message = "ambiguous which if-statement this else-clause belongs to; use curly braces";
-        return new Diagnostic(ErrorInfo(DiagnosticCode.ERR_AmbiguousElse), message);
-    }
-
-    /// <summary>
-    /// BU0024. Run `buckle --explain BU0024` on the command line for more info.
-    /// </summary>
-    internal static BelteDiagnostic NoValue(TextLocation location) {
-        var message = "expression must have a value";
-        return new BelteDiagnostic(ErrorInfo(DiagnosticCode.ERR_NoValue), location, message);
-    }
-
-    /// <summary>
-    /// BU0025. Run `buckle --explain BU0025` on the command line for more info.
-    /// </summary>
-    internal static BelteDiagnostic CannotApplyIndexing(TextLocation location, BoundType type) {
-        var message = $"cannot apply indexing with [] to an expression of type '{type}'";
-        return new BelteDiagnostic(ErrorInfo(DiagnosticCode.ERR_CannotApplyIndexing), location, message);
-    }
-
-    /// <summary>
-    /// BU0027. Run `buckle --explain BU0027` on the command line for more info.
-    /// </summary>
-    internal static Diagnostic UnterminatedString() {
-        var message = "unterminated string literal";
-        return new Diagnostic(ErrorInfo(DiagnosticCode.ERR_UnterminatedString), message);
-    }
-
-    /// <summary>
-    /// BU0028. Run `buckle --explain BU0028` on the command line for more info.
-    /// </summary>
-    internal static BelteDiagnostic UndefinedMethod(TextLocation location, string name, bool isInterpreter = false) {
-        var message = $"undefined method '{name}'";
-
-        if (isInterpreter)
-            message += "; when interpreting all methods must be defined before use";
-
-        return new BelteDiagnostic(ErrorInfo(DiagnosticCode.ERR_UndefinedMethod), location, message);
-    }
-
-    /// <summary>
-    /// BU0029. Run `buckle --explain BU0029` on the command line for more info.
-    /// </summary>
-    internal static BelteDiagnostic IncorrectArgumentCount(
-        TextLocation location, string name, int expected, int defaultExpected, int actual, bool isTemplate) {
-        var argWord = expected == 1 ? "argument" : "arguments";
-
-        if (isTemplate)
-            argWord = "template " + argWord;
-
-        var expectWord = defaultExpected == 0
-            ? "expects"
-            : actual < expected - defaultExpected ? "expects at least" : "expects at most";
-
-        var expectedNumber = actual < expected - defaultExpected ? expected - defaultExpected : expected;
-        var methodWord = isTemplate ? "template" : "method";
-        var message = $"{methodWord} '{name}' {expectWord} {expectedNumber} {argWord}, got {actual}";
-
-        return new BelteDiagnostic(ErrorInfo(DiagnosticCode.ERR_IncorrectArgumentCount), location, message);
-    }
-
-    /// <summary>
-    /// BU0030. Run `buckle --explain BU0030` on the command line for more info.
-    /// </summary>
-    internal static BelteDiagnostic TypeAlreadyDeclared(TextLocation location, string name, bool isClass) {
-        var classWord = isClass ? "class" : "struct";
-        var message = $"{classWord} '{name}' has already been declared in this scope";
-        return new BelteDiagnostic(ErrorInfo(DiagnosticCode.ERR_TypeAlreadyDeclared), location, message);
-    }
-
-    /// <summary>
-    /// BU0031. Run `buckle --explain BU0031` on the command line for more info.
-    /// </summary>
-    internal static BelteDiagnostic DuplicateAttribute(TextLocation location, string name) {
-        var message = $"attribute '{name}' has already been applied";
-        return new BelteDiagnostic(ErrorInfo(DiagnosticCode.ERR_DuplicateAttribute), location, message);
-    }
-
-    /// <summary>
-    /// BU0032. Run `buckle --explain BU0032` on the command line for more info.
-    /// </summary>
-    internal static BelteDiagnostic CannotCallNonMethod(TextLocation location, string name) {
-        var message = $"called object {(name is null ? "" : $"'{name}' ")}is not a method";
-        return new BelteDiagnostic(ErrorInfo(DiagnosticCode.ERR_CannotCallNonMethod), location, message);
-    }
-
-    /// <summary>
-    /// BU0033. Run `buckle --explain BU0033` on the command line for more info.
-    /// </summary>
-    internal static BelteDiagnostic InvalidExpressionStatement(TextLocation location) {
-        var message = "only assignment and call expressions can be used as a statement";
-        return new BelteDiagnostic(ErrorInfo(DiagnosticCode.ERR_InvalidExpressionStatement), location, message);
-    }
-
-    /// <summary>
-    /// BU0034. Run `buckle --explain BU0034` on the command line for more info.
-    /// </summary>
-    internal static BelteDiagnostic UnknownType(TextLocation location, string text) {
-        var message = $"unknown type '{text}'";
-        return new BelteDiagnostic(ErrorInfo(DiagnosticCode.ERR_UnknownType), location, message);
-    }
-
-    /// <summary>
-    /// BU0035. Run `buckle --explain BU0035` on the command line for more info.
-    /// </summary>
-    internal static BelteDiagnostic InvalidBreakOrContinue(TextLocation location, string text) {
-        var message = $"{text} statements can only be used within a loop";
-        return new BelteDiagnostic(ErrorInfo(DiagnosticCode.ERR_InvalidBreakOrContinue), location, message);
-    }
-
-    /// <summary>
-    /// BU0036. Run `buckle --explain BU0036` on the command line for more info.
-    /// </summary>
-    internal static BelteDiagnostic ReturnOutsideMethod(TextLocation location) {
-        var message = "return statements can only be used within a method";
-        return new BelteDiagnostic(ErrorInfo(DiagnosticCode.ERR_ReturnOutsideMethod), location, message);
-    }
-
-    /// <summary>
-    /// BU0037. Run `buckle --explain BU0037` on the command line for more info.
-    /// </summary>
-    internal static BelteDiagnostic UnexpectedReturnValue(TextLocation location) {
-        var message = "cannot return a value in a method returning void";
-        return new BelteDiagnostic(ErrorInfo(DiagnosticCode.ERR_UnexpectedReturnValue), location, message);
-    }
-
-    /// <summary>
-    /// BU0038. Run `buckle --explain BU0038` on the command line for more info.
-    /// </summary>
-    internal static BelteDiagnostic MissingReturnValue(TextLocation location) {
-        var message = "cannot return without a value in a method returning non-void";
-        return new BelteDiagnostic(ErrorInfo(DiagnosticCode.ERR_MissingReturnValue), location, message);
-    }
-
-    /// <summary>
-    /// BU0039. Run `buckle --explain BU0039` on the command line for more info.
-    /// </summary>
-    internal static BelteDiagnostic NotAVariable(TextLocation location, string name, bool isMethod) {
-        var methodWord = isMethod ? "method" : "type";
-        var message = $"{methodWord} '{name}' cannot be used as a variable";
-        return new BelteDiagnostic(ErrorInfo(DiagnosticCode.ERR_NotAVariable), location, message);
-    }
-
-    /// <summary>
-    /// BU0040. Run `buckle --explain BU0040` on the command line for more info.
-    /// </summary>
-    internal static BelteDiagnostic NoInitOnImplicit(TextLocation location) {
-        var message = "implicitly-typed variable must have initializer";
-        return new BelteDiagnostic(ErrorInfo(DiagnosticCode.ERR_NoInitOnImplicit), location, message);
-    }
-
-    /// <summary>
-    /// BU0041. Run `buckle --explain BU0041` on the command line for more info.
-    /// </summary>
-    internal static Diagnostic UnterminatedComment() {
-        var message = "unterminated multi-line comment";
-        return new Diagnostic(ErrorInfo(DiagnosticCode.ERR_UnterminatedComment), message);
-    }
-
-    /// <summary>
-    /// BU0042. Run `buckle --explain BU0042` on the command line for more info.
-    /// </summary>
-    internal static BelteDiagnostic NullAssignOnImplicit(TextLocation location, bool isConstant) {
-        var variableWord = isConstant ? "constant" : "variable";
-        var message = $"cannot initialize an implicitly-typed {variableWord} with 'null'";
-        return new BelteDiagnostic(ErrorInfo(DiagnosticCode.ERR_NullAssignOnImplicit), location, message);
-    }
-
-    /// <summary>
-    /// BU0043. Run `buckle --explain BU0043` on the command line for more info.
-    /// </summary>
-    internal static BelteDiagnostic EmptyInitializerListOnImplicit(TextLocation location, bool isConstant) {
-        var variableWord = isConstant ? "constant" : "variable";
-        var message = $"cannot initialize an implicitly-typed {variableWord} with an empty initializer list";
-        return new BelteDiagnostic(ErrorInfo(DiagnosticCode.ERR_EmptyInitializerListOnImplicit), location, message);
-    }
-
-    /// <summary>
-    /// BU0044. Run `buckle --explain BU0044` on the command line for more info.
-    /// </summary>
-    internal static BelteDiagnostic ImpliedDimensions(TextLocation location) {
-        var message = $"collection dimensions on implicit types are inferred making them not necessary in this context";
-        return new BelteDiagnostic(ErrorInfo(DiagnosticCode.ERR_ImpliedDimensions), location, message);
-    }
-
-    /// <summary>
-    /// BU0045. Run `buckle --explain BU0045` on the command line for more info.
-    /// </summary>
-    internal static BelteDiagnostic CannotUseImplicit(TextLocation location) {
-        var message = "cannot use implicit-typing in this context";
-        return new BelteDiagnostic(ErrorInfo(DiagnosticCode.ERR_CannotUseImplicit), location, message);
-    }
-
-    /// <summary>
-    /// BU0046. Run `buckle --explain BU0046` on the command line for more info.
-    /// </summary>
-    internal static Diagnostic NoCatchOrFinally() {
-        var message = "try statement must have a catch or finally";
-        return new Diagnostic(ErrorInfo(DiagnosticCode.ERR_NoCatchOrFinally), message);
-    }
-
-    /// <summary>
-    /// BU0047. Run `buckle --explain BU0047` on the command line for more info.
-    /// </summary>
-    internal static BelteDiagnostic MemberMustBeStatic(TextLocation location) {
-        var message = "cannot declare instance members in a static class";
-        return new BelteDiagnostic(ErrorInfo(DiagnosticCode.ERR_MemberMustBeStatic), location, message);
-    }
-
-    /// <summary>
-    /// BU0048. Run `buckle --explain BU0048` on the command line for more info.
-    /// </summary>
-    internal static Diagnostic ExpectedOverloadableOperator() {
-        var message = $"expected overloadable unary or binary operator";
-        return new Diagnostic(ErrorInfo(DiagnosticCode.ERR_ExpectedOverloadableOperator), message);
-    }
-
-    /// <summary>
-    /// BU0049. Run `buckle --explain BU0049` on the command line for more info.
-    /// </summary>
-    internal static BelteDiagnostic ReferenceWrongInitialization(TextLocation location, bool isConstant) {
-        var variableWord = isConstant ? "constant" : "variable";
-        var message = $"a by-reference {variableWord} must be initialized with a reference";
-        return new BelteDiagnostic(ErrorInfo(DiagnosticCode.ERR_ReferenceWrongInitialization), location, message);
-    }
-
-    /// <summary>
-    /// BU0050. Run `buckle --explain BU0050` on the command line for more info.
-    /// </summary>
-    internal static BelteDiagnostic WrongInitializationReference(TextLocation location, bool isConstant) {
-        var variableWord = isConstant ? "constant" : "variable";
-        var message = $"cannot initialize a by-value {variableWord} with a reference";
-        return new BelteDiagnostic(ErrorInfo(DiagnosticCode.ERR_WrongInitializationReference), location, message);
-    }
-
-    /// <summary>
-    /// BU0051. Run `buckle --explain BU0051` on the command line for more info.
-    /// </summary>
-    internal static BelteDiagnostic UnknownAttribute(TextLocation location, string text) {
-        var message = $"unknown attribute '{text}'";
-        return new BelteDiagnostic(ErrorInfo(DiagnosticCode.ERR_UnknownAttribute), location, message);
-    }
-
-    /// <summary>
-    /// BU0052. Run `buckle --explain BU0052` on the command line for more info.
-    /// </summary>
-    internal static BelteDiagnostic NullAssignOnNotNull(TextLocation location, bool isConstant) {
-        var variableWord = isConstant ? "constant" : "variable";
-        var message = $"cannot assign 'null' to a non-nullable {variableWord}";
-        return new BelteDiagnostic(ErrorInfo(DiagnosticCode.ERR_NullAssignNotNull), location, message);
-    }
-
-    /// <summary>
-    /// BU0053. Run `buckle --explain BU0053` on the command line for more info.
-    /// </summary>
-    internal static BelteDiagnostic ImpliedReference(TextLocation location) {
-        var message = $"implicit types infer reference types making the 'ref' keyword not necessary in this context";
-        return new BelteDiagnostic(ErrorInfo(DiagnosticCode.ERR_ImpliedReference), location, message);
-    }
-
-    /// <summary>
-    /// BU0054. Run `buckle --explain BU0054` on the command line for more info.
-    /// </summary>
-    internal static BelteDiagnostic ReferenceToConstant(TextLocation location, bool isConstant) {
-        var variableWord = isConstant ? "constant" : "variable";
-        var message = $"cannot assign a reference to a constant to a by-reference {variableWord} expecting a " +
-            "reference to a variable";
-        return new BelteDiagnostic(ErrorInfo(DiagnosticCode.ERR_ReferenceToConstant), location, message);
-    }
-
-    /// <summary>
-    /// BU0055. Run `buckle --explain BU0055` on the command line for more info.
-    /// </summary>
-    internal static BelteDiagnostic VoidVariable(TextLocation location) {
-        var message = "cannot use void as a type";
-        return new BelteDiagnostic(ErrorInfo(DiagnosticCode.ERR_VoidVariable), location, message);
-    }
-
-    /// <summary>
-    /// BU0056. Run `buckle --explain BU0056` on the command line for more info.
-    /// </summary>
-    internal static Diagnostic ExpectedToken(string name) {
-        var message = $"expected {name}";
-        return new Diagnostic(ErrorInfo(DiagnosticCode.ERR_ExpectedToken), message);
-    }
-
-    internal static Diagnostic ExpectedToken(SyntaxKind type) {
-        return ExpectedToken(DiagnosticText(type));
-    }
-
-    /// <summary>
-    /// BU0057. Run `buckle --explain BU0057` on the command line for more info.
-    /// </summary>
-    internal static BelteDiagnostic NoMethodOverload(TextLocation location, string name) {
-        var message = $"no overload for method '{name}' matches parameter list";
-        return new BelteDiagnostic(ErrorInfo(DiagnosticCode.ERR_NoMethodOverload), location, message);
-    }
-
-    /// <summary>
-    /// BU0058. Run `buckle --explain BU0058` on the command line for more info.
-    /// </summary>
-    internal static BelteDiagnostic AmbiguousMethodOverload(TextLocation location, MethodSymbol[] symbols) {
-        var message = new StringBuilder($"call is ambiguous between ");
-
-        for (var i = 0; i < symbols.Length; i++) {
-            if (i == symbols.Length - 1 && i > 1)
-                message.Append(", and ");
-            else if (i == symbols.Length - 1)
-                message.Append(" and ");
-            else if (i > 0)
-                message.Append(", ");
-
-            message.Append($"'{symbols[i].Signature()}'");
-        }
-
-        return new BelteDiagnostic(ErrorInfo(DiagnosticCode.ERR_AmbiguousMethodOverload), location, message.ToString());
-    }
-
-    /// <summary>
-    /// BU0059. Run `buckle --explain BU0059` on the command line for more info.
-    /// </summary>
-    internal static BelteDiagnostic CannotIncrement(TextLocation location) {
-        var message = "the operand of an increment or decrement operator must be a variable, field, or indexer";
-        return new BelteDiagnostic(ErrorInfo(DiagnosticCode.ERR_CannotIncrement), location, message);
-    }
-
-    /// <summary>
-    /// BU0060. Run `buckle --explain BU0060` on the command line for more info.
-    /// </summary>
-    internal static BelteDiagnostic InvalidTernaryOperatorUse(
-        TextLocation location, string op, BoundType left, BoundType center, BoundType right) {
-        var message = $"ternary operator '{op}' is not defined for types '{left}', '{center}', and '{right}'";
-        return new BelteDiagnostic(ErrorInfo(DiagnosticCode.ERR_InvalidTernaryOperatorUse), location, message);
-    }
-
-    /// <summary>
-    /// BU0061. Run `buckle --explain BU0061` on the command line for more info.
-    /// </summary>
-    internal static BelteDiagnostic NoSuchMember(TextLocation location, BoundType operand, string text) {
-        var message = $"'{operand}' contains no such member '{text}'";
-        return new BelteDiagnostic(ErrorInfo(DiagnosticCode.ERR_NoSuchMember), location, message);
-    }
-
-    /// <summary>
-    /// BU0062. Run `buckle --explain BU0062` on the command line for more info.
-    /// </summary>
-    internal static BelteDiagnostic CannotAssign(TextLocation location) {
-        var message = "left side of assignment operation must be a variable, field, or indexer";
-        return new BelteDiagnostic(ErrorInfo(DiagnosticCode.ERR_CannotAssign), location, message);
-    }
-
-    /// <summary>
-    /// BU0063. Run `buckle --explain BU0063` on the command line for more info.
-    /// </summary>
-    internal static BelteDiagnostic CannotOverloadNested(TextLocation location, string name) {
-        var message = $"cannot overload nested functions; nested function '{name}' has already been defined";
-        return new BelteDiagnostic(ErrorInfo(DiagnosticCode.ERR_CannotOverloadNested), location, message);
-    }
-
-    /// <summary>
-    /// BU0064. Run `buckle --explain BU0064` on the command line for more info.
-    /// </summary>
-    internal static BelteDiagnostic ConstantToNonConstantReference(TextLocation location, bool isConstant) {
-        var variableWord = isConstant ? "constant" : "variable";
-        var message = $"cannot assign a reference to a variable to a by-reference {variableWord} expecting a " +
-            "reference to a constant";
-        return new BelteDiagnostic(ErrorInfo(DiagnosticCode.ERR_ConstantToNonConstantReference), location, message);
-    }
-
-    /// <summary>
-    /// BU0065. Run `buckle --explain BU0065` on the command line for more info.
-    /// </summary>
-    internal static BelteDiagnostic InvalidPrefixUse(TextLocation location, string op, BoundType operand) {
-        var message = $"prefix operator '{op}' is not defined for type '{operand}'";
-        return new BelteDiagnostic(ErrorInfo(DiagnosticCode.ERR_InvalidPrefixUse), location, message);
-    }
-
-    /// <summary>
-    /// BU0066. Run `buckle --explain BU0066` on the command line for more info.
-    /// </summary>
-    internal static BelteDiagnostic InvalidPostfixUse(TextLocation location, string op, BoundType operand) {
-        var message = $"postfix operator '{op}' is not defined for type '{operand}'";
-        return new BelteDiagnostic(ErrorInfo(DiagnosticCode.ERR_InvalidPostfixUse), location, message);
-    }
-
-    /// <summary>
-    /// BU0067. Run `buckle --explain BU0067` on the command line for more info.
-    /// </summary>
-    internal static BelteDiagnostic ParameterAlreadySpecified(TextLocation location, string name) {
-        var message = $"named argument '{name}' specifies a parameter for which a positional argument has already " +
-            "been given";
-        return new BelteDiagnostic(ErrorInfo(DiagnosticCode.ERR_ParameterAlreadySpecified), location, message);
-    }
-
-    /// <summary>
-    /// BU0068. Run `buckle --explain BU0068` on the command line for more info.
-    /// </summary>
-    internal static BelteDiagnostic DefaultMustBeConstant(TextLocation location) {
-        var message = "default values for parameters must be compile-time constants";
-        return new BelteDiagnostic(ErrorInfo(DiagnosticCode.ERR_DefaultMustBeConstant), location, message);
-    }
-
-    /// <summary>
-    /// BU0069. Run `buckle --explain BU0069` on the command line for more info.
-    /// </summary>
-    internal static BelteDiagnostic DefaultBeforeNoDefault(TextLocation location) {
-        var message = "all optional parameters must be specified after any required parameters";
-        return new BelteDiagnostic(ErrorInfo(DiagnosticCode.ERR_DefaultBeforeNoDefault), location, message);
-    }
-
-    /// <summary>
-    /// BU0070. Run `buckle --explain BU0070` on the command line for more info.
-    /// </summary>
-    internal static BelteDiagnostic ConstantAndVariable(TextLocation location) {
-        var message = "cannot mark a type as both constant and variable";
-        return new BelteDiagnostic(ErrorInfo(DiagnosticCode.ERR_ConstantAndVariable), location, message);
-    }
-
-    /// <summary>
-    /// BU0071. Run `buckle --explain BU0071` on the command line for more info.
-    /// </summary>
-    internal static BelteDiagnostic VariableUsingTypeName(TextLocation location, string name, bool isConstant) {
-        var variableWord = isConstant ? "constant" : "variable";
-        var message = $"{variableWord} name '{name}' is not valid as it is the name of a type in this namespace";
-        return new BelteDiagnostic(ErrorInfo(DiagnosticCode.ERR_VariableUsingTypeName), location, message);
-    }
-
-    /// <summary>
-    /// BU0072. Run `buckle --explain BU0072` on the command line for more info.
-    /// </summary>
-    internal static BelteDiagnostic CannotImplyNull(TextLocation location) {
-        var message = "cannot implicitly pass null in a non-nullable context";
-        return new BelteDiagnostic(ErrorInfo(DiagnosticCode.ERR_CannotImplyNull), location, message);
-    }
-
-    /// <summary>
-    /// BU0073. Run `buckle --explain BU0073` on the command line for more info.
-    /// </summary>
-    internal static BelteDiagnostic CannotConvertNull(TextLocation location, BoundType to, int argument = 0) {
-        var message = $"cannot convert 'null' to '{to}' because it is a non-nullable type";
-
-        if (argument > 0)
-            message = $"argument {argument}: " + message;
-
-        return new BelteDiagnostic(ErrorInfo(DiagnosticCode.ERR_CannotConvertNull), location, message);
-    }
-
-    /// <summary>
-    /// BU0074. Run `buckle --explain BU0074` on the command line for more info.
-    /// </summary>
-    internal static BelteDiagnostic ModifierAlreadyApplied(TextLocation location, string name) {
-        var message = $"modifier '{name}' has already been applied to this item";
-        return new BelteDiagnostic(ErrorInfo(DiagnosticCode.ERR_ModifierAlreadyApplied), location, message);
-    }
-
-    /// <summary>
-    /// BU0075. Run `buckle --explain BU0075` on the command line for more info.
-    /// </summary>
-    internal static Diagnostic CannotUseRef() {
-        var message = "cannot use a reference type in this context";
-        return new Diagnostic(ErrorInfo(DiagnosticCode.ERR_CannotUseRef), message);
-    }
-
-    /// <summary>
-    /// BU0076. Run `buckle --explain BU0076` on the command line for more info.
-    /// </summary>
-    internal static BelteDiagnostic DivideByZero(TextLocation location) {
-        var message = "cannot divide by zero";
-        return new BelteDiagnostic(ErrorInfo(DiagnosticCode.ERR_DivideByZero), location, message);
-    }
-
-    /// <summary>
-    /// BU0077. Run `buckle --explain BU0077` on the command line for more info.
-    /// </summary>
-    internal static BelteDiagnostic NameUsedInEnclosingScope(TextLocation location, string name) {
-        var message = $"a local named '{name}' cannot be declared in this scope because that name is used " +
-            "in an enclosing scope to define a local or parameter";
-        return new BelteDiagnostic(ErrorInfo(DiagnosticCode.ERR_NameUsedInEnclosingScope), location, message);
-    }
-
-    /// <summary>
-    /// BU0078. Run `buckle --explain BU0078` on the command line for more info.
-    /// </summary>
-    internal static BelteDiagnostic NullInitializerListOnImplicit(TextLocation location, bool isConstant) {
-        var variableWord = isConstant ? "constant" : "variable";
-        var message = $"cannot initialize an implicitly-typed {variableWord} with an " +
-            "initializer list only containing 'null'";
-        return new BelteDiagnostic(ErrorInfo(DiagnosticCode.ERR_NullInitializerListOnImplicit), location, message);
-    }
-
-    /// <summary>
-    /// BU0079. Run `buckle --explain BU0079` on the command line for more info.
-    /// </summary>
-    internal static Diagnostic UnrecognizedEscapeSequence(char escapeChar) {
-        var message = $"unrecognized escape sequence '\\{escapeChar}'";
-        return new Diagnostic(ErrorInfo(DiagnosticCode.ERR_UnrecognizedEscapeSequence), message);
-    }
-
-    /// <summary>
-    /// BU0080. Run `buckle --explain BU0080` on the command line for more info.
-    /// </summary>
-    internal static BelteDiagnostic PrimitivesDoNotHaveMembers(TextLocation location) {
-        var message = "primitive types do not contain any members";
-        return new BelteDiagnostic(ErrorInfo(DiagnosticCode.ERR_PrimitivesDoNotHaveMembers), location, message);
-    }
-
-    /// <summary>
-    /// BU0081. Run `buckle --explain BU0081` on the command line for more info.
-    /// </summary>
-    internal static BelteDiagnostic CannotConstructPrimitive(TextLocation location, string name) {
-        var message = $"type '{name}' is a primitive; primitives cannot be created with constructors";
-        return new BelteDiagnostic(ErrorInfo(DiagnosticCode.ERR_CannotConstructPrimitive), location, message);
-    }
-
-    /// <summary>
-    /// BU0082. Run `buckle --explain BU0082` on the command line for more info.
-    /// </summary>
-    internal static BelteDiagnostic NoTemplateOverload(TextLocation location, string name) {
-        var message = $"no overload for template '{name}' matches template argument list";
-        return new BelteDiagnostic(ErrorInfo(DiagnosticCode.ERR_NoTemplateOverload), location, message);
-    }
-
-    /// <summary>
-    /// BU0083. Run `buckle --explain BU0083` on the command line for more info.
-    /// </summary>
-    internal static BelteDiagnostic AmbiguousTemplateOverload(TextLocation location, NamedTypeSymbol[] symbols) {
-        var message = new StringBuilder($"template is ambiguous between ");
-
-        for (var i = 0; i < symbols.Length; i++) {
-            if (i == symbols.Length - 1 && i > 1)
-                message.Append(", and ");
-            else if (i == symbols.Length - 1)
-                message.Append(" and ");
-            else if (i > 0)
-                message.Append(", ");
-
-            message.Append($"'{symbols[i].Signature()}'");
-        }
-
-        return new BelteDiagnostic(
-            ErrorInfo(DiagnosticCode.ERR_AmbiguousTemplateOverload),
-            location,
-            message.ToString()
-        );
-    }
-
-    /// <summary>
-    /// BU0084. Run `buckle --explain BU0084` on the command line for more info.
-    /// </summary>
-    internal static BelteDiagnostic CannotUseStruct(TextLocation location) {
-        var message = "cannot use structs outside of low-level contexts";
-        return new BelteDiagnostic(ErrorInfo(DiagnosticCode.ERR_CannotUseStruct), location, message);
-    }
-
-    /// <summary>
-    /// BU0085. Run `buckle --explain BU0085` on the command line for more info.
-    /// </summary>
-    internal static BelteDiagnostic CannotUseThis(TextLocation location) {
-        var message = "cannot use 'this' outside of a class";
-        return new BelteDiagnostic(ErrorInfo(DiagnosticCode.ERR_CannotUseThis), location, message);
-    }
-
-    /// <summary>
-    /// BU0086. Run `buckle --explain BU0086` on the command line for more info.
-    /// </summary>
-    internal static BelteDiagnostic MemberIsInaccessible(TextLocation location, string memberName, string typeName) {
-        var message = $"'{typeName}.{memberName}' is inaccessible due to its protection level";
-        return new BelteDiagnostic(ErrorInfo(DiagnosticCode.ERR_MemberIsInaccessible), location, message);
-    }
-
-    /// <summary>
-    /// BU0087. Run `buckle --explain BU0087` on the command line for more info.
-    /// </summary>
-    internal static BelteDiagnostic NoConstructorOverload(TextLocation location, string name) {
-        var message = $"type '{name}' does not contain a constructor that matches the parameter list";
-        return new BelteDiagnostic(ErrorInfo(DiagnosticCode.ERR_NoConstructorOverload), location, message);
-    }
-
-    /// <summary>
-    /// BU0088. Run `buckle --explain BU0088` on the command line for more info.
-    /// </summary>
-    internal static BelteDiagnostic InvalidModifier(TextLocation location, string name) {
-        var message = $"modifier '{name}' is not valid for this item";
-        return new BelteDiagnostic(ErrorInfo(DiagnosticCode.ERR_InvalidModifier), location, message);
-    }
-
-    internal static Diagnostic InvalidModifier(string name) {
-        var message = $"modifier '{name}' is not valid for this item";
-        return new Diagnostic(ErrorInfo(DiagnosticCode.ERR_InvalidModifier), message);
-    }
-
-    /// <summary>
-    /// BU0089. Run `buckle --explain BU0089` on the command line for more info.
-    /// </summary>
-    internal static BelteDiagnostic InvalidInstanceReference(TextLocation location, string name, string typeName) {
-        var message = $"member '{name}' cannot be accessed with an instance reference; " +
-            "qualify it with the type name instead";
-        var suggestion = $"{typeName}.{name}";
-
-        return new BelteDiagnostic(
-            ErrorInfo(DiagnosticCode.ERR_InvalidInstanceReference), location, message, [suggestion]
-        );
-    }
-
-    /// <summary>
-    /// BU0090. Run `buckle --explain BU0090` on the command line for more info.
-    /// </summary>
-    internal static BelteDiagnostic InvalidStaticReference(TextLocation location, string name) {
-        var message = $"an object reference is required for non-static member '{name}'";
-        return new BelteDiagnostic(ErrorInfo(DiagnosticCode.ERR_InvalidStaticReference), location, message);
-    }
-
-    /// <summary>
-    /// BU0091. Run `buckle --explain BU0091` on the command line for more info.
-    /// </summary>
-    internal static Diagnostic CannotInitializeInStructs() {
-        var message = "cannot initialize fields in structure definitions";
-        return new Diagnostic(ErrorInfo(DiagnosticCode.ERR_CannotInitializeInStructs), message);
-    }
-
-    /// <summary>
-    /// BU0092. Run `buckle --explain BU0092` on the command line for more info.
-    /// </summary>
-    internal static BelteDiagnostic MultipleMains(TextLocation location) {
-        var message = "cannot have multiple 'Main' entry points";
-        return new BelteDiagnostic(ErrorInfo(DiagnosticCode.ERR_MultipleMains), location, message);
-    }
-
-    /// <summary>
-    /// BU0093. Run `buckle --explain BU0093` on the command line for more info.
-    /// </summary>
-    internal static Diagnostic InvalidAttributes() {
-        var message = "attributes are not valid in this context";
-        return new Diagnostic(ErrorInfo(DiagnosticCode.ERR_InvalidAttributes), message);
-    }
-
-    /// <summary>
-    /// BU0094. Run `buckle --explain BU0094` on the command line for more info.
-    /// </summary>
-    internal static BelteDiagnostic TemplateNotExpected(TextLocation location, string name) {
-        var message = $"item '{name}' does not expect any template arguments";
-        return new BelteDiagnostic(ErrorInfo(DiagnosticCode.ERR_TemplateNotExpected), location, message);
-    }
-
-    /// <summary>
-    /// BU0095. Run `buckle --explain BU0095` on the command line for more info.
-    /// </summary>
-    internal static BelteDiagnostic TemplateMustBeConstant(TextLocation location) {
-        var message = "template argument must be a compile-time constant";
-        return new BelteDiagnostic(ErrorInfo(DiagnosticCode.ERR_TemplateMustBeConstant), location, message);
-    }
-
-    /// <summary>
-    /// BU0096. Run `buckle --explain BU0096` on the command line for more info.
-    /// </summary>
-    internal static BelteDiagnostic CannotReferenceNonField(TextLocation location) {
-        var message = "cannot reference non-field or non-variable item";
-        return new BelteDiagnostic(ErrorInfo(DiagnosticCode.ERR_CannotReferenceNonField), location, message);
-    }
-
-    /// <summary>
-    /// BU0097. Run `buckle --explain BU0097` on the command line for more info.
-    /// </summary>
-    internal static BelteDiagnostic CannotUseType(TextLocation location, BoundType type) {
-        var message = $"'{type}' is a type, which is not valid in this context";
-        return new BelteDiagnostic(ErrorInfo(DiagnosticCode.ERR_CannotUseType), location, message);
-    }
-
-    /// <summary>
-    /// BU0098. Run `buckle --explain BU0098` on the command line for more info.
-    /// </summary>
-    internal static BelteDiagnostic StaticConstructor(TextLocation location) {
-        var message = $"static classes cannot have constructors";
-        return new BelteDiagnostic(ErrorInfo(DiagnosticCode.ERR_StaticConstructor), location, message);
-    }
-
-    /// <summary>
-    /// BU0099. Run `buckle --explain BU0099` on the command line for more info.
-    /// </summary>
-    internal static BelteDiagnostic StaticVariable(TextLocation location) {
-        var message = $"cannot declare a variable with a static type";
-        return new BelteDiagnostic(ErrorInfo(DiagnosticCode.ERR_StaticVariable), location, message);
-    }
-
-    /// <summary>
-    /// BU0100. Run `buckle --explain BU0100` on the command line for more info.
-    /// </summary>
-    internal static BelteDiagnostic CannotConstructStatic(TextLocation location, string name) {
-        var message = $"cannot create an instance of the static class '{name}'";
-        return new BelteDiagnostic(ErrorInfo(DiagnosticCode.ERR_CannotConstructStatic), location, message);
-    }
-
-    /// <summary>
-    /// BU0101. Run `buckle --explain BU0101` on the command line for more info.
-    /// </summary>
-    internal static BelteDiagnostic ConflictingModifiers(TextLocation location, string modifier1, string modifier2) {
-        var message = $"cannot mark member as both {modifier1} and {modifier2}";
-        return new BelteDiagnostic(ErrorInfo(DiagnosticCode.ERR_ConflictingModifiers), location, message);
-    }
-
-    /// <summary>
-    /// BU0102. Run `buckle --explain BU0102` on the command line for more info.
-    /// </summary>
-    internal static BelteDiagnostic AssignmentInConstMethod(TextLocation location) {
-        var message = $"cannot assign to an instance member in a method marked as constant";
-        return new BelteDiagnostic(ErrorInfo(DiagnosticCode.ERR_AssignmentInConstMethod), location, message);
-    }
-
-    /// <summary>
-    /// BU0103. Run `buckle --explain BU0103` on the command line for more info.
-    /// </summary>
-    internal static BelteDiagnostic NonConstantCallInConstant(TextLocation location, string signature) {
-        var message = $"cannot call non-constant method '{signature}' in a method marked as constant";
-        return new BelteDiagnostic(ErrorInfo(DiagnosticCode.ERR_NonConstantCallInConstant), location, message);
-    }
-
-    /// <summary>
-    /// BU0104. Run `buckle --explain BU0104` on the command line for more info.
-    /// </summary>
-    internal static BelteDiagnostic NonConstantCallOnConstant(TextLocation location, string signature) {
-        var message = $"cannot call non-constant method '{signature}' on constant";
-        return new BelteDiagnostic(ErrorInfo(DiagnosticCode.ERR_NonConstantCallOnConstant), location, message);
-    }
-
-    /// <summary>
-    /// BU0105. Run `buckle --explain BU0105` on the command line for more info.
-    /// </summary>
-    internal static BelteDiagnostic CannotBeRefAndConstexpr(TextLocation location) {
-        var message = $"reference type cannot be marked as a constant expression" +
-            " because references are not compile-time constants";
-        return new BelteDiagnostic(ErrorInfo(DiagnosticCode.ERR_CannotBeRefAndConstexpr), location, message);
-    }
-
-    /// <summary>
-    /// BU0106. Run `buckle --explain BU0106` on the command line for more info.
-    /// </summary>
-    internal static BelteDiagnostic NotConstantExpression(TextLocation location) {
-        var message = $"expression is not a compile-time constant";
-        return new BelteDiagnostic(ErrorInfo(DiagnosticCode.ERR_NotConstantExpression), location, message);
-    }
-
-    /// <summary>
-    /// BU0107. Run `buckle --explain BU0107` on the command line for more info.
-    /// </summary>
-    internal static BelteDiagnostic CannotReturnStatic(TextLocation location) {
-        var message = $"static types cannot be used as return types";
-        return new BelteDiagnostic(ErrorInfo(DiagnosticCode.ERR_CannotReturnStatic), location, message);
-    }
-
-    /// <summary>
-    /// BU0108. Run `buckle --explain BU0108` on the command line for more info.
-    /// </summary>
-    internal static BelteDiagnostic IncorrectOperatorParameterCount(
-        TextLocation location,
-        string @operator,
-        int expectedArity) {
-        var message = $"overloaded operator '{@operator}' takes {expectedArity} " +
-            $"parameter{(expectedArity == 1 ? "" : "s")}";
-        return new BelteDiagnostic(ErrorInfo(DiagnosticCode.ERR_IncorrectOperatorParameterCount), location, message);
-    }
-
-    /// <summary>
-    /// BU0109. Run `buckle --explain BU0109` on the command line for more info.
-    /// </summary>
-    internal static BelteDiagnostic OperatorMustBePublicAndStatic(TextLocation location) {
-        var message = $"overloaded operators must be marked as public and static";
-        return new BelteDiagnostic(ErrorInfo(DiagnosticCode.ERR_OperatorMustBePublicAndStatic), location, message);
-    }
-
-    /// <summary>
-    /// BU0110. Run `buckle --explain BU0110` on the command line for more info.
-    /// </summary>
-    internal static BelteDiagnostic StaticOperator(TextLocation location) {
-        var message = $"static classes cannot contain operators";
-        return new BelteDiagnostic(ErrorInfo(DiagnosticCode.ERR_StaticOperator), location, message);
-    }
-
-    /// <summary>
-    /// BU0111. Run `buckle --explain BU0111` on the command line for more info.
-    /// </summary>
-    internal static BelteDiagnostic OperatorAtLeastOneClassParameter(TextLocation location) {
-        var message = $"at least one of the parameters of an operator must be the containing type";
-        return new BelteDiagnostic(ErrorInfo(DiagnosticCode.ERR_OperatorAtLeastOneClassParameter), location, message);
-    }
-
-    /// <summary>
-    /// BU0112. Run `buckle --explain BU0112` on the command line for more info.
-    /// </summary>
-    internal static BelteDiagnostic OperatorMustReturnClass(TextLocation location) {
-        var message = $"the return type for the '++' or '--' operator must be the containing type";
-        return new BelteDiagnostic(ErrorInfo(DiagnosticCode.ERR_OperatorMustReturnClass), location, message);
-    }
-
-    /// <summary>
-    /// BU0113. Run `buckle --explain BU0113` on the command line for more info.
-    /// </summary>
-    internal static BelteDiagnostic IndexOperatorFirstParameter(TextLocation location) {
-        var message = $"the first parameter for the '[]' operator must be the containing type";
-        return new BelteDiagnostic(ErrorInfo(DiagnosticCode.ERR_IndexOperatorFirstParameter), location, message);
-    }
-
-    /// <summary>
-    /// BU0114. Run `buckle --explain BU0114` on the command line for more info.
-    /// </summary>
-    internal static BelteDiagnostic ArrayOutsideOfLowLevelContext(TextLocation location) {
-        var message = $"cannot use arrays outside of low-level contexts";
-        return new BelteDiagnostic(ErrorInfo(DiagnosticCode.ERR_ArrayOutsideOfLowLevelContext), location, message);
-    }
-
-    /// <summary>
-    /// BU0115. Run `buckle --explain BU0115` on the command line for more info.
-    /// </summary>
-    internal static Diagnostic EmptyCharacterLiteral() {
-        var message = $"character literal cannot be empty";
-        return new Diagnostic(ErrorInfo(DiagnosticCode.ERR_EmptyCharacterLiteral), message);
-    }
-
-    /// <summary>
-    /// BU0116. Run `buckle --explain BU0116` on the command line for more info.
-    /// </summary>
-    internal static Diagnostic CharacterLiteralTooLong() {
-        var message = $"character literal cannot be more than one character";
-        return new Diagnostic(ErrorInfo(DiagnosticCode.ERR_CharacterLiteralTooLong), message);
-    }
-
-    /// <summary>
-    /// BU0117. Run `buckle --explain BU0117` on the command line for more info.
-    /// </summary>
-    internal static BelteDiagnostic NoInitOnNonNullable(TextLocation location) {
-        var message = $"non-nullable locals and class fields must have an initializer";
-        return new BelteDiagnostic(ErrorInfo(DiagnosticCode.ERR_NoInitOnNonNullable), location, message);
-    }
-
-    /// <summary>
-    /// BU0118. Run `buckle --explain BU0118` on the command line for more info.
-    /// </summary>
-    internal static BelteDiagnostic CannotBePrivateAndVirtualOrAbstract(TextLocation location) {
-        var message = $"virtual or abstract methods cannot be private";
-        return new BelteDiagnostic(ErrorInfo(DiagnosticCode.ERR_CannotBePrivateAndVirtualOrAbstract), location, message);
-    }
-
-    /// <summary>
-    /// BU0119. Run `buckle --explain BU0119` on the command line for more info.
-    /// </summary>
-    internal static BelteDiagnostic NoSuitableOverrideTarget(TextLocation location) {
-        var message = $"no suitable method found to override";
-        return new BelteDiagnostic(ErrorInfo(DiagnosticCode.ERR_NoSuitableOverrideTarget), location, message);
-    }
-
-    /// <summary>
-    /// BU0120. Run `buckle --explain BU0120` on the command line for more info.
-    /// </summary>
-    internal static BelteDiagnostic OverrideCannotChangeAccessibility(
-        TextLocation location,
-        string oldAccessibility,
-        string newAccessibility) {
-        var message = $"cannot change access modifier of inherited member from '{oldAccessibility}' " +
-            $"to '{newAccessibility}'; cannot change access modifiers when overriding inherited members";
-        return new BelteDiagnostic(ErrorInfo(DiagnosticCode.ERR_OverrideCannotChangeAccessibility), location, message);
-    }
-
-    /// <summary>
-    /// BU0121. Run `buckle --explain BU0121` on the command line for more info.
-    /// </summary>
-    internal static BelteDiagnostic CannotDerivePrimitive(TextLocation location, string typeName) {
-        var message = $"cannot derive from primitive type '{typeName}'";
-        return new BelteDiagnostic(ErrorInfo(DiagnosticCode.ERR_CannotDerivePrimitive), location, message);
-    }
-
-    /// <summary>
-    /// BU0122. Run `buckle --explain BU0122` on the command line for more info.
-    /// </summary>
-    internal static BelteDiagnostic UnknownTemplate(TextLocation location, string typeName, string templateName) {
-        var message = $"type '{typeName}' has no such template parameter '{templateName}'";
-        return new BelteDiagnostic(ErrorInfo(DiagnosticCode.ERR_UnknownTemplate), location, message);
-    }
-
-    /// <summary>
-    /// BU0123. Run `buckle --explain BU0123` on the command line for more info.
-    /// </summary>
-    internal static BelteDiagnostic CannotExtendCheckNonType(TextLocation location, string name) {
-        var message = $"template '{name}' is not a type; cannot extension check a non-type";
-        return new BelteDiagnostic(ErrorInfo(DiagnosticCode.ERR_CannotExtendCheckNonType), location, message);
-    }
-
-    /// <summary>
-    /// BU0124. Run `buckle --explain BU0124` on the command line for more info.
-    /// </summary>
-    internal static BelteDiagnostic ConstraintIsNotConstant(TextLocation location) {
-        var message = $"template constraint is not a compile-time constant";
-        return new BelteDiagnostic(ErrorInfo(DiagnosticCode.ERR_ConstraintIsNotConstant), location, message);
-    }
-
-    /// <summary>
-    /// BU0125. Run `buckle --explain BU0125` on the command line for more info.
-    /// </summary>
-    internal static BelteDiagnostic StructTakesNoArguments(TextLocation location) {
-        var message = $"struct constructors take no arguments";
-        return new BelteDiagnostic(ErrorInfo(DiagnosticCode.ERR_StructTakesNoArguments), location, message);
-    }
-
-    /// <summary>
-    /// BU0126. Run `buckle --explain BU0126` on the command line for more info.
-    /// </summary>
-    internal static BelteDiagnostic ExtendConstraintFailed(
-        TextLocation location,
-        string constraint,
-        int ordinal,
-        string templateName,
-        string extensionName) {
-        var message = $"template constraint {ordinal} fails ('{constraint}'); '{templateName}' must be or inherit from '{extensionName}'";
-        return new BelteDiagnostic(ErrorInfo(DiagnosticCode.ERR_ExtendConstraintFailed), location, message);
-    }
-
-    /// <summary>
-    /// BU0127. Run `buckle --explain BU0127` on the command line for more info.
-    /// </summary>
-    internal static BelteDiagnostic ConstraintWasNull(TextLocation location, string constraint, int ordinal) {
-        var message = $"template constraint {ordinal} fails ('{constraint}'); constraint results in null";
-        return new BelteDiagnostic(ErrorInfo(DiagnosticCode.ERR_ConstraintWasNull), location, message);
-    }
-
-    /// <summary>
-    /// BU0128. Run `buckle --explain BU0128` on the command line for more info.
-    /// </summary>
-    internal static BelteDiagnostic ConstraintFailed(TextLocation location, string constraint, int ordinal) {
-        var message = $"template constraint {ordinal} fails ('{constraint}')";
-        return new BelteDiagnostic(ErrorInfo(DiagnosticCode.ERR_ConstraintFailed), location, message);
-    }
-
-    /// <summary>
-    /// BU0129. Run `buckle --explain BU0129` on the command line for more info.
-    /// </summary>
-<<<<<<< HEAD
-    internal static BelteDiagnostic CannotOverride(TextLocation location, string signature) {
-        var message = $"cannot override inherited method '{signature}' because it is not marked virtual or override";
-        return new BelteDiagnostic(ErrorInfo(DiagnosticCode.ERR_CannotOverride), location, message);
-=======
-    internal static BelteDiagnostic CannotUseGlobalInClass(TextLocation location, string name) {
-        var message = $"cannot use global '{name}' in a class definition";
-        return new BelteDiagnostic(ErrorInfo(DiagnosticCode.ERR_CannotUseGlobalInClass), location, message);
->>>>>>> 79e7540c
-    }
-
-    private static DiagnosticInfo ErrorInfo(DiagnosticCode code) {
-        return new DiagnosticInfo((int)code, "BU", DiagnosticSeverity.Error);
-    }
-
-    private static string DiagnosticText(SyntaxKind type, bool sayToken = true) {
-        var factValue = SyntaxFacts.GetText(type);
-
-        if (factValue != null && type.IsToken() && sayToken)
-            return $"token '{factValue}'";
-        else if (factValue != null)
-            return $"'{factValue}'";
-
-        if (type.ToString().EndsWith("Statement")) {
-            return "statement";
-        } else if (type.ToString().EndsWith("Expression")) {
-            return "expression";
-        } else if (type.IsKeyword()) {
-            return "keyword";
-        } else if (type.IsToken()) {
-            var text = new StringBuilder();
-
-            foreach (var c in type.ToString().Substring(0, type.ToString().Length - 5)) {
-                if (char.IsUpper(c))
-                    text.Append(' ');
-
-                text.Append(char.ToLower(c));
-            }
-
-            return text.Remove(0, 1).ToString();
-        } else {
-            return type.ToString().ToLower();
-        }
-    }
-}
+using System.Text;
+using Buckle.CodeAnalysis.Binding;
+using Buckle.CodeAnalysis.Symbols;
+using Buckle.CodeAnalysis.Syntax;
+using Buckle.CodeAnalysis.Text;
+using Diagnostics;
+
+namespace Buckle.Diagnostics;
+
+/// <summary>
+/// All predefined error messages that can be used by the compiler.
+/// The return value for all methods is a new diagnostic that needs to be manually handled or added to a
+/// <see cref="DiagnosticQueue<T>" />.
+/// The parameters for all methods allow the error messages to be more dynamic and represent the error more accurately.
+/// </summary>
+internal static class Error {
+    /// <summary>
+    /// Temporary error messages.
+    /// Once the compiler is finished, this class will be unnecessary.
+    /// </summary>
+    internal static class Unsupported {
+        /// <summary>
+        /// BU9000. Run `buckle --explain BU9000` on the command line for more info.
+        /// </summary>
+        internal static BelteDiagnostic GlobalReturnValue(TextLocation location) {
+            var message = "unsupported: global return cannot return a value";
+            return new BelteDiagnostic(ErrorInfo(DiagnosticCode.UNS_GlobalReturnValue), location, message);
+        }
+
+        /// <summary>
+        /// BU9005. Run `buckle --explain BU9005` on the command line for more info.
+        /// </summary>
+        internal static BelteDiagnostic OverloadedPostfix(TextLocation location) {
+            var message = "unsupported: overloaded postfix";
+            return new BelteDiagnostic(ErrorInfo(DiagnosticCode.UNS_OverloadedPostfix), location, message);
+        }
+    }
+
+    /// <summary>
+    /// BU0003. Run `buckle --explain BU0003` on the command line for more info.
+    /// </summary>
+    internal static BelteDiagnostic InvalidReference(string reference) {
+        var message = $"{reference}: no such file or invalid file type";
+        return new BelteDiagnostic(ErrorInfo(DiagnosticCode.ERR_InvalidReference), null, message);
+    }
+
+    /// <summary>
+    /// BU0004. Run `buckle --explain BU0004` on the command line for more info.
+    /// </summary>
+    internal static Diagnostic InvalidType(string text, TypeSymbol type) {
+        var message = $"'{text}' is not a valid '{type}'";
+        return new Diagnostic(ErrorInfo(DiagnosticCode.ERR_InvalidType), message);
+    }
+
+    /// <summary>
+    /// BU0005. Run `buckle --explain BU0005` on the command line for more info.
+    /// </summary>
+    internal static Diagnostic BadCharacter(char input) {
+        var message = $"unexpected character '{input}'";
+        return new Diagnostic(ErrorInfo(DiagnosticCode.ERR_BadCharacter), message);
+    }
+
+    /// <summary>
+    /// BU0006. Run `buckle --explain BU0006` on the command line for more info.
+    /// </summary>
+    internal static Diagnostic UnexpectedToken(SyntaxKind unexpected, SyntaxKind? expected = null) {
+        string message;
+
+        if (expected is null)
+            message = $"unexpected {DiagnosticText(unexpected)}";
+        else if (unexpected != SyntaxKind.EndOfFileToken)
+            message = $"unexpected {DiagnosticText(unexpected)}, expected {DiagnosticText(expected.Value, false)}";
+        else
+            message = $"expected {DiagnosticText(expected.Value, false)} at end of input";
+
+        return new Diagnostic(ErrorInfo(DiagnosticCode.ERR_UnexpectedToken), message);
+    }
+
+    /// <summary>
+    /// BU0007. Run `buckle --explain BU0007` on the command line for more info.
+    /// </summary>
+    internal static BelteDiagnostic CannotConvertImplicitly(
+        TextLocation location, BoundType from, BoundType to, int argument, bool canAssert) {
+        var message =
+            $"cannot convert from type '{from}' to '{to}' implicitly; " +
+            "an explicit conversion exists (are you missing a cast?)";
+        string[] suggestions;
+
+        // % is replaced with all the text at `location`
+        if (canAssert)
+            suggestions = new string[] { $"({to})%", "(%)!" };
+        else
+            suggestions = new string[] { $"({to})%" };
+
+        if (argument > 0)
+            message = $"argument {argument}: " + message;
+
+        return new BelteDiagnostic(
+            ErrorInfo(DiagnosticCode.ERR_CannotConvertImplicitly), location, message, suggestions);
+    }
+
+    /// <summary>
+    /// BU0008. Run `buckle --explain BU0008` on the command line for more info.
+    /// </summary>
+    internal static BelteDiagnostic InvalidUnaryOperatorUse(TextLocation location, string op, BoundType operand) {
+        var message = $"unary operator '{op}' is not defined for type '{operand}'";
+        return new BelteDiagnostic(ErrorInfo(DiagnosticCode.ERR_InvalidUnaryOperatorUse), location, message);
+    }
+
+    /// <summary>
+    /// BU0009. Run `buckle --explain BU0009` on the command line for more info.
+    /// </summary>
+    internal static BelteDiagnostic NamedBeforeUnnamed(TextLocation location) {
+        var message = "all named arguments must come after any unnamed arguments";
+        return new BelteDiagnostic(ErrorInfo(DiagnosticCode.ERR_NamedBeforeUnnamed), location, message);
+    }
+
+    /// <summary>
+    /// BU0010. Run `buckle --explain BU0010` on the command line for more info.
+    /// </summary>
+    internal static BelteDiagnostic NamedArgumentTwice(TextLocation location, string name) {
+        var message = $"named argument '{name}' cannot be specified multiple times";
+        return new BelteDiagnostic(ErrorInfo(DiagnosticCode.ERR_NamedArgumentTwice), location, message);
+    }
+
+    /// <summary>
+    /// BU0011. Run `buckle --explain BU0011` on the command line for more info.
+    /// </summary>
+    internal static BelteDiagnostic InvalidBinaryOperatorUse(
+        TextLocation location, string op, BoundType left, BoundType right, bool isCompound) {
+        var operatorWord = isCompound ? "compound" : "binary";
+        var message = $"{operatorWord} operator '{op}' is not defined for types '{left}' and '{right}'";
+        return new BelteDiagnostic(ErrorInfo(DiagnosticCode.ERR_InvalidBinaryOperatorUse), location, message);
+    }
+
+    /// <summary>
+    /// BU0012. Run `buckle --explain BU0012` on the command line for more info.
+    /// </summary>
+    internal static BelteDiagnostic GlobalStatementsInMultipleFiles(TextLocation location) {
+        var message = "multiple files with global statements creates ambiguous entry point";
+        return new BelteDiagnostic(ErrorInfo(DiagnosticCode.ERR_GlobalStatementsInMultipleFiles), location, message);
+    }
+
+    /// <summary>
+    /// BU0013. Run `buckle --explain BU0013` on the command line for more info.
+    /// </summary>
+    internal static BelteDiagnostic ParameterAlreadyDeclared(TextLocation location, string name) {
+        var message = $"cannot reuse parameter name '{name}'; parameter names must be unique";
+        return new BelteDiagnostic(ErrorInfo(DiagnosticCode.ERR_ParameterAlreadyDeclared), location, message);
+    }
+
+    /// <summary>
+    /// BU0014. Run `buckle --explain BU0014` on the command line for more info.
+    /// </summary>
+    internal static BelteDiagnostic InvalidMain(TextLocation location) {
+        var message = "invalid main signature: must return void or int and take in no arguments or take in " +
+            "'List<string!>! args'";
+        return new BelteDiagnostic(ErrorInfo(DiagnosticCode.ERR_InvalidMain), location, message);
+    }
+
+    /// <summary>
+    /// BU0015. Run `buckle --explain BU0015` on the command line for more info.
+    /// </summary>
+    internal static BelteDiagnostic NoSuchParameter(
+        TextLocation location, string methodName, string parameterName, bool hasOverloads) {
+        var methodWord = hasOverloads ? "the best overload for" : "method";
+        var message = $"{methodWord} '{methodName}' does not have a parameter named '{parameterName}'";
+        return new BelteDiagnostic(ErrorInfo(DiagnosticCode.ERR_NoSuchParameter), location, message);
+    }
+
+    /// <summary>
+    /// BU0016. Run `buckle --explain BU0016` on the command line for more info.
+    /// </summary>
+    internal static BelteDiagnostic MainAndGlobals(TextLocation location) {
+        var message = "declaring a main method and using global statements creates ambiguous entry point";
+        return new BelteDiagnostic(ErrorInfo(DiagnosticCode.ERR_MainAndGlobals), location, message);
+    }
+
+    /// <summary>
+    /// BU0017. Run `buckle --explain BU0017` on the command line for more info.
+    /// </summary>
+    internal static BelteDiagnostic UndefinedSymbol(TextLocation location, string name) {
+        var message = $"undefined symbol '{name}'";
+        return new BelteDiagnostic(ErrorInfo(DiagnosticCode.ERR_UndefinedSymbol), location, message);
+    }
+
+    /// <summary>
+    /// BU0018. Run `buckle --explain BU0018` on the command line for more info.
+    /// </summary>
+    internal static BelteDiagnostic MethodAlreadyDeclared(
+        TextLocation location,
+        string signature,
+        string typeName = null) {
+        var message = $"redeclaration of method '{signature}'";
+
+        if (typeName is not null)
+            message += $"within type '{typeName}'";
+
+        return new BelteDiagnostic(ErrorInfo(DiagnosticCode.ERR_MethodAlreadyDeclared), location, message);
+    }
+
+    /// <summary>
+    /// BU0019. Run `buckle --explain BU0019` on the command line for more info.
+    /// </summary>
+    internal static BelteDiagnostic NotAllPathsReturn(TextLocation location) {
+        var message = "not all code paths return a value";
+        return new BelteDiagnostic(ErrorInfo(DiagnosticCode.ERR_NotAllPathsReturn), location, message);
+    }
+
+    /// <summary>
+    /// BU0020. Run `buckle --explain BU0020` on the command line for more info.
+    /// </summary>
+    internal static BelteDiagnostic CannotConvert(
+        TextLocation location, BoundType from, BoundType to, int argument = 0) {
+        var message = $"cannot convert from type '{from}' to '{to}'";
+
+        if (argument > 0)
+            message = $"argument {argument}: " + message;
+
+        return new BelteDiagnostic(ErrorInfo(DiagnosticCode.ERR_CannotConvert), location, message);
+    }
+
+    /// <summary>
+    /// BU0021. Run `buckle --explain BU0021` on the command line for more info.
+    /// </summary>
+    internal static BelteDiagnostic VariableAlreadyDeclared(TextLocation location, string name, bool isConstant) {
+        var variableWord = isConstant ? "constant" : "variable";
+        var message = $"{variableWord} '{name}' is already declared in this scope";
+        return new BelteDiagnostic(ErrorInfo(DiagnosticCode.ERR_VariableAlreadyDeclared), location, message);
+    }
+
+    /// <summary>
+    /// BU0022. Run `buckle --explain BU0022` on the command line for more info.
+    /// </summary>
+    internal static BelteDiagnostic ConstantAssignment(TextLocation location, string name, bool isConstantReference) {
+        var constantWord = isConstantReference ? "constant reference" : "constant";
+        var constantPhrase = isConstantReference ? "with a reference " : "";
+        var message = $"'{name}' cannot be assigned to {constantPhrase}as it is a {constantWord}";
+
+        if (name is null)
+            message = "cannot assign to a constant";
+
+        return new BelteDiagnostic(ErrorInfo(DiagnosticCode.ERR_ConstantAssignment), location, message);
+    }
+
+    /// <summary>
+    /// BU0023. Run `buckle --explain BU0023` on the command line for more info.
+    /// </summary>
+    internal static Diagnostic AmbiguousElse() {
+        var message = "ambiguous which if-statement this else-clause belongs to; use curly braces";
+        return new Diagnostic(ErrorInfo(DiagnosticCode.ERR_AmbiguousElse), message);
+    }
+
+    /// <summary>
+    /// BU0024. Run `buckle --explain BU0024` on the command line for more info.
+    /// </summary>
+    internal static BelteDiagnostic NoValue(TextLocation location) {
+        var message = "expression must have a value";
+        return new BelteDiagnostic(ErrorInfo(DiagnosticCode.ERR_NoValue), location, message);
+    }
+
+    /// <summary>
+    /// BU0025. Run `buckle --explain BU0025` on the command line for more info.
+    /// </summary>
+    internal static BelteDiagnostic CannotApplyIndexing(TextLocation location, BoundType type) {
+        var message = $"cannot apply indexing with [] to an expression of type '{type}'";
+        return new BelteDiagnostic(ErrorInfo(DiagnosticCode.ERR_CannotApplyIndexing), location, message);
+    }
+
+    /// <summary>
+    /// BU0027. Run `buckle --explain BU0027` on the command line for more info.
+    /// </summary>
+    internal static Diagnostic UnterminatedString() {
+        var message = "unterminated string literal";
+        return new Diagnostic(ErrorInfo(DiagnosticCode.ERR_UnterminatedString), message);
+    }
+
+    /// <summary>
+    /// BU0028. Run `buckle --explain BU0028` on the command line for more info.
+    /// </summary>
+    internal static BelteDiagnostic UndefinedMethod(TextLocation location, string name, bool isInterpreter = false) {
+        var message = $"undefined method '{name}'";
+
+        if (isInterpreter)
+            message += "; when interpreting all methods must be defined before use";
+
+        return new BelteDiagnostic(ErrorInfo(DiagnosticCode.ERR_UndefinedMethod), location, message);
+    }
+
+    /// <summary>
+    /// BU0029. Run `buckle --explain BU0029` on the command line for more info.
+    /// </summary>
+    internal static BelteDiagnostic IncorrectArgumentCount(
+        TextLocation location, string name, int expected, int defaultExpected, int actual, bool isTemplate) {
+        var argWord = expected == 1 ? "argument" : "arguments";
+
+        if (isTemplate)
+            argWord = "template " + argWord;
+
+        var expectWord = defaultExpected == 0
+            ? "expects"
+            : actual < expected - defaultExpected ? "expects at least" : "expects at most";
+
+        var expectedNumber = actual < expected - defaultExpected ? expected - defaultExpected : expected;
+        var methodWord = isTemplate ? "template" : "method";
+        var message = $"{methodWord} '{name}' {expectWord} {expectedNumber} {argWord}, got {actual}";
+
+        return new BelteDiagnostic(ErrorInfo(DiagnosticCode.ERR_IncorrectArgumentCount), location, message);
+    }
+
+    /// <summary>
+    /// BU0030. Run `buckle --explain BU0030` on the command line for more info.
+    /// </summary>
+    internal static BelteDiagnostic TypeAlreadyDeclared(TextLocation location, string name, bool isClass) {
+        var classWord = isClass ? "class" : "struct";
+        var message = $"{classWord} '{name}' has already been declared in this scope";
+        return new BelteDiagnostic(ErrorInfo(DiagnosticCode.ERR_TypeAlreadyDeclared), location, message);
+    }
+
+    /// <summary>
+    /// BU0031. Run `buckle --explain BU0031` on the command line for more info.
+    /// </summary>
+    internal static BelteDiagnostic DuplicateAttribute(TextLocation location, string name) {
+        var message = $"attribute '{name}' has already been applied";
+        return new BelteDiagnostic(ErrorInfo(DiagnosticCode.ERR_DuplicateAttribute), location, message);
+    }
+
+    /// <summary>
+    /// BU0032. Run `buckle --explain BU0032` on the command line for more info.
+    /// </summary>
+    internal static BelteDiagnostic CannotCallNonMethod(TextLocation location, string name) {
+        var message = $"called object {(name is null ? "" : $"'{name}' ")}is not a method";
+        return new BelteDiagnostic(ErrorInfo(DiagnosticCode.ERR_CannotCallNonMethod), location, message);
+    }
+
+    /// <summary>
+    /// BU0033. Run `buckle --explain BU0033` on the command line for more info.
+    /// </summary>
+    internal static BelteDiagnostic InvalidExpressionStatement(TextLocation location) {
+        var message = "only assignment and call expressions can be used as a statement";
+        return new BelteDiagnostic(ErrorInfo(DiagnosticCode.ERR_InvalidExpressionStatement), location, message);
+    }
+
+    /// <summary>
+    /// BU0034. Run `buckle --explain BU0034` on the command line for more info.
+    /// </summary>
+    internal static BelteDiagnostic UnknownType(TextLocation location, string text) {
+        var message = $"unknown type '{text}'";
+        return new BelteDiagnostic(ErrorInfo(DiagnosticCode.ERR_UnknownType), location, message);
+    }
+
+    /// <summary>
+    /// BU0035. Run `buckle --explain BU0035` on the command line for more info.
+    /// </summary>
+    internal static BelteDiagnostic InvalidBreakOrContinue(TextLocation location, string text) {
+        var message = $"{text} statements can only be used within a loop";
+        return new BelteDiagnostic(ErrorInfo(DiagnosticCode.ERR_InvalidBreakOrContinue), location, message);
+    }
+
+    /// <summary>
+    /// BU0036. Run `buckle --explain BU0036` on the command line for more info.
+    /// </summary>
+    internal static BelteDiagnostic ReturnOutsideMethod(TextLocation location) {
+        var message = "return statements can only be used within a method";
+        return new BelteDiagnostic(ErrorInfo(DiagnosticCode.ERR_ReturnOutsideMethod), location, message);
+    }
+
+    /// <summary>
+    /// BU0037. Run `buckle --explain BU0037` on the command line for more info.
+    /// </summary>
+    internal static BelteDiagnostic UnexpectedReturnValue(TextLocation location) {
+        var message = "cannot return a value in a method returning void";
+        return new BelteDiagnostic(ErrorInfo(DiagnosticCode.ERR_UnexpectedReturnValue), location, message);
+    }
+
+    /// <summary>
+    /// BU0038. Run `buckle --explain BU0038` on the command line for more info.
+    /// </summary>
+    internal static BelteDiagnostic MissingReturnValue(TextLocation location) {
+        var message = "cannot return without a value in a method returning non-void";
+        return new BelteDiagnostic(ErrorInfo(DiagnosticCode.ERR_MissingReturnValue), location, message);
+    }
+
+    /// <summary>
+    /// BU0039. Run `buckle --explain BU0039` on the command line for more info.
+    /// </summary>
+    internal static BelteDiagnostic NotAVariable(TextLocation location, string name, bool isMethod) {
+        var methodWord = isMethod ? "method" : "type";
+        var message = $"{methodWord} '{name}' cannot be used as a variable";
+        return new BelteDiagnostic(ErrorInfo(DiagnosticCode.ERR_NotAVariable), location, message);
+    }
+
+    /// <summary>
+    /// BU0040. Run `buckle --explain BU0040` on the command line for more info.
+    /// </summary>
+    internal static BelteDiagnostic NoInitOnImplicit(TextLocation location) {
+        var message = "implicitly-typed variable must have initializer";
+        return new BelteDiagnostic(ErrorInfo(DiagnosticCode.ERR_NoInitOnImplicit), location, message);
+    }
+
+    /// <summary>
+    /// BU0041. Run `buckle --explain BU0041` on the command line for more info.
+    /// </summary>
+    internal static Diagnostic UnterminatedComment() {
+        var message = "unterminated multi-line comment";
+        return new Diagnostic(ErrorInfo(DiagnosticCode.ERR_UnterminatedComment), message);
+    }
+
+    /// <summary>
+    /// BU0042. Run `buckle --explain BU0042` on the command line for more info.
+    /// </summary>
+    internal static BelteDiagnostic NullAssignOnImplicit(TextLocation location, bool isConstant) {
+        var variableWord = isConstant ? "constant" : "variable";
+        var message = $"cannot initialize an implicitly-typed {variableWord} with 'null'";
+        return new BelteDiagnostic(ErrorInfo(DiagnosticCode.ERR_NullAssignOnImplicit), location, message);
+    }
+
+    /// <summary>
+    /// BU0043. Run `buckle --explain BU0043` on the command line for more info.
+    /// </summary>
+    internal static BelteDiagnostic EmptyInitializerListOnImplicit(TextLocation location, bool isConstant) {
+        var variableWord = isConstant ? "constant" : "variable";
+        var message = $"cannot initialize an implicitly-typed {variableWord} with an empty initializer list";
+        return new BelteDiagnostic(ErrorInfo(DiagnosticCode.ERR_EmptyInitializerListOnImplicit), location, message);
+    }
+
+    /// <summary>
+    /// BU0044. Run `buckle --explain BU0044` on the command line for more info.
+    /// </summary>
+    internal static BelteDiagnostic ImpliedDimensions(TextLocation location) {
+        var message = $"collection dimensions on implicit types are inferred making them not necessary in this context";
+        return new BelteDiagnostic(ErrorInfo(DiagnosticCode.ERR_ImpliedDimensions), location, message);
+    }
+
+    /// <summary>
+    /// BU0045. Run `buckle --explain BU0045` on the command line for more info.
+    /// </summary>
+    internal static BelteDiagnostic CannotUseImplicit(TextLocation location) {
+        var message = "cannot use implicit-typing in this context";
+        return new BelteDiagnostic(ErrorInfo(DiagnosticCode.ERR_CannotUseImplicit), location, message);
+    }
+
+    /// <summary>
+    /// BU0046. Run `buckle --explain BU0046` on the command line for more info.
+    /// </summary>
+    internal static Diagnostic NoCatchOrFinally() {
+        var message = "try statement must have a catch or finally";
+        return new Diagnostic(ErrorInfo(DiagnosticCode.ERR_NoCatchOrFinally), message);
+    }
+
+    /// <summary>
+    /// BU0047. Run `buckle --explain BU0047` on the command line for more info.
+    /// </summary>
+    internal static BelteDiagnostic MemberMustBeStatic(TextLocation location) {
+        var message = "cannot declare instance members in a static class";
+        return new BelteDiagnostic(ErrorInfo(DiagnosticCode.ERR_MemberMustBeStatic), location, message);
+    }
+
+    /// <summary>
+    /// BU0048. Run `buckle --explain BU0048` on the command line for more info.
+    /// </summary>
+    internal static Diagnostic ExpectedOverloadableOperator() {
+        var message = $"expected overloadable unary or binary operator";
+        return new Diagnostic(ErrorInfo(DiagnosticCode.ERR_ExpectedOverloadableOperator), message);
+    }
+
+    /// <summary>
+    /// BU0049. Run `buckle --explain BU0049` on the command line for more info.
+    /// </summary>
+    internal static BelteDiagnostic ReferenceWrongInitialization(TextLocation location, bool isConstant) {
+        var variableWord = isConstant ? "constant" : "variable";
+        var message = $"a by-reference {variableWord} must be initialized with a reference";
+        return new BelteDiagnostic(ErrorInfo(DiagnosticCode.ERR_ReferenceWrongInitialization), location, message);
+    }
+
+    /// <summary>
+    /// BU0050. Run `buckle --explain BU0050` on the command line for more info.
+    /// </summary>
+    internal static BelteDiagnostic WrongInitializationReference(TextLocation location, bool isConstant) {
+        var variableWord = isConstant ? "constant" : "variable";
+        var message = $"cannot initialize a by-value {variableWord} with a reference";
+        return new BelteDiagnostic(ErrorInfo(DiagnosticCode.ERR_WrongInitializationReference), location, message);
+    }
+
+    /// <summary>
+    /// BU0051. Run `buckle --explain BU0051` on the command line for more info.
+    /// </summary>
+    internal static BelteDiagnostic UnknownAttribute(TextLocation location, string text) {
+        var message = $"unknown attribute '{text}'";
+        return new BelteDiagnostic(ErrorInfo(DiagnosticCode.ERR_UnknownAttribute), location, message);
+    }
+
+    /// <summary>
+    /// BU0052. Run `buckle --explain BU0052` on the command line for more info.
+    /// </summary>
+    internal static BelteDiagnostic NullAssignOnNotNull(TextLocation location, bool isConstant) {
+        var variableWord = isConstant ? "constant" : "variable";
+        var message = $"cannot assign 'null' to a non-nullable {variableWord}";
+        return new BelteDiagnostic(ErrorInfo(DiagnosticCode.ERR_NullAssignNotNull), location, message);
+    }
+
+    /// <summary>
+    /// BU0053. Run `buckle --explain BU0053` on the command line for more info.
+    /// </summary>
+    internal static BelteDiagnostic ImpliedReference(TextLocation location) {
+        var message = $"implicit types infer reference types making the 'ref' keyword not necessary in this context";
+        return new BelteDiagnostic(ErrorInfo(DiagnosticCode.ERR_ImpliedReference), location, message);
+    }
+
+    /// <summary>
+    /// BU0054. Run `buckle --explain BU0054` on the command line for more info.
+    /// </summary>
+    internal static BelteDiagnostic ReferenceToConstant(TextLocation location, bool isConstant) {
+        var variableWord = isConstant ? "constant" : "variable";
+        var message = $"cannot assign a reference to a constant to a by-reference {variableWord} expecting a " +
+            "reference to a variable";
+        return new BelteDiagnostic(ErrorInfo(DiagnosticCode.ERR_ReferenceToConstant), location, message);
+    }
+
+    /// <summary>
+    /// BU0055. Run `buckle --explain BU0055` on the command line for more info.
+    /// </summary>
+    internal static BelteDiagnostic VoidVariable(TextLocation location) {
+        var message = "cannot use void as a type";
+        return new BelteDiagnostic(ErrorInfo(DiagnosticCode.ERR_VoidVariable), location, message);
+    }
+
+    /// <summary>
+    /// BU0056. Run `buckle --explain BU0056` on the command line for more info.
+    /// </summary>
+    internal static Diagnostic ExpectedToken(string name) {
+        var message = $"expected {name}";
+        return new Diagnostic(ErrorInfo(DiagnosticCode.ERR_ExpectedToken), message);
+    }
+
+    internal static Diagnostic ExpectedToken(SyntaxKind type) {
+        return ExpectedToken(DiagnosticText(type));
+    }
+
+    /// <summary>
+    /// BU0057. Run `buckle --explain BU0057` on the command line for more info.
+    /// </summary>
+    internal static BelteDiagnostic NoMethodOverload(TextLocation location, string name) {
+        var message = $"no overload for method '{name}' matches parameter list";
+        return new BelteDiagnostic(ErrorInfo(DiagnosticCode.ERR_NoMethodOverload), location, message);
+    }
+
+    /// <summary>
+    /// BU0058. Run `buckle --explain BU0058` on the command line for more info.
+    /// </summary>
+    internal static BelteDiagnostic AmbiguousMethodOverload(TextLocation location, MethodSymbol[] symbols) {
+        var message = new StringBuilder($"call is ambiguous between ");
+
+        for (var i = 0; i < symbols.Length; i++) {
+            if (i == symbols.Length - 1 && i > 1)
+                message.Append(", and ");
+            else if (i == symbols.Length - 1)
+                message.Append(" and ");
+            else if (i > 0)
+                message.Append(", ");
+
+            message.Append($"'{symbols[i].Signature()}'");
+        }
+
+        return new BelteDiagnostic(ErrorInfo(DiagnosticCode.ERR_AmbiguousMethodOverload), location, message.ToString());
+    }
+
+    /// <summary>
+    /// BU0059. Run `buckle --explain BU0059` on the command line for more info.
+    /// </summary>
+    internal static BelteDiagnostic CannotIncrement(TextLocation location) {
+        var message = "the operand of an increment or decrement operator must be a variable, field, or indexer";
+        return new BelteDiagnostic(ErrorInfo(DiagnosticCode.ERR_CannotIncrement), location, message);
+    }
+
+    /// <summary>
+    /// BU0060. Run `buckle --explain BU0060` on the command line for more info.
+    /// </summary>
+    internal static BelteDiagnostic InvalidTernaryOperatorUse(
+        TextLocation location, string op, BoundType left, BoundType center, BoundType right) {
+        var message = $"ternary operator '{op}' is not defined for types '{left}', '{center}', and '{right}'";
+        return new BelteDiagnostic(ErrorInfo(DiagnosticCode.ERR_InvalidTernaryOperatorUse), location, message);
+    }
+
+    /// <summary>
+    /// BU0061. Run `buckle --explain BU0061` on the command line for more info.
+    /// </summary>
+    internal static BelteDiagnostic NoSuchMember(TextLocation location, BoundType operand, string text) {
+        var message = $"'{operand}' contains no such member '{text}'";
+        return new BelteDiagnostic(ErrorInfo(DiagnosticCode.ERR_NoSuchMember), location, message);
+    }
+
+    /// <summary>
+    /// BU0062. Run `buckle --explain BU0062` on the command line for more info.
+    /// </summary>
+    internal static BelteDiagnostic CannotAssign(TextLocation location) {
+        var message = "left side of assignment operation must be a variable, field, or indexer";
+        return new BelteDiagnostic(ErrorInfo(DiagnosticCode.ERR_CannotAssign), location, message);
+    }
+
+    /// <summary>
+    /// BU0063. Run `buckle --explain BU0063` on the command line for more info.
+    /// </summary>
+    internal static BelteDiagnostic CannotOverloadNested(TextLocation location, string name) {
+        var message = $"cannot overload nested functions; nested function '{name}' has already been defined";
+        return new BelteDiagnostic(ErrorInfo(DiagnosticCode.ERR_CannotOverloadNested), location, message);
+    }
+
+    /// <summary>
+    /// BU0064. Run `buckle --explain BU0064` on the command line for more info.
+    /// </summary>
+    internal static BelteDiagnostic ConstantToNonConstantReference(TextLocation location, bool isConstant) {
+        var variableWord = isConstant ? "constant" : "variable";
+        var message = $"cannot assign a reference to a variable to a by-reference {variableWord} expecting a " +
+            "reference to a constant";
+        return new BelteDiagnostic(ErrorInfo(DiagnosticCode.ERR_ConstantToNonConstantReference), location, message);
+    }
+
+    /// <summary>
+    /// BU0065. Run `buckle --explain BU0065` on the command line for more info.
+    /// </summary>
+    internal static BelteDiagnostic InvalidPrefixUse(TextLocation location, string op, BoundType operand) {
+        var message = $"prefix operator '{op}' is not defined for type '{operand}'";
+        return new BelteDiagnostic(ErrorInfo(DiagnosticCode.ERR_InvalidPrefixUse), location, message);
+    }
+
+    /// <summary>
+    /// BU0066. Run `buckle --explain BU0066` on the command line for more info.
+    /// </summary>
+    internal static BelteDiagnostic InvalidPostfixUse(TextLocation location, string op, BoundType operand) {
+        var message = $"postfix operator '{op}' is not defined for type '{operand}'";
+        return new BelteDiagnostic(ErrorInfo(DiagnosticCode.ERR_InvalidPostfixUse), location, message);
+    }
+
+    /// <summary>
+    /// BU0067. Run `buckle --explain BU0067` on the command line for more info.
+    /// </summary>
+    internal static BelteDiagnostic ParameterAlreadySpecified(TextLocation location, string name) {
+        var message = $"named argument '{name}' specifies a parameter for which a positional argument has already " +
+            "been given";
+        return new BelteDiagnostic(ErrorInfo(DiagnosticCode.ERR_ParameterAlreadySpecified), location, message);
+    }
+
+    /// <summary>
+    /// BU0068. Run `buckle --explain BU0068` on the command line for more info.
+    /// </summary>
+    internal static BelteDiagnostic DefaultMustBeConstant(TextLocation location) {
+        var message = "default values for parameters must be compile-time constants";
+        return new BelteDiagnostic(ErrorInfo(DiagnosticCode.ERR_DefaultMustBeConstant), location, message);
+    }
+
+    /// <summary>
+    /// BU0069. Run `buckle --explain BU0069` on the command line for more info.
+    /// </summary>
+    internal static BelteDiagnostic DefaultBeforeNoDefault(TextLocation location) {
+        var message = "all optional parameters must be specified after any required parameters";
+        return new BelteDiagnostic(ErrorInfo(DiagnosticCode.ERR_DefaultBeforeNoDefault), location, message);
+    }
+
+    /// <summary>
+    /// BU0070. Run `buckle --explain BU0070` on the command line for more info.
+    /// </summary>
+    internal static BelteDiagnostic ConstantAndVariable(TextLocation location) {
+        var message = "cannot mark a type as both constant and variable";
+        return new BelteDiagnostic(ErrorInfo(DiagnosticCode.ERR_ConstantAndVariable), location, message);
+    }
+
+    /// <summary>
+    /// BU0071. Run `buckle --explain BU0071` on the command line for more info.
+    /// </summary>
+    internal static BelteDiagnostic VariableUsingTypeName(TextLocation location, string name, bool isConstant) {
+        var variableWord = isConstant ? "constant" : "variable";
+        var message = $"{variableWord} name '{name}' is not valid as it is the name of a type in this namespace";
+        return new BelteDiagnostic(ErrorInfo(DiagnosticCode.ERR_VariableUsingTypeName), location, message);
+    }
+
+    /// <summary>
+    /// BU0072. Run `buckle --explain BU0072` on the command line for more info.
+    /// </summary>
+    internal static BelteDiagnostic CannotImplyNull(TextLocation location) {
+        var message = "cannot implicitly pass null in a non-nullable context";
+        return new BelteDiagnostic(ErrorInfo(DiagnosticCode.ERR_CannotImplyNull), location, message);
+    }
+
+    /// <summary>
+    /// BU0073. Run `buckle --explain BU0073` on the command line for more info.
+    /// </summary>
+    internal static BelteDiagnostic CannotConvertNull(TextLocation location, BoundType to, int argument = 0) {
+        var message = $"cannot convert 'null' to '{to}' because it is a non-nullable type";
+
+        if (argument > 0)
+            message = $"argument {argument}: " + message;
+
+        return new BelteDiagnostic(ErrorInfo(DiagnosticCode.ERR_CannotConvertNull), location, message);
+    }
+
+    /// <summary>
+    /// BU0074. Run `buckle --explain BU0074` on the command line for more info.
+    /// </summary>
+    internal static BelteDiagnostic ModifierAlreadyApplied(TextLocation location, string name) {
+        var message = $"modifier '{name}' has already been applied to this item";
+        return new BelteDiagnostic(ErrorInfo(DiagnosticCode.ERR_ModifierAlreadyApplied), location, message);
+    }
+
+    /// <summary>
+    /// BU0075. Run `buckle --explain BU0075` on the command line for more info.
+    /// </summary>
+    internal static Diagnostic CannotUseRef() {
+        var message = "cannot use a reference type in this context";
+        return new Diagnostic(ErrorInfo(DiagnosticCode.ERR_CannotUseRef), message);
+    }
+
+    /// <summary>
+    /// BU0076. Run `buckle --explain BU0076` on the command line for more info.
+    /// </summary>
+    internal static BelteDiagnostic DivideByZero(TextLocation location) {
+        var message = "cannot divide by zero";
+        return new BelteDiagnostic(ErrorInfo(DiagnosticCode.ERR_DivideByZero), location, message);
+    }
+
+    /// <summary>
+    /// BU0077. Run `buckle --explain BU0077` on the command line for more info.
+    /// </summary>
+    internal static BelteDiagnostic NameUsedInEnclosingScope(TextLocation location, string name) {
+        var message = $"a local named '{name}' cannot be declared in this scope because that name is used " +
+            "in an enclosing scope to define a local or parameter";
+        return new BelteDiagnostic(ErrorInfo(DiagnosticCode.ERR_NameUsedInEnclosingScope), location, message);
+    }
+
+    /// <summary>
+    /// BU0078. Run `buckle --explain BU0078` on the command line for more info.
+    /// </summary>
+    internal static BelteDiagnostic NullInitializerListOnImplicit(TextLocation location, bool isConstant) {
+        var variableWord = isConstant ? "constant" : "variable";
+        var message = $"cannot initialize an implicitly-typed {variableWord} with an " +
+            "initializer list only containing 'null'";
+        return new BelteDiagnostic(ErrorInfo(DiagnosticCode.ERR_NullInitializerListOnImplicit), location, message);
+    }
+
+    /// <summary>
+    /// BU0079. Run `buckle --explain BU0079` on the command line for more info.
+    /// </summary>
+    internal static Diagnostic UnrecognizedEscapeSequence(char escapeChar) {
+        var message = $"unrecognized escape sequence '\\{escapeChar}'";
+        return new Diagnostic(ErrorInfo(DiagnosticCode.ERR_UnrecognizedEscapeSequence), message);
+    }
+
+    /// <summary>
+    /// BU0080. Run `buckle --explain BU0080` on the command line for more info.
+    /// </summary>
+    internal static BelteDiagnostic PrimitivesDoNotHaveMembers(TextLocation location) {
+        var message = "primitive types do not contain any members";
+        return new BelteDiagnostic(ErrorInfo(DiagnosticCode.ERR_PrimitivesDoNotHaveMembers), location, message);
+    }
+
+    /// <summary>
+    /// BU0081. Run `buckle --explain BU0081` on the command line for more info.
+    /// </summary>
+    internal static BelteDiagnostic CannotConstructPrimitive(TextLocation location, string name) {
+        var message = $"type '{name}' is a primitive; primitives cannot be created with constructors";
+        return new BelteDiagnostic(ErrorInfo(DiagnosticCode.ERR_CannotConstructPrimitive), location, message);
+    }
+
+    /// <summary>
+    /// BU0082. Run `buckle --explain BU0082` on the command line for more info.
+    /// </summary>
+    internal static BelteDiagnostic NoTemplateOverload(TextLocation location, string name) {
+        var message = $"no overload for template '{name}' matches template argument list";
+        return new BelteDiagnostic(ErrorInfo(DiagnosticCode.ERR_NoTemplateOverload), location, message);
+    }
+
+    /// <summary>
+    /// BU0083. Run `buckle --explain BU0083` on the command line for more info.
+    /// </summary>
+    internal static BelteDiagnostic AmbiguousTemplateOverload(TextLocation location, NamedTypeSymbol[] symbols) {
+        var message = new StringBuilder($"template is ambiguous between ");
+
+        for (var i = 0; i < symbols.Length; i++) {
+            if (i == symbols.Length - 1 && i > 1)
+                message.Append(", and ");
+            else if (i == symbols.Length - 1)
+                message.Append(" and ");
+            else if (i > 0)
+                message.Append(", ");
+
+            message.Append($"'{symbols[i].Signature()}'");
+        }
+
+        return new BelteDiagnostic(
+            ErrorInfo(DiagnosticCode.ERR_AmbiguousTemplateOverload),
+            location,
+            message.ToString()
+        );
+    }
+
+    /// <summary>
+    /// BU0084. Run `buckle --explain BU0084` on the command line for more info.
+    /// </summary>
+    internal static BelteDiagnostic CannotUseStruct(TextLocation location) {
+        var message = "cannot use structs outside of low-level contexts";
+        return new BelteDiagnostic(ErrorInfo(DiagnosticCode.ERR_CannotUseStruct), location, message);
+    }
+
+    /// <summary>
+    /// BU0085. Run `buckle --explain BU0085` on the command line for more info.
+    /// </summary>
+    internal static BelteDiagnostic CannotUseThis(TextLocation location) {
+        var message = "cannot use 'this' outside of a class";
+        return new BelteDiagnostic(ErrorInfo(DiagnosticCode.ERR_CannotUseThis), location, message);
+    }
+
+    /// <summary>
+    /// BU0086. Run `buckle --explain BU0086` on the command line for more info.
+    /// </summary>
+    internal static BelteDiagnostic MemberIsInaccessible(TextLocation location, string memberName, string typeName) {
+        var message = $"'{typeName}.{memberName}' is inaccessible due to its protection level";
+        return new BelteDiagnostic(ErrorInfo(DiagnosticCode.ERR_MemberIsInaccessible), location, message);
+    }
+
+    /// <summary>
+    /// BU0087. Run `buckle --explain BU0087` on the command line for more info.
+    /// </summary>
+    internal static BelteDiagnostic NoConstructorOverload(TextLocation location, string name) {
+        var message = $"type '{name}' does not contain a constructor that matches the parameter list";
+        return new BelteDiagnostic(ErrorInfo(DiagnosticCode.ERR_NoConstructorOverload), location, message);
+    }
+
+    /// <summary>
+    /// BU0088. Run `buckle --explain BU0088` on the command line for more info.
+    /// </summary>
+    internal static BelteDiagnostic InvalidModifier(TextLocation location, string name) {
+        var message = $"modifier '{name}' is not valid for this item";
+        return new BelteDiagnostic(ErrorInfo(DiagnosticCode.ERR_InvalidModifier), location, message);
+    }
+
+    internal static Diagnostic InvalidModifier(string name) {
+        var message = $"modifier '{name}' is not valid for this item";
+        return new Diagnostic(ErrorInfo(DiagnosticCode.ERR_InvalidModifier), message);
+    }
+
+    /// <summary>
+    /// BU0089. Run `buckle --explain BU0089` on the command line for more info.
+    /// </summary>
+    internal static BelteDiagnostic InvalidInstanceReference(TextLocation location, string name, string typeName) {
+        var message = $"member '{name}' cannot be accessed with an instance reference; " +
+            "qualify it with the type name instead";
+        var suggestion = $"{typeName}.{name}";
+
+        return new BelteDiagnostic(
+            ErrorInfo(DiagnosticCode.ERR_InvalidInstanceReference), location, message, [suggestion]
+        );
+    }
+
+    /// <summary>
+    /// BU0090. Run `buckle --explain BU0090` on the command line for more info.
+    /// </summary>
+    internal static BelteDiagnostic InvalidStaticReference(TextLocation location, string name) {
+        var message = $"an object reference is required for non-static member '{name}'";
+        return new BelteDiagnostic(ErrorInfo(DiagnosticCode.ERR_InvalidStaticReference), location, message);
+    }
+
+    /// <summary>
+    /// BU0091. Run `buckle --explain BU0091` on the command line for more info.
+    /// </summary>
+    internal static Diagnostic CannotInitializeInStructs() {
+        var message = "cannot initialize fields in structure definitions";
+        return new Diagnostic(ErrorInfo(DiagnosticCode.ERR_CannotInitializeInStructs), message);
+    }
+
+    /// <summary>
+    /// BU0092. Run `buckle --explain BU0092` on the command line for more info.
+    /// </summary>
+    internal static BelteDiagnostic MultipleMains(TextLocation location) {
+        var message = "cannot have multiple 'Main' entry points";
+        return new BelteDiagnostic(ErrorInfo(DiagnosticCode.ERR_MultipleMains), location, message);
+    }
+
+    /// <summary>
+    /// BU0093. Run `buckle --explain BU0093` on the command line for more info.
+    /// </summary>
+    internal static Diagnostic InvalidAttributes() {
+        var message = "attributes are not valid in this context";
+        return new Diagnostic(ErrorInfo(DiagnosticCode.ERR_InvalidAttributes), message);
+    }
+
+    /// <summary>
+    /// BU0094. Run `buckle --explain BU0094` on the command line for more info.
+    /// </summary>
+    internal static BelteDiagnostic TemplateNotExpected(TextLocation location, string name) {
+        var message = $"item '{name}' does not expect any template arguments";
+        return new BelteDiagnostic(ErrorInfo(DiagnosticCode.ERR_TemplateNotExpected), location, message);
+    }
+
+    /// <summary>
+    /// BU0095. Run `buckle --explain BU0095` on the command line for more info.
+    /// </summary>
+    internal static BelteDiagnostic TemplateMustBeConstant(TextLocation location) {
+        var message = "template argument must be a compile-time constant";
+        return new BelteDiagnostic(ErrorInfo(DiagnosticCode.ERR_TemplateMustBeConstant), location, message);
+    }
+
+    /// <summary>
+    /// BU0096. Run `buckle --explain BU0096` on the command line for more info.
+    /// </summary>
+    internal static BelteDiagnostic CannotReferenceNonField(TextLocation location) {
+        var message = "cannot reference non-field or non-variable item";
+        return new BelteDiagnostic(ErrorInfo(DiagnosticCode.ERR_CannotReferenceNonField), location, message);
+    }
+
+    /// <summary>
+    /// BU0097. Run `buckle --explain BU0097` on the command line for more info.
+    /// </summary>
+    internal static BelteDiagnostic CannotUseType(TextLocation location, BoundType type) {
+        var message = $"'{type}' is a type, which is not valid in this context";
+        return new BelteDiagnostic(ErrorInfo(DiagnosticCode.ERR_CannotUseType), location, message);
+    }
+
+    /// <summary>
+    /// BU0098. Run `buckle --explain BU0098` on the command line for more info.
+    /// </summary>
+    internal static BelteDiagnostic StaticConstructor(TextLocation location) {
+        var message = $"static classes cannot have constructors";
+        return new BelteDiagnostic(ErrorInfo(DiagnosticCode.ERR_StaticConstructor), location, message);
+    }
+
+    /// <summary>
+    /// BU0099. Run `buckle --explain BU0099` on the command line for more info.
+    /// </summary>
+    internal static BelteDiagnostic StaticVariable(TextLocation location) {
+        var message = $"cannot declare a variable with a static type";
+        return new BelteDiagnostic(ErrorInfo(DiagnosticCode.ERR_StaticVariable), location, message);
+    }
+
+    /// <summary>
+    /// BU0100. Run `buckle --explain BU0100` on the command line for more info.
+    /// </summary>
+    internal static BelteDiagnostic CannotConstructStatic(TextLocation location, string name) {
+        var message = $"cannot create an instance of the static class '{name}'";
+        return new BelteDiagnostic(ErrorInfo(DiagnosticCode.ERR_CannotConstructStatic), location, message);
+    }
+
+    /// <summary>
+    /// BU0101. Run `buckle --explain BU0101` on the command line for more info.
+    /// </summary>
+    internal static BelteDiagnostic ConflictingModifiers(TextLocation location, string modifier1, string modifier2) {
+        var message = $"cannot mark member as both {modifier1} and {modifier2}";
+        return new BelteDiagnostic(ErrorInfo(DiagnosticCode.ERR_ConflictingModifiers), location, message);
+    }
+
+    /// <summary>
+    /// BU0102. Run `buckle --explain BU0102` on the command line for more info.
+    /// </summary>
+    internal static BelteDiagnostic AssignmentInConstMethod(TextLocation location) {
+        var message = $"cannot assign to an instance member in a method marked as constant";
+        return new BelteDiagnostic(ErrorInfo(DiagnosticCode.ERR_AssignmentInConstMethod), location, message);
+    }
+
+    /// <summary>
+    /// BU0103. Run `buckle --explain BU0103` on the command line for more info.
+    /// </summary>
+    internal static BelteDiagnostic NonConstantCallInConstant(TextLocation location, string signature) {
+        var message = $"cannot call non-constant method '{signature}' in a method marked as constant";
+        return new BelteDiagnostic(ErrorInfo(DiagnosticCode.ERR_NonConstantCallInConstant), location, message);
+    }
+
+    /// <summary>
+    /// BU0104. Run `buckle --explain BU0104` on the command line for more info.
+    /// </summary>
+    internal static BelteDiagnostic NonConstantCallOnConstant(TextLocation location, string signature) {
+        var message = $"cannot call non-constant method '{signature}' on constant";
+        return new BelteDiagnostic(ErrorInfo(DiagnosticCode.ERR_NonConstantCallOnConstant), location, message);
+    }
+
+    /// <summary>
+    /// BU0105. Run `buckle --explain BU0105` on the command line for more info.
+    /// </summary>
+    internal static BelteDiagnostic CannotBeRefAndConstexpr(TextLocation location) {
+        var message = $"reference type cannot be marked as a constant expression" +
+            " because references are not compile-time constants";
+        return new BelteDiagnostic(ErrorInfo(DiagnosticCode.ERR_CannotBeRefAndConstexpr), location, message);
+    }
+
+    /// <summary>
+    /// BU0106. Run `buckle --explain BU0106` on the command line for more info.
+    /// </summary>
+    internal static BelteDiagnostic NotConstantExpression(TextLocation location) {
+        var message = $"expression is not a compile-time constant";
+        return new BelteDiagnostic(ErrorInfo(DiagnosticCode.ERR_NotConstantExpression), location, message);
+    }
+
+    /// <summary>
+    /// BU0107. Run `buckle --explain BU0107` on the command line for more info.
+    /// </summary>
+    internal static BelteDiagnostic CannotReturnStatic(TextLocation location) {
+        var message = $"static types cannot be used as return types";
+        return new BelteDiagnostic(ErrorInfo(DiagnosticCode.ERR_CannotReturnStatic), location, message);
+    }
+
+    /// <summary>
+    /// BU0108. Run `buckle --explain BU0108` on the command line for more info.
+    /// </summary>
+    internal static BelteDiagnostic IncorrectOperatorParameterCount(
+        TextLocation location,
+        string @operator,
+        int expectedArity) {
+        var message = $"overloaded operator '{@operator}' takes {expectedArity} " +
+            $"parameter{(expectedArity == 1 ? "" : "s")}";
+        return new BelteDiagnostic(ErrorInfo(DiagnosticCode.ERR_IncorrectOperatorParameterCount), location, message);
+    }
+
+    /// <summary>
+    /// BU0109. Run `buckle --explain BU0109` on the command line for more info.
+    /// </summary>
+    internal static BelteDiagnostic OperatorMustBePublicAndStatic(TextLocation location) {
+        var message = $"overloaded operators must be marked as public and static";
+        return new BelteDiagnostic(ErrorInfo(DiagnosticCode.ERR_OperatorMustBePublicAndStatic), location, message);
+    }
+
+    /// <summary>
+    /// BU0110. Run `buckle --explain BU0110` on the command line for more info.
+    /// </summary>
+    internal static BelteDiagnostic StaticOperator(TextLocation location) {
+        var message = $"static classes cannot contain operators";
+        return new BelteDiagnostic(ErrorInfo(DiagnosticCode.ERR_StaticOperator), location, message);
+    }
+
+    /// <summary>
+    /// BU0111. Run `buckle --explain BU0111` on the command line for more info.
+    /// </summary>
+    internal static BelteDiagnostic OperatorAtLeastOneClassParameter(TextLocation location) {
+        var message = $"at least one of the parameters of an operator must be the containing type";
+        return new BelteDiagnostic(ErrorInfo(DiagnosticCode.ERR_OperatorAtLeastOneClassParameter), location, message);
+    }
+
+    /// <summary>
+    /// BU0112. Run `buckle --explain BU0112` on the command line for more info.
+    /// </summary>
+    internal static BelteDiagnostic OperatorMustReturnClass(TextLocation location) {
+        var message = $"the return type for the '++' or '--' operator must be the containing type";
+        return new BelteDiagnostic(ErrorInfo(DiagnosticCode.ERR_OperatorMustReturnClass), location, message);
+    }
+
+    /// <summary>
+    /// BU0113. Run `buckle --explain BU0113` on the command line for more info.
+    /// </summary>
+    internal static BelteDiagnostic IndexOperatorFirstParameter(TextLocation location) {
+        var message = $"the first parameter for the '[]' operator must be the containing type";
+        return new BelteDiagnostic(ErrorInfo(DiagnosticCode.ERR_IndexOperatorFirstParameter), location, message);
+    }
+
+    /// <summary>
+    /// BU0114. Run `buckle --explain BU0114` on the command line for more info.
+    /// </summary>
+    internal static BelteDiagnostic ArrayOutsideOfLowLevelContext(TextLocation location) {
+        var message = $"cannot use arrays outside of low-level contexts";
+        return new BelteDiagnostic(ErrorInfo(DiagnosticCode.ERR_ArrayOutsideOfLowLevelContext), location, message);
+    }
+
+    /// <summary>
+    /// BU0115. Run `buckle --explain BU0115` on the command line for more info.
+    /// </summary>
+    internal static Diagnostic EmptyCharacterLiteral() {
+        var message = $"character literal cannot be empty";
+        return new Diagnostic(ErrorInfo(DiagnosticCode.ERR_EmptyCharacterLiteral), message);
+    }
+
+    /// <summary>
+    /// BU0116. Run `buckle --explain BU0116` on the command line for more info.
+    /// </summary>
+    internal static Diagnostic CharacterLiteralTooLong() {
+        var message = $"character literal cannot be more than one character";
+        return new Diagnostic(ErrorInfo(DiagnosticCode.ERR_CharacterLiteralTooLong), message);
+    }
+
+    /// <summary>
+    /// BU0117. Run `buckle --explain BU0117` on the command line for more info.
+    /// </summary>
+    internal static BelteDiagnostic NoInitOnNonNullable(TextLocation location) {
+        var message = $"non-nullable locals and class fields must have an initializer";
+        return new BelteDiagnostic(ErrorInfo(DiagnosticCode.ERR_NoInitOnNonNullable), location, message);
+    }
+
+    /// <summary>
+    /// BU0118. Run `buckle --explain BU0118` on the command line for more info.
+    /// </summary>
+    internal static BelteDiagnostic CannotBePrivateAndVirtualOrAbstract(TextLocation location) {
+        var message = $"virtual or abstract methods cannot be private";
+        return new BelteDiagnostic(ErrorInfo(DiagnosticCode.ERR_CannotBePrivateAndVirtualOrAbstract), location, message);
+    }
+
+    /// <summary>
+    /// BU0119. Run `buckle --explain BU0119` on the command line for more info.
+    /// </summary>
+    internal static BelteDiagnostic NoSuitableOverrideTarget(TextLocation location) {
+        var message = $"no suitable method found to override";
+        return new BelteDiagnostic(ErrorInfo(DiagnosticCode.ERR_NoSuitableOverrideTarget), location, message);
+    }
+
+    /// <summary>
+    /// BU0120. Run `buckle --explain BU0120` on the command line for more info.
+    /// </summary>
+    internal static BelteDiagnostic OverrideCannotChangeAccessibility(
+        TextLocation location,
+        string oldAccessibility,
+        string newAccessibility) {
+        var message = $"cannot change access modifier of inherited member from '{oldAccessibility}' " +
+            $"to '{newAccessibility}'; cannot change access modifiers when overriding inherited members";
+        return new BelteDiagnostic(ErrorInfo(DiagnosticCode.ERR_OverrideCannotChangeAccessibility), location, message);
+    }
+
+    /// <summary>
+    /// BU0121. Run `buckle --explain BU0121` on the command line for more info.
+    /// </summary>
+    internal static BelteDiagnostic CannotDerivePrimitive(TextLocation location, string typeName) {
+        var message = $"cannot derive from primitive type '{typeName}'";
+        return new BelteDiagnostic(ErrorInfo(DiagnosticCode.ERR_CannotDerivePrimitive), location, message);
+    }
+
+    /// <summary>
+    /// BU0122. Run `buckle --explain BU0122` on the command line for more info.
+    /// </summary>
+    internal static BelteDiagnostic UnknownTemplate(TextLocation location, string typeName, string templateName) {
+        var message = $"type '{typeName}' has no such template parameter '{templateName}'";
+        return new BelteDiagnostic(ErrorInfo(DiagnosticCode.ERR_UnknownTemplate), location, message);
+    }
+
+    /// <summary>
+    /// BU0123. Run `buckle --explain BU0123` on the command line for more info.
+    /// </summary>
+    internal static BelteDiagnostic CannotExtendCheckNonType(TextLocation location, string name) {
+        var message = $"template '{name}' is not a type; cannot extension check a non-type";
+        return new BelteDiagnostic(ErrorInfo(DiagnosticCode.ERR_CannotExtendCheckNonType), location, message);
+    }
+
+    /// <summary>
+    /// BU0124. Run `buckle --explain BU0124` on the command line for more info.
+    /// </summary>
+    internal static BelteDiagnostic ConstraintIsNotConstant(TextLocation location) {
+        var message = $"template constraint is not a compile-time constant";
+        return new BelteDiagnostic(ErrorInfo(DiagnosticCode.ERR_ConstraintIsNotConstant), location, message);
+    }
+
+    /// <summary>
+    /// BU0125. Run `buckle --explain BU0125` on the command line for more info.
+    /// </summary>
+    internal static BelteDiagnostic StructTakesNoArguments(TextLocation location) {
+        var message = $"struct constructors take no arguments";
+        return new BelteDiagnostic(ErrorInfo(DiagnosticCode.ERR_StructTakesNoArguments), location, message);
+    }
+
+    /// <summary>
+    /// BU0126. Run `buckle --explain BU0126` on the command line for more info.
+    /// </summary>
+    internal static BelteDiagnostic ExtendConstraintFailed(
+        TextLocation location,
+        string constraint,
+        int ordinal,
+        string templateName,
+        string extensionName) {
+        var message = $"template constraint {ordinal} fails ('{constraint}'); '{templateName}' must be or inherit from '{extensionName}'";
+        return new BelteDiagnostic(ErrorInfo(DiagnosticCode.ERR_ExtendConstraintFailed), location, message);
+    }
+
+    /// <summary>
+    /// BU0127. Run `buckle --explain BU0127` on the command line for more info.
+    /// </summary>
+    internal static BelteDiagnostic ConstraintWasNull(TextLocation location, string constraint, int ordinal) {
+        var message = $"template constraint {ordinal} fails ('{constraint}'); constraint results in null";
+        return new BelteDiagnostic(ErrorInfo(DiagnosticCode.ERR_ConstraintWasNull), location, message);
+    }
+
+    /// <summary>
+    /// BU0128. Run `buckle --explain BU0128` on the command line for more info.
+    /// </summary>
+    internal static BelteDiagnostic ConstraintFailed(TextLocation location, string constraint, int ordinal) {
+        var message = $"template constraint {ordinal} fails ('{constraint}')";
+        return new BelteDiagnostic(ErrorInfo(DiagnosticCode.ERR_ConstraintFailed), location, message);
+    }
+
+    /// <summary>
+    /// BU0129. Run `buckle --explain BU0129` on the command line for more info.
+    /// </summary>
+    internal static BelteDiagnostic CannotOverride(TextLocation location, string signature) {
+        var message = $"cannot override inherited method '{signature}' because it is not marked virtual or override";
+        return new BelteDiagnostic(ErrorInfo(DiagnosticCode.ERR_CannotOverride), location, message);
+    }
+
+    /// <summary>
+    /// BU0130. Run `buckle --explain BU0130` on the command line for more info.
+    /// </summary>
+    internal static BelteDiagnostic CannotUseGlobalInClass(TextLocation location, string name) {
+        var message = $"cannot use global '{name}' in a class definition";
+        return new BelteDiagnostic(ErrorInfo(DiagnosticCode.ERR_CannotUseGlobalInClass), location, message);
+    }
+
+    private static DiagnosticInfo ErrorInfo(DiagnosticCode code) {
+        return new DiagnosticInfo((int)code, "BU", DiagnosticSeverity.Error);
+    }
+
+    private static string DiagnosticText(SyntaxKind type, bool sayToken = true) {
+        var factValue = SyntaxFacts.GetText(type);
+
+        if (factValue != null && type.IsToken() && sayToken)
+            return $"token '{factValue}'";
+        else if (factValue != null)
+            return $"'{factValue}'";
+
+        if (type.ToString().EndsWith("Statement")) {
+            return "statement";
+        } else if (type.ToString().EndsWith("Expression")) {
+            return "expression";
+        } else if (type.IsKeyword()) {
+            return "keyword";
+        } else if (type.IsToken()) {
+            var text = new StringBuilder();
+
+            foreach (var c in type.ToString().Substring(0, type.ToString().Length - 5)) {
+                if (char.IsUpper(c))
+                    text.Append(' ');
+
+                text.Append(char.ToLower(c));
+            }
+
+            return text.Remove(0, 1).ToString();
+        } else {
+            return type.ToString().ToLower();
+        }
+    }
+}