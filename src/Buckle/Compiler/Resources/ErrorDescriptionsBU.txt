--- conflicted
+++ resolved
@@ -1,1980 +1,1979 @@
-$BU0000
-If you see this error code, that means that there was a fatal error in the
-compiler that prevented it from completing compilation. This is NOT a user
-error, but rather a bug that should be reported. Currently, the best way to
-report bugs is directly on the issues tab on GitHub.
-
-If the problem is preventing further development, try downgrading Buckle to the
-previous stable patch version. If the problem persists, make sure to create an
-issue on GitHub (though we at Belte Industries would appreciate an issue
-report nonetheless).
-
-You can use the following link to create an issue:
-https://github.com/ryanwilsond/belte/issues/new?assignees=&labels=&template=bug_report.md&title=
-$BU0001
-The compiler produces this warning if it can tell that an expression will always
-result in the same value. Not all expressions that have a constant value will be
-found by the compiler, but most simple ones will.
-
-For example:
-
-```
-if (2 > 0) { } // 2 > 0 is always true, so this warning is produced
-```
-$BU0002
-The compiler produces this warning if it detected that a value may be null
-during a deference/member accession. Note that the compiler cannot catch every
-null deference case, especially relating to called code where code analysis is
-not possible. You can prevent this warning by using the null assert (`!`)
-operator.
-
-For example:
-
-```
-class MyClass {
-    int myMember;
-}
-
-void MyFunction(MyClass myParameter) {
-    myParameter.myMember = 3; // Warning is produced here
-    myParameter!.myMember = 3; // But not here
-}
-```
-$BU0003
-The compiler produces this error when it either ca not find a reference, or it is
-the wrong file type. This usually means that a reference specified on the command
-line is in a different location.
-
-For example:
-
-```
-$ buckle --ref=some/fake/reference.dll // Correct format, but does not exist
-```
-$BU0004
-When the compiler fails to parse a literal it produces this error. Currently,
-this error will only come up in place of runtime overflow or underflow
-exceptions.
-
-For example:
-
-```
-int myInt = 9999999999; // Exceeds integer limit, cannot parse
-```
-$BU0005
-When the compiler is given an unknown character when scanning the input files,
-it produces this error. Thus this is a user syntax error.
-
-For example:
-
-```
-@ // The compiler does not currently handle this character
-```
-$BU0006
-When the compiler expects a certain piece of text and does not find it, this
-error is produced. This error comes in three forms:
-
-- Unexpected token
-- Unexpected token, expected another token instead
-- Expected a token at the end of the input
-
-In all of these cases, if this error is raised the user made a syntax error.
-
-For example:
-```
-if (true { } // The compiler expected a closing parenthesis before the open bracket
-```
-$BU0007
-Some casts are implied, but others must be explicitly specified. When an
-explicit cast is not specified explicitly, this error is produced.
-
-For example:
-
-```
-decimal myDecimal = 4; // Implicit cast from integer to decimal, allowed
-int myInt = 3.4; // Explicit cast from decimal to integer, produces this error
-```
-
-When possible the compiler will suggest how to make the cast explicit. If no
-explicit cast is possible either, error BU0020 is used instead.
-$BU0008
-When a unary operator is used with unsupported types, this error is produced.
-
-For example:
-
-```
-int myInt = ~4; // `~` is allowed with integer types
-decimal myDecimal = ~3.4; // But not for decimal types
-```
-
-A possible fix to this error may be inserting a cast.
-$BU0009
-When calling a method, some arguments can reference parameters by name instead
-of by ordinal. However, all arguments referencing by name must come after any
-arguments referencing by ordinal. This is not because the compiler cannot figure
-out the intention, but rather it makes confusing code and is bad practice.
-
-For example:
-
-```
-void MyFunction(int x, int y) { }
-
-MyFunction(x: 1, 2); // Named argument before unnamed argument, not allowed
-MyFunction(1, y: 2); // Allowed
-```
-$BU0010
-When calling a method, some arguments can reference parameters by name instead
-of by ordinal. However, similar to naming parameters, each name can only be used
-once to prevent ambiguity between parameters.
-
-For example:
-
-```
-void MyFunction(int x, int y) { }
-
-MyFunction(1, y: 2, y: 3); // `y` specified twice, not allowed
-MyFunction(1, y: 2) // Allowed
-```
-$BU0011
-When a binary operator is used with unsupported types, this error is produced.
-
-For example:
-
-```
-int myInt = 3 + 4; // `+` is allowed with two integers
-bool myBool = true + 3; // But not for a boolean and an integer
-```
-
-A possible fix to this error may be inserting a cast.
-$BU0012
-Without a `Main` method, the compiler will run files top-down. However when
-compiling multiple files, it becomes ambiguous which file to run first.
-Because of this, only one file can contain global statements.
-
-If this becomes a problem, consider reworking your project to use an explicit
-entry point such as `Main`.
-$BU0013
-When a method is declared with multiple parameters of the same name, it
-becomes ambiguous when referencing parameters. Because of this, each parameter
-must have a unique name, even if they are different types. This also makes the
-code easier to read inside the method body.
-
-For example:
-
-```
-void MyFunction(int myParam, bool myParam) { } // Not allowed because both parameters have the same name
-```
-$BU0014
-`Main` can only return void or an integer. If a `Main` method is declared
-with any other return type this error is produced.
-
-For example:
-
-```
-string Main() {
-    return "Hello, world!";
-} // `Main` cannot return strings
-```
-
-This is a callback to how older languages like C handle their entry points with
-the command line. If you are making a library with no entry point, this error
-will not come up.
-$BU0016
-When a `Main` method is not declared, files are run top-down. However if a
-`Main` method is declared, global statements are not allowed as it becomes
-ambiguous about where to start execution.
-
-For example:
-
-```
-PrintLine("Hello, world!"); // Not allowed, because `Main` is where execution starts
-
-void Main() { }
-```
-$BU0017
-When a symbol is referenced and it cannot be found, the compiler produces this
-error. This is most likely the result of a typo or scoping issue.
-
-For example:
-
-```
-int myInt = 3 + myOtherInt; // `myOtherInt` was never declared, so this is not allowed
-```
-$BU0018
-Methods in the same scope have to have unique names (unless you are
-overloading). When an attempt is made to declare a method with a name already
-used (and the parameter list is the same), the compiler produces this error.
-This is to make sure there is no ambiguity when calling methods. Other
-overload-related errors such as BU0057 and BU0058 will be used with overloaded
-methods instead.
-
-For example:
-
-```
-void MyFunction() { } // `MyFunction` has not been declared in this scope, allowed
-
-void MyFunction() { } // `MyFunction` has already been declared, not allowed
-```
-$BU0019
-To prevent undefined behavior, all methods must return in all scenarios if
-they have a non-void return type. The compiler checks this and raises an error
-if any code path does not return.
-
-For example:
-
-```
-int MyFunction(int myParam) {
-    if (myParam > 3)
-        return myParam + 1;
-    // If `myParam` is not greater than 3 this method does not return, not allowed
-}
-```
-
-The compiler uses graph analysis on the code to figure out what paths do not
-return. If you believe there is an issue, report one:
-https://github.com/ryanwilsond/belte/issues/new?assignees=&labels=&template=bug_report.md&title=
-$BU0020
-If a cast is not specified between two types, the compiler produces this error.
-
-For example:
-
-```
-int[] myCollection = (int[])"test"; // Cannot cast from string to integer collection
-```
-
-User-defined types must create their own casting rules.
-$BU0021
-Variables in the same scope have to have unique names. When an attempt is made
-to declare a variable with a name already used, the compiler produces this
-error. This is to make sure there is no ambiguity when referencing variables.
-
-For example:
-
-```
-int myVar; // `myVar` has not been declared in this scope, allowed
-int myVar; // `myVar` has already been declared, not allowed
-```
-
-However, if they are in separate scopes this is allowed.
-
-For example:
-
-```
-int myVar;
-
-void MyFunction() {
-    int myVar; // `myVar` has not been declared in this scope, allowed
-}
-```
-
-In this case, the most nested declaration gets priority in the most nested
-scope. If `myVar` was referenced in `MyFunction` it would not use the outer
-declaration, but rather the one nested inside `MyFunction`. This applies even if
-the variables have different types. This is referred to as shadowing and is not
-always allowed in nested block statements.
-$BU0022
-Constants can only be defined once when they are declared. This means that you
-cannot change their value after their initial definition. When an attempt is
-made to redefine a constant, the compiler produces this error.
-
-For example:
-
-```
-const int myConst = 4; // Initial definition, allowed and required
-myConst = 5; // Redefinition, not allowed
-```
-$BU0023
-Because of the way if-statements are parsed, they can become ambiguous. The
-compiler produces this error to try and prevent some ambiguity.
-
-For example:
-
-```
-if (true)
-    if (true) ;
-    else ;
-```
-
-This could be written as:
-
-```
-if (true)
-    if (true) ;
-else ;
-```
-
-Because whitespace is ignored by the compiler, these do the same thing. However,
-they appear like they should execute differently from each other. In the first
-example, the else clause seems to belong to the inner if-statement, however, in
-the second example, it seems to belong to the outer if-statement.
-
-Whenever there is an if-statement that contains an if-statement instead of a
-block-statement for its body, and the inner if-statement has an else-clause
-without using blocks, the compiler produces this error.
-$BU0024
-Expressions resulting in no value by using `void` cannot be put in place of
-expressions expecting a value.
-
-For example:
-
-```
-void MyFunction() { }
-
-int myInt = MyFunction(); // `MyFunction` has no return value, and an initializer must have a value or be `null`
-```
-$BU0025
-Indexing allows retrieving elements from a collection. However, indexing is only
-allowed on collection types or user-defined types that support explicitly
-support it. The compiler produces this error when indexing is used on any other
-type.
-
-For example:
-
-```
-int[] myCollection = {1, 2, 3};
-int myInt = myCollection[2]; // `myCollection` is a collection type, so this is allowed
-int mySecondInt = myInt[1]; // `myInt` is not a collection type, so this is not allowed
-```
-$BU0026
-When the compiler detects unreachable code, it will produce this warning. This
-is not an error because the compiler will continue the compilation process,
-removing the unreachable code from the assembly.
-
-For example:
-
-```
-if (true) {
-    int myInt = 2;
-} else {
-    int myInt = 3; // True is always true, so this else-clause can never execute
-}
-```
-
-It is usually bad practice to have unreachable code, but it is allowed as in
-some cases it is helpful temporarily.
-$BU0027
-Every string is started with a double quote and ended the same way. If the
-ending quote is missing, the compiler does not know when the string ends. In
-that case, this error is produced.
-
-For example:
-
-```
-string myString = "Hello, world!
-int myInt = 2; // The string was never terminated, so an error is produced
-```
-
-This error assumes that multi-line strings are not allowed, and they are not
-currently.
-$BU0028
-A method must have a declaration, so when a method without a declaration is
-called, the compiler does not know what method is being referenced. In this
-case, the compiler produces this error.
-
-For example:
-
-```
-int myInt = MyFunction(); // `MyFunction` does not exist in this scope, not allowed
-```
-
-This error is usually temporary when implementing new methods, or the result
-of a typo or scoping issue.
-$BU0029
-When calling a method, there must be the correct number of arguments provided
-so the method can safely assume it can use the data it requests. If the number
-of arguments provided in a method call does not match the method signature,
-this error is raised.
-
-For example:
-
-```
-int Add(int a, int b) {
-    return a + b;
-}
-
-Add(1, 2, 3); // Too many arguments, incorrect
-Add(1); // Too few arguments, incorrect
-Add(1, 2); // Correct
-```
-
-This only applies to required parameters. Optional parameters are optional, and
-missing them would not raise this error. If there is a required parameter that
-you do not want to pass, you can pass null (assuming it is a nullable
-parameter), or use the shorthand implicit null argument syntax:
-
-```
-Add(1,);
-// Would be the same as
-Add(1, null);
-```
-
-Or even:
-
-```
-Add(,2);
-// Would be the same as
-Add(null, 2);
-```
-$BU0030
-Similar to methods, variables, fields, and constants, class and structure types
-cannot have more than one definition in a single scope. This is so there is no
-ambiguity when referencing a type.
-
-For example:
-
-```
-class MyClass { // First definition, allowed
-    int myMember;
-}
-
-class MyClass { // `MyClass` was already defined, not allowed
-    bool myOtherMember;
-}
-```
-
-Even though the two definitions are different, they use the same identifier so
-the second one is marked as an error.
-$BU0031
-When applying attributes to a type, you can specify any number of them. If there
-are duplicate attributes, however, the compiler will raise this error. Even
-though the compiler could figure out the intended meaning, it would be poorly
-written code and possibly a mistake or oversight. Because of this, the compiler
-does not allow duplicate attributes.
-
-Example here will be updated, but currently there are not attributes.
-$BU0032
-Only methods, functions, and constructors are called objects. This is because
-they have a body that can be run. Variables, constants, and other similar
-objects only store data, they do not act on that data themselves. Hence, they
-cannot be called as a method can. If it is attempted to call a variable,
-field, constant, or indexer this error is raised.
-
-For example:
-
-```
-void MyFunction() { }
-
-int myInt = 3;
-
-MyFunction(); // `MyFunction` is a method, allowed
-
-myInt(); // `myInt` is a variable (cannot be called), not allowed
-```
-$BU0033
-In a programming language, there are multiple grammatical components, such as
-statements and expressions. Statements represent a complete thought, while
-expressions only carry out a singular action. Some examples of statements are if
-statements, try statements, block statements, etc. Some examples of expressions
-are assignment expressions, variable declaration expressions, binary
-expressions, etc.
-
-Some expressions can be used as statements, such as assignment expressions.
-When these expressions are used as statements, they are expression statements.
-
-For example:
-
-```
-int myInt = 3; // This is an expression statement
-myInt = 5; // This is an expression statement
-```
-
-Not all expressions can be used as statements, however. If an expression that
-cannot be used as a statement is attempted to be used as a statement this error
-is raised.
-
-For example:
-
-```
-int myInt = 3; // This is an allowed expression statement
-4 + 7; // This is not an allowed expression statement
-```
-
-For a full list of allowed expression statements, visit the Belte documentation.
-$BU0034
-Belte is a statically typed language, so all variables, parameters, etc. need
-a type associated with them at compile time. If a type is used that the compiler
-is unaware of, this error is raised.
-
-For example:
-
-```
-int myInt; // `int` is a known type, allowed
-char myChar; // `char` is NOT a known type, not allowed
-```
-$BU0035
-Break and continue statements are used to manipulate the running of a loop. That
-is their only purpose, thus outside of a loop, they are invalid. This error is
-raised if a break or continue statement is used outside of a loop.
-
-For example:
-
-```
-while (true) {
-    break; // Inside a while loop, allowed
-}
-
-break; // Not inside any loop, not allowed
-```
-$BU0036
-Return statements are used to exit from a function or method. That is their only
-purpose, in addition to returning values. Outside of a function or method,
-return statements are invalid. This error is raised if a return statement is
-used outside of a function or method.
-
-For example:
-
-```
-int Main() {
-    return 3; // Inside of a method, allowed
-}
-
-return 4; // Outside of a function or method, not allowed
-```
-
-The only exception to this rule is when a file is being run with global
-statements. In that case, the return signals the end of the entire program.
-$BU0037
-Some methods are procedures, methods that do not return a value. In Belte
-this is indicated by replacing the return type of a method with the `void`
-keyword. If it is attempted to return a value in a void method, this error is
-raised.
-
-For example:
-
-```
-void MyFunction() {
-    return; // Normal return in void method, allowed
-}
-
-void MyOtherFunction() {
-    return 3; // Returning a value in a void method, not allowed
-}
-```
-$BU0038
-Some methods return values. If a method is indicated to return a value, it
-must always return a value (or lack thereof using `null`). If a return statement
-is used without a value in one of these methods, this error is raised.
-
-For example:
-
-```
-int MyFunction() {
-    return 1; // Returning a value when expected, allowed
-}
-
-int MyOtherFunction() {
-    return; // Not returning a value when a value is expected, not allowed
-}
-```
-$BU0039
-Functions, methods, and constructors are callable objects. If one of these it
-attempted to be used as a variable, this error is raised.
-
-For example:
-
-```
-void MyFunction() { }
-
-MyFunction(); // Calling a method, allowed
-
-MyFunction = 3; // Treating a method as a variable, not allowed
-```
-
-This error is fairly general and will be raised in any expression attempting
-to use a method as a variable, including (but not limited to): binary, unary,
-postfix, prefix, index, and assignment expressions.
-$BU0040
-In Belte, you can have the compiler guess the type of a variable by replacing
-any type with the `var` keyword. (Note: this only applies to variables, not
-parameters, return types, etc.) Because the compiler uses the declaration
-initializer to guess the variable type, it is required to have an initializer
-when using the `var` keyword. Otherwise, this error is raised.
-
-For example:
-
-```
-var myInt = 3; // The compiler can figure out that `myInt` is an integer by the initializer, allowed
-var myString; // The compiler has nothing to base the type on, not allowed
-```
-
-In dynamically typed languages this would probably be allowed, but because Belte
-is statically typed it must know the type immediately, so this is not allowed.
-
-The only solution to this error is to explicitly list the type of the variable,
-as then the initializer is not required.
-$BU0041
-Similar to strings, multi-line comments must be terminated at some point. If
-they are not, this error is raised.
-
-For example:
-
-```
-/*
-My comment text
-*/ // The comment is terminated, allowed
-
-/*
-My comment text
-// The comment is never terminated, not allowed
-```
-
-Note that comments using `//` are single-line, and are terminated automatically
-at the end of the line.
-
-Note that it is almost impossible to miss this syntax error with syntax highlighting, as
-it would render the entire source file as a comment.
-$BU0042
-In Belte, you can have the compiler guess the type of a variable by replacing
-any type with the `var` keyword. (Note: this only applies to variables, not
-parameters, return types, etc.) Because the compiler uses the declaration
-initializer to guess the variable type, it is required to have an initializer
-when using the `var` keyword.
-
-If the initializer is missing completely, error BU0040 is raised. If the
-initializer is the `null` keyword, this error is raised. This is because
-initializing an implicitly typed variable with `null` faces the same problem as
-no initializer completely, as `null` is not specific to a single type.
-
-For example:
-
-```
-var myInt = 3; // The compiler can figure out that `myInt` is an integer by the initializer, allowed
-var myString = null; // Even though it is initialized, the compiler still has nothing to base the type on, not allowed
-```
-
-The only solution to this error is to explicitly list the type of the variable,
-as then the initializer is not required at all, so `null` can be used to
-initialize it.
-
-Note that a variable successfully declared without an initializer will default
-to `null`:
-
-```
-int myInt;
-// Is the same as
-int myInt = null;
-```
-$BU0043
-In Belte, you can have the compiler guess the type of a variable by replacing
-any type with the `var` keyword. (Note: this only applies to variables, not
-parameters, return types, etc.) Because the compiler uses the declaration
-initializer to guess the variable type, it is required to have an initializer
-when using the `var` keyword.
-
-If the initializer is missing completely, error BU0040 is raised. If the
-initializer is an empty initializer list (such as `{}`), this error is raised.
-This is because initializing an implicitly typed variable with `{}` faces the
-same problem as no initializer completely, as `{}` is not specific to a single
-type.
-
-For example:
-
-```
-var myCollection = {1, 2, 3}; // The compiler can figure out that `myCollection` is a collection of integers by the initializer, allowed
-var myCollection = {}; // Even though it is initialized, the compiler still has nothing to base the type on, not allowed
-```
-
-In the given example, the compiler can not be sure what type of collection the
-user is inferring. It could be `int[]`, `string[]`, or `bool[]` for all the
-compiler knows.
-$BU0044
-Unlike C#, in Belte the `var` keyword does not only infer the base type name,
-but instead, it infers the entire type, apart from the `const` keyword.
-
-For example:
-
-```
-var[] myCollection = {1, 2, 3}; // Not allowed, as the compiler can infer the `[]` so it is not needed
-var myCollection = {1, 2, 3}; // Allowed
-```
-$BU0045
-The `var` keyword/implicit typing cannot be used in every context. Types
-relating to a signature or field declarations need to be explicit as they never
-have initializers, so the compiler would not know what types there are.
-
-For example:
-
-```
-void MyFunction(var myParameter) { } // The compiler has no information on what the type of `myParameter` is, not allowed
-```
-
-Another example:
-
-```
-class MyClass {
-    var myMember; // The compiler has no information on what the type of `myMember` is, not allowed
-}
-```
-
-Implicit typing is only allowed for variable or constant declarations.
-$BU0046
-A try statement must have a catch or finally clause accompanying it. This is
-because a try statement without a catch or finally would be no different then
-a block statement, as the try block itself, does nothing, rather it is the catch
-and finally clauses that handle the exceptions thrown.
-
-For example:
-
-```
-try {
-    int myVar = 5 / 0;
-} // Not allowed, no catch or finally block
-
-try {
-    int myVar = 5 / 0;
-} catch {
-    PrintLine("DIVIDE BY ZERO");
-} // Allowed
-
-try {
-    int myVar = 5 / 0;
-} finally {
-    PrintLine("Program is exiting");
-} // Also allowed
-```
-
-Note that having both a catch and a finally clause is also allowed.
-$BU0047
-Static classes are classes containing only static members. They have no
-constructors because they are never initialized. If an instance member is
-declared in a static class, this error is raised.
-
-For example:
-
-```
-static class MyClass {
-    void MyMethod() { } // Not allowed, `MyMethod` is not static
-    static void MyMethod() { } // Allowed
-}
-```
-$BU0048
-Operator overload methods do not use traditional identifier names, but rather
-take in an overloadable operator token instead. If a non-overloadable token is
-provided as the name, this error is raised.
-
-For example:
-
-```
-class MyClass {
-    static MyClass operator==(MyClass left, MyClass right) { // Not allowed, `==` is not an overloadable operator
-        ...
-    }
-}
-```
-$BU0049
-By-reference variables can be assigned to with values, which are just passed on
-to what it is referencing. However, the declaration initializer must be a
-reference as there is nothing to pass on to yet. If a by-reference variable is
-declared with a by-value initializer, this error is raised.
-
-For example:
-
-```
-ref int myRef = 3; // Incorrect, `myRef` does not reference anything yet so it cannot pass `3` onto its reference
-
-int myVar = 3;
-ref int myRef = ref myVar; // Correct, references `myVar`; future by-value assignments are now allowed
-```
-
-Note that the reference must be explicit:
-
-```
-int myVar = 3;
-ref int myRef = ref myVar;
-ref int myOtherRef = myRef; // Not allowed, this would pass the value of `myVar` which is by-value, not by-reference
-```
-$BU0050
-By-value variables cannot be assigned to by an explicit reference expression.
-They can be assigned to by variables that are references, and in that case, the
-value that the by-reference variable is referencing is passed. If a by-value
-variable is assigned to by an explicit reference expression, this error is
-raised.
-
-For example:
-
-```
-int myVar = 3;
-int myOtherVar = ref myVar; // Incorrect, `myOtherVar` is by-value and cannot be assigned with a reference
-```
-
-Note that this only applies to explicit references, and a reference variable can
-be the assignee:
-
-```
-int myVar = 3;
-ref int myRef = ref myVar;
-int myOtherVar = myRef; // Allowed, this would pass the value of `myVar` as that is what `myRef` is referencing
-```
-$BU0051
-Attributes can be applied to types, and users can define their own attributes.
-However, if the compiler is unaware of an attribute, this error is raised.
-
-Example here will be updated, but currently there are not attributes.
-$BU0052
-Some types are non-nullable, even though the default is nullable. If a variable
-or constant is non-nullable, it cannot be assigned with `null`. If this is
-attempted, this error is raised.
-
-For example:
-
-```
-int! myVar = null; // Not allowed, `myVar` is non-nullable, so it cannot be assigned to with `null`
-```
-$BU0053
-Unlike C#, in Belte the `var` keyword does not only infer the base type name,
-but instead, it infers the entire type, apart from the `const` keyword.
-
-For example:
-
-```
-int myInt = 3;
-ref var myRef = ref myInt; // Not allowed, as the compiler can infer the `ref` keyword so it is not needed
-var myRef = ref myInt; // Allowed
-```
-$BU0054
-By-reference variables can either be referencing a constant or a variable. These
-are not interchangeable.
-
-For example:
-
-```
-const int myConst = 3;
-ref int myRef = ref myConst; // Not allowed, as `myRef` expects a reference to a variable, not a reference to a constant
-```
-
-This is an error because if this were allowed, constants could be modified
-indirectly through references at runtime. This makes constants not different
-than variables.
-
-To highlight this point more clearly, take the example:
-
-```
-const int myConst = 3;
-ref int myRef = ref myConst;
-myRef = 4; // `myConst` is indirectly modified, now equalling `4`
-```
-
-The following is allowed:
-
-```
-const int myConst = 3;
-ref const int myRef = ref myConst;
-```
-
-`myRef` can be assigned, to change what it is referencing, but it cannot
-change the value of what it is referencing at any time.
-
-The following could be used if a variable reference is wanted:
-
-```
-int myInt = 3;
-ref int myRef = ref myInt;
-```
-$BU0055
-Void is used to denote that a method is a procedure. If void is used in most
-other scenarios, the compiler produces this error. This is because `void` is NOT
-a type, but rather an indicator that nothing will be returned.
-
-For example:
-
-```
-void MyFunction() { } // Allowed
-
-void myVar; // Not allowed, `void` cannot be used as a type
-```
-#BU0056
-If a specific type of syntax is expected in an expression or statement, many
-errors could be raised, depending on what gives the most information in any
-context. If an incorrect piece of syntax is found, errors such as BU0006 will be
-raised, but if a piece of syntax is purely missing, this error is raised.
-
-For example:
-
-```
-class { // An identifier is expected before the opening curly brace to identify the class
-    int myMember;
-}
-```
-
-Another example:
-
-```
-void () { } // An identifier is expected before the opening parenthesis to identify the method
-```
-$BU0057
-Error BU0029 is used if a method call has the wrong number of arguments. This
-error is raised in place of that one if the method being called has overloads.
-
-For example:
-
-```
-void MyFunction(int a) { }
-
-void MyFunction(string a) { }
-
-MyFunction(1, 3); // No overload matches this parameter list, incorrect
-```
-
-The reason the error is different is that the argument count can be correct,
-but the types can be incorrect. A casting error cannot be raised because since
-there are overloads, the compiler cannot tell the exact casting errors.
-$BU0058
-Sometimes a method call can be ambiguous between multiple overloads,
-especially when the arguments are `null`. If the compiler cannot tell which
-overload to use in a call expression, this error is raised.
-
-For example:
-
-```
-void MyFunction(int a) { }
-
-void MyFunction(string a) { }
-
-MyFunction(null); // Ambiguous which overload is being inferred, as `null` could be either an integer or string
-```
-$BU0059
-Increment and decrement expressions modify the operand. Because this is the
-case, the operand must be modifiable/assignable. If it is attempted to
-increment or decrement a nonassignable operand this error is raised.
-
-For example:
-
-```
-1++; // Now allowed, `1` is not an assignable operand
-int a = 3;
-a++; // Allowed, `a` is assignable
-```
-
-This also applies to the prefix version of these operators:
-
-```
-++1; // Now allowed, `1` is not an assignable operand
-int a = 3;
-++a; // Allowed, `a` is assignable
-```
-
-And also applies to their decrement counterparts.
-
-Only variables, fields, and indexers can be assigned to.
-$BU0060
-When a ternary operator is used with unsupported types, this error is produced.
-
-For example:
-
-```
-int myInt = true ? 3 : 4; // `?:` is allowed with one boolean and two integers
-bool myBool = 3 ? true : false; // But not with an integer and two booleans
-```
-
-A possible fix to this error may be inserting a cast.
-$BU0061
-When a nonexistent member is attempted to be accessed with a member access
-expression, this error is raised.
-
-For example:
-
-```
-class MyClass {
-    int a;
-}
-
-MyClass myVar = new MyClass();
-int myInt = myVar.b; // `b` is not a member of the `MyClass` type
-```
-
-Another example:
-
-```
-class MyClass {
-    int myMember;
-}
-
-MyClass myClass = MyStruct();
-int myInt = myStruct.myOtherMember; // `myOtherMember` is not a member of the user-defined `MyStruct` type
-```
-
-A full list of all the members of built-in types can be found in the Belte
-documentation.
-$BU0062
-Not every expression can be assigned to. If an assignment expression is
-attempted where the left side cannot be assigned to, this error is raised.
-
-For example:
-
-```
-5 = 4; // You cannot assign to literal expressions
-PrintLine() = 4; // You cannot assign to call expressions
-```
-
-You can only assign to variables, fields, and indexers. Any other left side
-expression will result in this error.
-
-Note that if the failure to assign is because the left side is a constant,
-BU0022 is raised instead.
-$BU0063
-Nested/inner functions cannot be overloaded. If it is attempted to overload
-a nested function, this error is raised.
-
-For example:
-
-```
-void MyFunction() {
-    void MyNestedFunction() { }
-
-    void MyNestedFunction(int myParameter) { } // Overloads are not allowed, so this is seen as a duplicate definition which is not allowed
-}
-```
-
-If you need to overload a nested function, you should probably be using methods
-anyway.
-$BU0064
-By-reference variables can either be referencing a constant or a variable. These
-are not interchangeable.
-
-For example:
-
-```
-int myInt = 3;
-ref const int myRef = ref myInt; // Not allowed, as `myRef` expects a reference to a constant, not a reference to a variable
-```
-
-This is an error because if this were allowed, code using the reference would
-be under the false assumption that the value will not change. The value could
-change indirectly if the variable the by-reference variable is referencing
-changes during runtime.
-
-To highlight this point more clearly, take the example:
-
-```
-int myInt = 3;
-ref const int myRef = ref myInt;
-myInt = 4; // `myInt` is modified, indirectly modifying `myRef` to be referencing a changed value
-```
-
-The following is allowed:
-
-```
-const int myConst = 3;
-ref const int myRef = ref myConst;
-```
-
-`myRef` can be assigned to, to change what it is referencing, but it cannot
-change the value of what it is referencing at any time.
-
-The following could be used if a variable reference is wanted:
-
-```
-int myInt = 3;
-ref int myRef = ref myInt;
-```
-$BU0065
-When a prefix operator is used with unsupported types, this error is produced.
-
-For example:
-
-```
-int myInt = 2;
-++myInt; // `++` is allowed with integer types
-
-bool myBool = false;
-++myBool; // But not for decimal types
-```
-
-A possible fix to this error may be inserting a cast.
-$BU0066
-When a postfix operator is used with unsupported types, this error is produced.
-
-For example:
-
-```
-int myInt = 2;
-myInt++; // `++` is allowed with integer types
-
-bool myBool = false;
-myBool++; // But not for decimal types
-```
-
-A possible fix to this error may be inserting a cast.
-$BU0067
-When using an argument that references a parameter by name and the parameter has
-already been referenced by position, this error is thrown.
-
-For example:
-
-```
-void MyFunction(int x, int y) { }
-
-MyFunction(1, x: 2); // `x` was already specified by position by the first argument, so it is a duplicate; not allowed
-MyFunction(1, 2); // Allowed
-```
-$BU0068
-When creating an optional parameter while declaring a method, the default
-value must be a compile-time constant, as in it needs to be computable during
-compilation. This is so the compiler can accurately place the default value
-when the optional parameter is not specified during a call expression whilst
-preventing side effects.
-
-For example:
-
-```
-void MyFunction(string x = Input()); // `Input()` requires input from the user, so it is not constant and the compile cannot compute it; not allowed
-void MyFunction(string x = "Test"); // `"Test"` is constant; allowed
-```
-$BU0069
-Because optional parameters do not need to be specified, but required ones do,
-all required parameters must come before any optional parameters. This is
-because intermixing the two while referencing parameters by position would
-require the user to specify optional parameters to reach the required ones,
-making them not optional.
-
-For example:
-
-```
-void MyFunction(int x, int y = 3, int z); // To get to the required parameter `z` by position, the user would have to specify `y` making it required; not allowed
-void MyFunction(int x, int y, int z = 3); // Allowed
-```
-$BU0070
-There are two broad types of storage containers in Belte: variables and
-constants. Variables can be changed, while constants cannot (hence the names).
-Because of this, you cannot mark a type as both variable and constant.
-
-For example:
-
-```
-const var myInt = 3; // Not allowed, marked constant and variable at the same time
-const myInt = 3; // Allowed
-var myInt = 3; // Allowed
-```
-$BU0071
-Types, variables, fields, and constants all share the same naming rules. Because
-of this, it can be ambiguous whether the user is referring to a variable versus
-a type for example.
-
-For example:
-
-```
-class A { }
-
-A A = new A(); // Not allowed, variable name `A` will cause confusion
-A a = new A(); // Allowed
-```
-
-This prevents ambiguous statements like:
-
-```
-class A {
-    static void F() { }
-
-    void F() { }
-}
-
-A A = new A();
-A.F(); // Is this referring to the static method or the instance method?
-```
-
-In this case, it would always refer to the instance method, but reading this as
-a developer it is easily confusing. This is why this is not allowed.
-
-This error will only apply to types in the same namespace as the variable
-declaration so that other namespaces do not interfere with naming.
-$BU0072
-You can implicitly pass null in multiple contexts such as call expressions by
-omitting any value before or after a comma. However, if you attempt to pass null
-this way when a non-nullable type is expected, this error is raised.
-
-For example:
-
-```
-void MyFunction(int a, int! b) { }
-
-MyFunction(, 2); // Allowed, the first parameter is nullable
-MyFunction(1,); // Not allowed, the second parameter is non-nullable
-MyFunction(,); // Not allowed, while the first parameter is nullable, the second parameter is not
-```
-$BU0073
-When a cast does not exist purely because you are trying to cast a null literal
-to a non-nullable type, this error is raised in place of BU0020.
-
-For example:
-
-```
-var myDecimal = (decimal!)true; // Not allowed, BU0020 is raised as you cannot convert from bool to decimal
-var myDecimal = (decimal!)null; // Not allowed, this error is raised as you cannot `null` to a non-nullable type
-```
-$BU0074
-Modifiers such as `const` and `static` effect the meaning of a member. Each
-modifier can only be applied once per item.
-
-For example:
-
-```
-class MyClass {
-    const const int myField = 3; // Not allowed, `const` modifier applied twice
-    const int myField = 3; // Allowed
-}
-```
-$BU0075
-The `ref` keyword cannot be used in every context. Types relating to field
-declarations cannot be defined when declaring them, meaning you cannot assign
-a reference.
-
-For example:
-
-```
-class MyClass {
-    ref int a; // Not allowed, cannot define so using `ref` here is not allowed
-    int a; // Allowed
-}
-```
-$BU0076
-Dividing by zero is a defined operation, thus it is not allowed. When the
-compiler can detect code that will divide by zero, this error is raised.
-
-For example:
-
-```
-int myInt = 5 / 0; // Not allowed, attempting to divide by zero
-```
-$BU0077
-To prevent ambiguity, if a name is used inside the closest enclosing method
-scope that name is reserved and cannot be used inside nested non-method
-scopes (such as for loops).
-
-For example:
-
-```
-void MyFunc() {
-    for (int i = 0; i < 5; i++) ; // Not allowed, `i` is used later to declare a local
-
-    int i = 1;
-}
-```
-
-Because this only applies to non-method scopes, the following is allowed:
-
-```
-void MyFunc() {
-    int i = 1;
-
-    void MyNestedFunc() {
-        int i = 5;
-    }
-}
-```
-
-This only applies to non-method scopes because method scopes shadow, whilst
-other blocks and bodies do not.
-$BU0078
-When implicitly initializing a variable or constant, you cannot use an
-initializer list only containing `null`. This is because `null` can be used for
-most types, so the compiler cannot figure out the type based on only `null`.
-
-For example:
-
-```
-var myArray = { null, null }; // Not allowed, the compiler cannot deduce the type of the variable
-var myArray = { null, 3 }; // Allowed, the compiler can use the non-null value to deduce the type of the variable
-```
-$BU0079
-If the compiler does not recognize an escape sequence, this error is raised.
-
-For example:
-
-```
-var myString = "test\g"; // Not allowed, `\g` is not a known escape sequence
-var myString = "test\n"; // Allowed
-```
-
-Refer to the Belte documentation for a list of accepted escape sequences.
-$BU0080
-Primitive types in Belte are pure data and no state. This means they have no
-members and do not inherit from Object. If a member is attempted to be accessed
-off of a primitive, this error is raised.
-
-For example:
-
-```
-int myInt = 3;
-string myString = myInt.ToString(); // Not allowed, primitive types have no members
-```
-$BU0081
-Primitive types (such as `int`) cannot be created using the `new` keyword,
-because they have not constructors.
-
-For example:
-
-```
-int myInt = new int(); // Not allowed, `int` is a primitive and thus cannot have any constructors
-int myInt = 3; // All primitives are created through literals, such as `3`
-```
-$BU0082
-If a template has multiple overloads but the given template arguments do not
-match any of the overloads (even with implicit casting) this error is raised.
-
-For example:
-
-```
-class MyClass<int T> { }
-
-class MyClass<bool T> { }
-
-var myClass = new MyClass<3.5, false>(); // No overload matches this parameter list, incorrect
-```
-$BU0083
-Sometimes a list of template arguments can be ambiguous between multiple
-overloads, especially when the arguments are `null`. If the compiler cannot tell
-which overload to use in an object creation expression, this error is raised.
-
-For example:
-
-```
-class MyClass<int T> { }
-
-class MyClass<bool T> { }
-
-var myClass = new MyClass<null>(); // Ambiguous which overload is being inferred, as `null` could be either an integer or boolean
-```
-$BU0084
-Outside of a low-level context structs are disabled, along with several other
-lower level features.
-$BU0085
-The `this` keyword is used to access type members, such as fields and methods.
-It searches for members of the currently enclosing type, so if this keyword is
-used outside of a type definition, this error is raised.
-
-For example:
-
-```
-int myInt = 3;
-int myOtherInt = this.myInt; // Not allowed, not inside of a type definition
-
-class MyClass {
-    int myInt;
-
-    void MyMethod() {
-        this.myInt = 3;
-        int myOtherInt = this.myInt; // Allowed
-    }
-}
-```
-$BU0086
-Members marked as private can only be accessed within their containing type's declaration.
-
-For example:
-
-```
-class MyClass {
-    private static void M1() { ... }
-    public static void M2() { ... }
-}
-
-MyClass.M1(); // Not allowed, `MyClass.M1()` is inaccessible outside of the `MyClass` declaration because `M1()` is marked as private
-MyClass.M2(); // Allowed, `M2()` is marked as public
-```
-$BU0087
-If an object is created with an argument list that matches no constructor
-parameter lists, this error is raised. This error is the same as BU0057 but
-applies specifically to constructors.
-
-For example:
-
-```
-class MyClass {
-    MyClass(int myInt) { }
-}
-
-MyClass myClass = new MyClass("test"); // Not allowed, no constructor for `MyClass` takes in a string argument
-MyClass myClass = new MyClass(3); // Allowed
-```
-$BU0088
-Modifiers are not always applicable to certain items. Such as a static method
-outside of a class, a static struct in any context, etc. If a modifier is not
-valid to a certain item this error is raised.
-$BU0089
-Static members do not rely on instance information, and for that reason it is
-unnecessary and not allowed to access a static member through an instance.
-
-For example:
-
-```
-class MyClass {
-    static void MyMethod() { }
-}
-
-MyClass myInstance = new MyClass();
-
-myInstance.MyMethod(); // Not allowed, attempting to access static member `MyMethod` through the instance `myInstance`
-MyClass.MyMethod(); // Allowed
-```
-$BU0090
-Non-static members rely on instance information, and for that reason cannot be
-called statically.
-
-For example:
-
-```
-class MyClass {
-    void MyMethod() { }
-}
-
-MyClass.MyMethod(); // Not allowed, attempting to call non-static member `MyMethod` without an object reference
-
-MyClass myInstance = new MyClass();
-myInstance.MyMethod(); // Allowed
-```
-$BU9000
-Inside a global scope without a `Main` method, the compiler will run the
-file top-down instead. Return statements are allowed in this case, however, it
-is currently unsupported to return a value in this case.
-
-For example:
-
-```
-if (2 == 2)
-    return; // This is allowed
-else
-    return 3; // This is not allowed
-```
-$BU0091
-Fields cannot be initialized when they are declared in structures. This is to
-keep structures functionally primitive, as they should only be used in low-level
-contexts when they are necessary anyways.
-
-For example:
-
-```
-struct MyStruct {
-    int myField = 3; // Not allowed
-}
-```
-$BU0092
-There can only be one entry point, and because the compiler treats functions
-named `Main` as an entry point, this error is raised if it finds multiple
-functions named `Main`.
-
-For example:
-
-```
-void Main() { }
-
-void Main(int! argc, string[]! argv) { } // Not allowed, `Main` entry point already declared
-```
-
-```
-void Main() { } // Allowed
-```
-$BU0093
-Attributes are not valid for global statements. If any attributes are attached
-to a global statement this error is raised.
-
-Example here will be updated, but currently there are not attributes.
-$BU0094
-Some items require template arguments, while others do not. If an item without
-template arguments is referenced but template arguments are supplied, this error
-is raised.
-
-For example:
-
-```
-class MyClass{ }
-
-var myInstance = new MyClass<3>(); // Not allowed, `MyClass` does not expect the template argument `3`
-var myInstance = new MyClass(); // Allowed
-```
-$BU0095
-Passed template arguments must be compile-time constants because of the nature
-of templates. If a non-constant value is desired to be passed instead, use
-constructor arguments instead.
-
-For example:
-
-```
-class MyClass<int templateParam> { }
-
-var myInt = 3;
-var myInstance = new MyClass<myInt>(); // Not allowed, `myInt` is not a compile-time constant
-var myInstance = new MyClass<3>(); // Allowed
-```
-$BU0096
-References point to other established objects in memory, and hence cannot
-reference expressions that do not represent objects.
-
-For example:
-
-```
-var myRef = ref 3; // Not allowed, `3` is not an object in memory that can be referenced
-
-var myInt = 3;
-var myRef = ref myInt; // Allowed
-```
-$BU0097
-Some expressions are not allowed as expression statements as they perform no
-action. If a type is used as an expression statement, this error is raised.
-
-For example:
-
-```
-class MyClass { }
-MyClass; // Not allowed, performs no action (dead code)
-```
-$BU0098
-Static classes only contain static members. Because of this, you cannot create
-an instance of a static class. And because instances are never created, no
-constructors are ever called, making them dead code.
-
-For example:
-
-```
-static class MyClass {
-    MyClass() { } // Not allowed, constructor within a static class
-}
-```
-$BU0099
-Static classes cannot have instances, so a variable (an instance) cannot be of
-a static type.
-
-For example:
-
-```
-static class MyClass { }
-
-MyClass myVar; // Not allowed, `MyClass` is a static type
-```
-$BU0100
-Static classes cannot have instances.
-
-For example:
-
-```
-static class MyClass { }
-
-var myVar = new MyClass(); // Not allowed, cannot create an instance of static class `MyClass`
-```
-$BU0101
-Some modifiers cannot be used in combination with other modifiers.
-
-For example:
-
-```
-class MyClass {
-    const constexpr int myField = 3; // Not allowed, cannot mark field as both `const` and `constexpr`
-    static const void MyMethod() { } // Not allowed, cannot mark method as both `static` and `const`
-}
-```
-$BU0102
-Marking a method as constant means it cannot modify instance members.
-
-For example:
-
-```
-class MyClass {
-    int myField = 3;
-
-    const void MyMethod() {
-        myField++; // Not allowed, modifying instance member `myField` in method marked `const`
-    }
-}
-```
-$BU0103
-Marking a method as constant means it cannot modify instance members. To ensure
-this, methods marked as constant cannot mark other methods within the same class
-that are not also marked as constant.
-
-For example:
-
-```
-class MyClass {
-    int myField = 3;
-
-    void MyMethod() {
-        myField++;
-    }
-
-    const void MyConstMethod() {
-        MyMethod(); // Not allowed, `MyMethod` is not marked as constant so it cannot be called in this context
-    }
-}
-```
-$BU0104
-A constant cannot call methods on itself that are not marked as constant.
-
-For example:
-
-```
-class MyClass {
-    int myField = 3;
-
-    void MyMethod() {
-        myField++;
-    }
-}
-
-const myConst = new MyClass();
-myConst.MyMethod(); // Not allowed, `MyMethod` is not marked as constant
-```
-$BU0105
-A reference is not a compile-time constant, so reference type cannot be marked
-as a constant expression (a compile-time constant).
-
-For example:
-
-```
-var myVar = 3;
-constexpr ref int myConstant = ref myVar; // Not allowed, type cannot be a reference type and also be marked as `constexpr`
-```
-$BU0106
-Some contexts require compile-time constants. If an expression supplied in one
-of those contexts is not a compile-time constant, this error is raised.
-
-For example:
-
-```
-int MyMethod() {
-    return 3;
-}
-
-constexpr myConstant = MyMethod(); // Not allowed, method calls are not compile-time constants
-```
-$BU0107
-Methods return instances of objects, hence they cannot be declared with a static
-return type.
-
-For example:
-
-```
-static class MyClass { }
-
-MyClass MyMethod() { ... } // Not allowed, return type cannot be static class `MyClass`
-```
-$BU0108
-Overloadable operators expected a specific number of arguments. When overloading
-an operator, the number of parameters must match this expected argument count.
-
-For example:
-
-```
-class MyClass {
-    static MyClass operator+(MyClass a, MyClass b, MyClass c) { ... } // Not allowed, overloaded operator `+` expects either 1 or 2 arguments, not 3
-    static MyClass operator+(MyClass a, MyClass b) { ... } // Allowed
-    static MyClass operator+(MyClass a) { ... } // Allowed
-}
-```
-$BU0109
-Operators are static because they do not favor a specific instance (left or right). If an operator is overloaded without
-marking it as static, this error is raised.
-
-Operators must always be public. If an operator is overloaded without marking it as public, this error is raised as
-well.
-
-For example:
-
-```
-class MyClass {
-    MyClass operator+(MyClass a, MyClass b) { ... } // Not allowed, not marked as public and static
-    public MyClass operator+(MyClass a, MyClass b) { ... } // Not allowed, not marked as static
-    static MyClass operator+(MyClass a, MyClass b) { ... } // Not allowed, not marked as public
-    public static MyClass operator+(MyClass a, MyClass b) { ... } // Allowed
-}
-```
-$BU0110
-Operators act on instances of classes, and hence cannot be used or defined on
-static classes.
-
-For example:
-
-```
-static class MyClass {
-    static MyClass operator+(MyClass a) { ... } // Not allowed, `MyClass` is static
-}
-
-class MyClass {
-    static MyClass operator+(MyClass a) { ... } // Allowed
-}
-```
-$BU0111
-Operators contained in a class must take at least one parameter that is of that
-containing type. Otherwise, a class could overload an operator that affects
-other types operators.
-
-For example:
-
-```
-class MyClass {
-    static int operator+(int a, int b) { ... } // Not allowed, at least one parameter must be of the type `MyClass`
-    static int operator+(MyClass a, int b) { ... } // Allowed
-    static int operator+(int a, MyClass b) { ... } // Allowed
-    static int operator+(MyClass a, MyClass b) { ... } // Allowed
-}
-```
-$BU0112
-The increment and decrement operators assign, so they operators must return the
-containing type to be used in an assignment.
-
-For example:
-
-```
-class MyClass {
-    static int operator++(MyClass a) { ... } // Not allowed, operator `++` must return containing type, in this case `MyClass`
-    static MyClass operator++(MyClass a) { ... } // Allowed
-}
-```
-$BU0113
-The index operator must take in two parameters, the first of which being the
-containing type to index off of.
-
-For example:
-
-```
-class MyClass {
-    static MyClass operator[](int a, int i) { ... } // Not allowed, first parameter must be of the type `MyClass`
-    static MyClass operator[](MyClass a, int i) { ... } // Allowed
-}
-```
-$BU0114
-Arrays may only be used within low-level contexts.
-
-For example:
-
-```
-int[] array; // Not allowed
-
-lowlevel {
-    int[] array; // Allowed
-}
-```
-$BU0115
-Character literals must be exactly one character long because the character type
-represents a single character in memory.
-
-For example:
-
-```
-char myChar = ''; // Not allowed, empty character literal
-char myChar = 'H'; // Allowed
-```
-$BU0116
-Character literals must be exactly one character long because the character type
-represents a single character in memory.
-
-For example:
-
-```
-char myChar = 'Hello'; // Not allowed, more than one character in character literal
-char myChar = 'H'; // Allowed
-```
-$BU0117
-Because there are no implicit default values, non-nullable locals cannot be
-declared without an explicit initializer.
-
-For example:
-
-```
-int! myInt; // Not allowed, no initializer
-int! myInt = 3; // Allowed
-```
-$BU0118
-Virtual and abstract methods indicate they can be overridden by child class
-declarations, and because child classes can only see public members, a method
-cannot be marked virtual or abstract while also marked private.
-
-For example:
-
-```
-class A {
-    private virtual void M() { ... } // Not allowed, method `M` marked both private and virtual
-}
-```
-$BU0119
-Override methods replace method definitions from base classes. If the base class
-did not declare a method matching the override signature, this error is raised
-as there is no suitable target for the override method.
-
-For example:
-
-```
-class A {
-    public virtual void M(int a) { }
-}
-
-class B extends A {
-    public override void J(int a) { } // Not allowed, no method `J` to override
-    public override void M(int a) { } // Allowed
-}
-```
-$BU0120
-Overridden members must only differ in definition, not declaration. As such,
-the access modifier of an overridden members cannot differ from the inherited
-member.
-
-For example:
-
-```
-class A {
-    public virtual void M() { }
-}
-
-class B extends A {
-    private override void M() { } // Not allowed, changing access modifier of `M` from public to private
-}
-```
-$BU0121
-Primitive types are not objects, so they cannot be inherited from/derived from.
-
-For example:
-
-```
-class A extends int { } // Not allowed, derives from non-object primitive type `int`
-```
-$BU0122
-Template parameter constraint clauses constraint the template parameters of the
-currently declaring type only.
-
-For example:
-
-```
-class A<type T> where { T extends Object; } { } // Allowed
-
-class B extends A where { T extends List<int>; } { } // Not allowed, `T` is not a template of `B` but of `A`
-```
-$BU0123
-Extension constraints ensure that a type template argument is or is a child
-class of the specified constraint type.
-
-For example:
-
-```
-class A<type T> where { T extends List<int>; } // Allowed
-
-class A<int T> where { T extends List<int>; } // Not allowed, `T` is not a type template parameter
-```
-$BU0124
-Template parameter constraint clauses must be computable at compile time because
-they are checked when compiling object creation expressions.
-
-For example:
-
-```
-int v = 3;
-
-class A<int T> where { T < v; } // Not allowed, referencing variable `v` is not compile-time computable
-
-class A<int T> where { T < 10; } // Allowed
-```
-$BU0125
-Structure (struct) constructors take no arguments because constructors cannot be
-defined for them. Only the default constructor can be called.
-
-For example:
-
-```
-struct A {
-    int a;
-    int b;
-}
-
-var s = new A(a: 3, b: 6); // Not allowed
-var s = new A(); // Allowed
-```
-$BU0126
-An extension template parameter constraint clause ensures the passed type
-template is or inherits from the specified type.
-
-For example:
-
-```
-class A<type T> where { T extends Object; } { }
-
-var a = new A<int>(); // Not allowed, `int` does not inherit from `Object`
-var a = new A<Object>(); // Allowed
-```
-$BU0127
-While template parameter constraint clauses themselves allow nullability, them
-resulting in null is treated as a constraint failure.
-
-For example:
-
-```
-class A<int a> where { a < 10; } { }
-
-var a = new A<null>(); // Not allowed, `null` makes the constraint result in null, failing
-var a = new A<5>(); // Allowed
-```
-$BU0128
-All template parameter constraint clauses must evaluate to true when
-instantiating a template.
-
-For example:
-
-```
-class A<int a> where { a < 10; } { }
-
-var a = new A<11>(); // Not allowed, `11 < 10` is false
-var a = new A<5>(); // Allowed
-```
-$BU0129
-<<<<<<< HEAD
-By default, members are not allowed to be overridden. They can only be
-overridden if marked virtual, or if it is already an override itself.
-=======
-Global variables, constants, or constant expressions cannot be used
-within class definitions to prevent possible circular dependencies when the
-global is of that very class type. Note that global functions can be used.
->>>>>>> 79e7540c
-
-For example:
-
-```
-<<<<<<< HEAD
-class A {
-    public void M() { }
-}
-
-class B extends A {
-    public override void M() { } // Not allowed, `M()` is not marked virtual or override
-}
-```
-
-```
-class A {
-    public virtual void M() { }
-}
-
-class B extends A {
-    public override void M() { } // Allowed
-}
-```
-=======
-C myC = new C();
-
-class C {
-    int a = myC.a;
-}
-```
-
-In this example, a circular dependency is created as the definition for class
-`C` uses global variable `myC`, but `myC` is of defining type `C`. To prevent
-this possibility, globals cannot be used within class definitions.
->>>>>>> 79e7540c
-$BU9001
-Assembling natively is currently unsupported. If it is requested to assemble
-natively, the compilation will not raise an error but rather ignore the request.
-
-Compiling with .NET integration is the priority, so compiling natively will
-likely be unsupported for many versions.
-$BU9002
-Linking natively is currently unsupported. If it is requested to link natively,
-the compilation will not raise an error but rather ignore the request.
-
-Compiling with .NET integration is the priority, so compiling natively will
-likely be unsupported for many versions.
-$BU9003
-Compiling natively is currently unsupported. If it is requested to compile
-natively, this error is raised.
-
-Compiling with .NET integration is the priority, so compiling natively will
-likely be unsupported for many versions.
-$BU9004
-Compiling with .NET integration is currently unsupported.
-$BU9005
-Currently, postfix operators are disabled if overloaded.
-$BU9006
-Transpiling to C# is currently unsupported.
+$BU0000
+If you see this error code, that means that there was a fatal error in the
+compiler that prevented it from completing compilation. This is NOT a user
+error, but rather a bug that should be reported. Currently, the best way to
+report bugs is directly on the issues tab on GitHub.
+
+If the problem is preventing further development, try downgrading Buckle to the
+previous stable patch version. If the problem persists, make sure to create an
+issue on GitHub (though we at Belte Industries would appreciate an issue
+report nonetheless).
+
+You can use the following link to create an issue:
+https://github.com/ryanwilsond/belte/issues/new?assignees=&labels=&template=bug_report.md&title=
+$BU0001
+The compiler produces this warning if it can tell that an expression will always
+result in the same value. Not all expressions that have a constant value will be
+found by the compiler, but most simple ones will.
+
+For example:
+
+```
+if (2 > 0) { } // 2 > 0 is always true, so this warning is produced
+```
+$BU0002
+The compiler produces this warning if it detected that a value may be null
+during a deference/member accession. Note that the compiler cannot catch every
+null deference case, especially relating to called code where code analysis is
+not possible. You can prevent this warning by using the null assert (`!`)
+operator.
+
+For example:
+
+```
+class MyClass {
+    int myMember;
+}
+
+void MyFunction(MyClass myParameter) {
+    myParameter.myMember = 3; // Warning is produced here
+    myParameter!.myMember = 3; // But not here
+}
+```
+$BU0003
+The compiler produces this error when it either ca not find a reference, or it is
+the wrong file type. This usually means that a reference specified on the command
+line is in a different location.
+
+For example:
+
+```
+$ buckle --ref=some/fake/reference.dll // Correct format, but does not exist
+```
+$BU0004
+When the compiler fails to parse a literal it produces this error. Currently,
+this error will only come up in place of runtime overflow or underflow
+exceptions.
+
+For example:
+
+```
+int myInt = 9999999999; // Exceeds integer limit, cannot parse
+```
+$BU0005
+When the compiler is given an unknown character when scanning the input files,
+it produces this error. Thus this is a user syntax error.
+
+For example:
+
+```
+@ // The compiler does not currently handle this character
+```
+$BU0006
+When the compiler expects a certain piece of text and does not find it, this
+error is produced. This error comes in three forms:
+
+- Unexpected token
+- Unexpected token, expected another token instead
+- Expected a token at the end of the input
+
+In all of these cases, if this error is raised the user made a syntax error.
+
+For example:
+```
+if (true { } // The compiler expected a closing parenthesis before the open bracket
+```
+$BU0007
+Some casts are implied, but others must be explicitly specified. When an
+explicit cast is not specified explicitly, this error is produced.
+
+For example:
+
+```
+decimal myDecimal = 4; // Implicit cast from integer to decimal, allowed
+int myInt = 3.4; // Explicit cast from decimal to integer, produces this error
+```
+
+When possible the compiler will suggest how to make the cast explicit. If no
+explicit cast is possible either, error BU0020 is used instead.
+$BU0008
+When a unary operator is used with unsupported types, this error is produced.
+
+For example:
+
+```
+int myInt = ~4; // `~` is allowed with integer types
+decimal myDecimal = ~3.4; // But not for decimal types
+```
+
+A possible fix to this error may be inserting a cast.
+$BU0009
+When calling a method, some arguments can reference parameters by name instead
+of by ordinal. However, all arguments referencing by name must come after any
+arguments referencing by ordinal. This is not because the compiler cannot figure
+out the intention, but rather it makes confusing code and is bad practice.
+
+For example:
+
+```
+void MyFunction(int x, int y) { }
+
+MyFunction(x: 1, 2); // Named argument before unnamed argument, not allowed
+MyFunction(1, y: 2); // Allowed
+```
+$BU0010
+When calling a method, some arguments can reference parameters by name instead
+of by ordinal. However, similar to naming parameters, each name can only be used
+once to prevent ambiguity between parameters.
+
+For example:
+
+```
+void MyFunction(int x, int y) { }
+
+MyFunction(1, y: 2, y: 3); // `y` specified twice, not allowed
+MyFunction(1, y: 2) // Allowed
+```
+$BU0011
+When a binary operator is used with unsupported types, this error is produced.
+
+For example:
+
+```
+int myInt = 3 + 4; // `+` is allowed with two integers
+bool myBool = true + 3; // But not for a boolean and an integer
+```
+
+A possible fix to this error may be inserting a cast.
+$BU0012
+Without a `Main` method, the compiler will run files top-down. However when
+compiling multiple files, it becomes ambiguous which file to run first.
+Because of this, only one file can contain global statements.
+
+If this becomes a problem, consider reworking your project to use an explicit
+entry point such as `Main`.
+$BU0013
+When a method is declared with multiple parameters of the same name, it
+becomes ambiguous when referencing parameters. Because of this, each parameter
+must have a unique name, even if they are different types. This also makes the
+code easier to read inside the method body.
+
+For example:
+
+```
+void MyFunction(int myParam, bool myParam) { } // Not allowed because both parameters have the same name
+```
+$BU0014
+`Main` can only return void or an integer. If a `Main` method is declared
+with any other return type this error is produced.
+
+For example:
+
+```
+string Main() {
+    return "Hello, world!";
+} // `Main` cannot return strings
+```
+
+This is a callback to how older languages like C handle their entry points with
+the command line. If you are making a library with no entry point, this error
+will not come up.
+$BU0016
+When a `Main` method is not declared, files are run top-down. However if a
+`Main` method is declared, global statements are not allowed as it becomes
+ambiguous about where to start execution.
+
+For example:
+
+```
+PrintLine("Hello, world!"); // Not allowed, because `Main` is where execution starts
+
+void Main() { }
+```
+$BU0017
+When a symbol is referenced and it cannot be found, the compiler produces this
+error. This is most likely the result of a typo or scoping issue.
+
+For example:
+
+```
+int myInt = 3 + myOtherInt; // `myOtherInt` was never declared, so this is not allowed
+```
+$BU0018
+Methods in the same scope have to have unique names (unless you are
+overloading). When an attempt is made to declare a method with a name already
+used (and the parameter list is the same), the compiler produces this error.
+This is to make sure there is no ambiguity when calling methods. Other
+overload-related errors such as BU0057 and BU0058 will be used with overloaded
+methods instead.
+
+For example:
+
+```
+void MyFunction() { } // `MyFunction` has not been declared in this scope, allowed
+
+void MyFunction() { } // `MyFunction` has already been declared, not allowed
+```
+$BU0019
+To prevent undefined behavior, all methods must return in all scenarios if
+they have a non-void return type. The compiler checks this and raises an error
+if any code path does not return.
+
+For example:
+
+```
+int MyFunction(int myParam) {
+    if (myParam > 3)
+        return myParam + 1;
+    // If `myParam` is not greater than 3 this method does not return, not allowed
+}
+```
+
+The compiler uses graph analysis on the code to figure out what paths do not
+return. If you believe there is an issue, report one:
+https://github.com/ryanwilsond/belte/issues/new?assignees=&labels=&template=bug_report.md&title=
+$BU0020
+If a cast is not specified between two types, the compiler produces this error.
+
+For example:
+
+```
+int[] myCollection = (int[])"test"; // Cannot cast from string to integer collection
+```
+
+User-defined types must create their own casting rules.
+$BU0021
+Variables in the same scope have to have unique names. When an attempt is made
+to declare a variable with a name already used, the compiler produces this
+error. This is to make sure there is no ambiguity when referencing variables.
+
+For example:
+
+```
+int myVar; // `myVar` has not been declared in this scope, allowed
+int myVar; // `myVar` has already been declared, not allowed
+```
+
+However, if they are in separate scopes this is allowed.
+
+For example:
+
+```
+int myVar;
+
+void MyFunction() {
+    int myVar; // `myVar` has not been declared in this scope, allowed
+}
+```
+
+In this case, the most nested declaration gets priority in the most nested
+scope. If `myVar` was referenced in `MyFunction` it would not use the outer
+declaration, but rather the one nested inside `MyFunction`. This applies even if
+the variables have different types. This is referred to as shadowing and is not
+always allowed in nested block statements.
+$BU0022
+Constants can only be defined once when they are declared. This means that you
+cannot change their value after their initial definition. When an attempt is
+made to redefine a constant, the compiler produces this error.
+
+For example:
+
+```
+const int myConst = 4; // Initial definition, allowed and required
+myConst = 5; // Redefinition, not allowed
+```
+$BU0023
+Because of the way if-statements are parsed, they can become ambiguous. The
+compiler produces this error to try and prevent some ambiguity.
+
+For example:
+
+```
+if (true)
+    if (true) ;
+    else ;
+```
+
+This could be written as:
+
+```
+if (true)
+    if (true) ;
+else ;
+```
+
+Because whitespace is ignored by the compiler, these do the same thing. However,
+they appear like they should execute differently from each other. In the first
+example, the else clause seems to belong to the inner if-statement, however, in
+the second example, it seems to belong to the outer if-statement.
+
+Whenever there is an if-statement that contains an if-statement instead of a
+block-statement for its body, and the inner if-statement has an else-clause
+without using blocks, the compiler produces this error.
+$BU0024
+Expressions resulting in no value by using `void` cannot be put in place of
+expressions expecting a value.
+
+For example:
+
+```
+void MyFunction() { }
+
+int myInt = MyFunction(); // `MyFunction` has no return value, and an initializer must have a value or be `null`
+```
+$BU0025
+Indexing allows retrieving elements from a collection. However, indexing is only
+allowed on collection types or user-defined types that support explicitly
+support it. The compiler produces this error when indexing is used on any other
+type.
+
+For example:
+
+```
+int[] myCollection = {1, 2, 3};
+int myInt = myCollection[2]; // `myCollection` is a collection type, so this is allowed
+int mySecondInt = myInt[1]; // `myInt` is not a collection type, so this is not allowed
+```
+$BU0026
+When the compiler detects unreachable code, it will produce this warning. This
+is not an error because the compiler will continue the compilation process,
+removing the unreachable code from the assembly.
+
+For example:
+
+```
+if (true) {
+    int myInt = 2;
+} else {
+    int myInt = 3; // True is always true, so this else-clause can never execute
+}
+```
+
+It is usually bad practice to have unreachable code, but it is allowed as in
+some cases it is helpful temporarily.
+$BU0027
+Every string is started with a double quote and ended the same way. If the
+ending quote is missing, the compiler does not know when the string ends. In
+that case, this error is produced.
+
+For example:
+
+```
+string myString = "Hello, world!
+int myInt = 2; // The string was never terminated, so an error is produced
+```
+
+This error assumes that multi-line strings are not allowed, and they are not
+currently.
+$BU0028
+A method must have a declaration, so when a method without a declaration is
+called, the compiler does not know what method is being referenced. In this
+case, the compiler produces this error.
+
+For example:
+
+```
+int myInt = MyFunction(); // `MyFunction` does not exist in this scope, not allowed
+```
+
+This error is usually temporary when implementing new methods, or the result
+of a typo or scoping issue.
+$BU0029
+When calling a method, there must be the correct number of arguments provided
+so the method can safely assume it can use the data it requests. If the number
+of arguments provided in a method call does not match the method signature,
+this error is raised.
+
+For example:
+
+```
+int Add(int a, int b) {
+    return a + b;
+}
+
+Add(1, 2, 3); // Too many arguments, incorrect
+Add(1); // Too few arguments, incorrect
+Add(1, 2); // Correct
+```
+
+This only applies to required parameters. Optional parameters are optional, and
+missing them would not raise this error. If there is a required parameter that
+you do not want to pass, you can pass null (assuming it is a nullable
+parameter), or use the shorthand implicit null argument syntax:
+
+```
+Add(1,);
+// Would be the same as
+Add(1, null);
+```
+
+Or even:
+
+```
+Add(,2);
+// Would be the same as
+Add(null, 2);
+```
+$BU0030
+Similar to methods, variables, fields, and constants, class and structure types
+cannot have more than one definition in a single scope. This is so there is no
+ambiguity when referencing a type.
+
+For example:
+
+```
+class MyClass { // First definition, allowed
+    int myMember;
+}
+
+class MyClass { // `MyClass` was already defined, not allowed
+    bool myOtherMember;
+}
+```
+
+Even though the two definitions are different, they use the same identifier so
+the second one is marked as an error.
+$BU0031
+When applying attributes to a type, you can specify any number of them. If there
+are duplicate attributes, however, the compiler will raise this error. Even
+though the compiler could figure out the intended meaning, it would be poorly
+written code and possibly a mistake or oversight. Because of this, the compiler
+does not allow duplicate attributes.
+
+Example here will be updated, but currently there are not attributes.
+$BU0032
+Only methods, functions, and constructors are called objects. This is because
+they have a body that can be run. Variables, constants, and other similar
+objects only store data, they do not act on that data themselves. Hence, they
+cannot be called as a method can. If it is attempted to call a variable,
+field, constant, or indexer this error is raised.
+
+For example:
+
+```
+void MyFunction() { }
+
+int myInt = 3;
+
+MyFunction(); // `MyFunction` is a method, allowed
+
+myInt(); // `myInt` is a variable (cannot be called), not allowed
+```
+$BU0033
+In a programming language, there are multiple grammatical components, such as
+statements and expressions. Statements represent a complete thought, while
+expressions only carry out a singular action. Some examples of statements are if
+statements, try statements, block statements, etc. Some examples of expressions
+are assignment expressions, variable declaration expressions, binary
+expressions, etc.
+
+Some expressions can be used as statements, such as assignment expressions.
+When these expressions are used as statements, they are expression statements.
+
+For example:
+
+```
+int myInt = 3; // This is an expression statement
+myInt = 5; // This is an expression statement
+```
+
+Not all expressions can be used as statements, however. If an expression that
+cannot be used as a statement is attempted to be used as a statement this error
+is raised.
+
+For example:
+
+```
+int myInt = 3; // This is an allowed expression statement
+4 + 7; // This is not an allowed expression statement
+```
+
+For a full list of allowed expression statements, visit the Belte documentation.
+$BU0034
+Belte is a statically typed language, so all variables, parameters, etc. need
+a type associated with them at compile time. If a type is used that the compiler
+is unaware of, this error is raised.
+
+For example:
+
+```
+int myInt; // `int` is a known type, allowed
+char myChar; // `char` is NOT a known type, not allowed
+```
+$BU0035
+Break and continue statements are used to manipulate the running of a loop. That
+is their only purpose, thus outside of a loop, they are invalid. This error is
+raised if a break or continue statement is used outside of a loop.
+
+For example:
+
+```
+while (true) {
+    break; // Inside a while loop, allowed
+}
+
+break; // Not inside any loop, not allowed
+```
+$BU0036
+Return statements are used to exit from a function or method. That is their only
+purpose, in addition to returning values. Outside of a function or method,
+return statements are invalid. This error is raised if a return statement is
+used outside of a function or method.
+
+For example:
+
+```
+int Main() {
+    return 3; // Inside of a method, allowed
+}
+
+return 4; // Outside of a function or method, not allowed
+```
+
+The only exception to this rule is when a file is being run with global
+statements. In that case, the return signals the end of the entire program.
+$BU0037
+Some methods are procedures, methods that do not return a value. In Belte
+this is indicated by replacing the return type of a method with the `void`
+keyword. If it is attempted to return a value in a void method, this error is
+raised.
+
+For example:
+
+```
+void MyFunction() {
+    return; // Normal return in void method, allowed
+}
+
+void MyOtherFunction() {
+    return 3; // Returning a value in a void method, not allowed
+}
+```
+$BU0038
+Some methods return values. If a method is indicated to return a value, it
+must always return a value (or lack thereof using `null`). If a return statement
+is used without a value in one of these methods, this error is raised.
+
+For example:
+
+```
+int MyFunction() {
+    return 1; // Returning a value when expected, allowed
+}
+
+int MyOtherFunction() {
+    return; // Not returning a value when a value is expected, not allowed
+}
+```
+$BU0039
+Functions, methods, and constructors are callable objects. If one of these it
+attempted to be used as a variable, this error is raised.
+
+For example:
+
+```
+void MyFunction() { }
+
+MyFunction(); // Calling a method, allowed
+
+MyFunction = 3; // Treating a method as a variable, not allowed
+```
+
+This error is fairly general and will be raised in any expression attempting
+to use a method as a variable, including (but not limited to): binary, unary,
+postfix, prefix, index, and assignment expressions.
+$BU0040
+In Belte, you can have the compiler guess the type of a variable by replacing
+any type with the `var` keyword. (Note: this only applies to variables, not
+parameters, return types, etc.) Because the compiler uses the declaration
+initializer to guess the variable type, it is required to have an initializer
+when using the `var` keyword. Otherwise, this error is raised.
+
+For example:
+
+```
+var myInt = 3; // The compiler can figure out that `myInt` is an integer by the initializer, allowed
+var myString; // The compiler has nothing to base the type on, not allowed
+```
+
+In dynamically typed languages this would probably be allowed, but because Belte
+is statically typed it must know the type immediately, so this is not allowed.
+
+The only solution to this error is to explicitly list the type of the variable,
+as then the initializer is not required.
+$BU0041
+Similar to strings, multi-line comments must be terminated at some point. If
+they are not, this error is raised.
+
+For example:
+
+```
+/*
+My comment text
+*/ // The comment is terminated, allowed
+
+/*
+My comment text
+// The comment is never terminated, not allowed
+```
+
+Note that comments using `//` are single-line, and are terminated automatically
+at the end of the line.
+
+Note that it is almost impossible to miss this syntax error with syntax highlighting, as
+it would render the entire source file as a comment.
+$BU0042
+In Belte, you can have the compiler guess the type of a variable by replacing
+any type with the `var` keyword. (Note: this only applies to variables, not
+parameters, return types, etc.) Because the compiler uses the declaration
+initializer to guess the variable type, it is required to have an initializer
+when using the `var` keyword.
+
+If the initializer is missing completely, error BU0040 is raised. If the
+initializer is the `null` keyword, this error is raised. This is because
+initializing an implicitly typed variable with `null` faces the same problem as
+no initializer completely, as `null` is not specific to a single type.
+
+For example:
+
+```
+var myInt = 3; // The compiler can figure out that `myInt` is an integer by the initializer, allowed
+var myString = null; // Even though it is initialized, the compiler still has nothing to base the type on, not allowed
+```
+
+The only solution to this error is to explicitly list the type of the variable,
+as then the initializer is not required at all, so `null` can be used to
+initialize it.
+
+Note that a variable successfully declared without an initializer will default
+to `null`:
+
+```
+int myInt;
+// Is the same as
+int myInt = null;
+```
+$BU0043
+In Belte, you can have the compiler guess the type of a variable by replacing
+any type with the `var` keyword. (Note: this only applies to variables, not
+parameters, return types, etc.) Because the compiler uses the declaration
+initializer to guess the variable type, it is required to have an initializer
+when using the `var` keyword.
+
+If the initializer is missing completely, error BU0040 is raised. If the
+initializer is an empty initializer list (such as `{}`), this error is raised.
+This is because initializing an implicitly typed variable with `{}` faces the
+same problem as no initializer completely, as `{}` is not specific to a single
+type.
+
+For example:
+
+```
+var myCollection = {1, 2, 3}; // The compiler can figure out that `myCollection` is a collection of integers by the initializer, allowed
+var myCollection = {}; // Even though it is initialized, the compiler still has nothing to base the type on, not allowed
+```
+
+In the given example, the compiler can not be sure what type of collection the
+user is inferring. It could be `int[]`, `string[]`, or `bool[]` for all the
+compiler knows.
+$BU0044
+Unlike C#, in Belte the `var` keyword does not only infer the base type name,
+but instead, it infers the entire type, apart from the `const` keyword.
+
+For example:
+
+```
+var[] myCollection = {1, 2, 3}; // Not allowed, as the compiler can infer the `[]` so it is not needed
+var myCollection = {1, 2, 3}; // Allowed
+```
+$BU0045
+The `var` keyword/implicit typing cannot be used in every context. Types
+relating to a signature or field declarations need to be explicit as they never
+have initializers, so the compiler would not know what types there are.
+
+For example:
+
+```
+void MyFunction(var myParameter) { } // The compiler has no information on what the type of `myParameter` is, not allowed
+```
+
+Another example:
+
+```
+class MyClass {
+    var myMember; // The compiler has no information on what the type of `myMember` is, not allowed
+}
+```
+
+Implicit typing is only allowed for variable or constant declarations.
+$BU0046
+A try statement must have a catch or finally clause accompanying it. This is
+because a try statement without a catch or finally would be no different then
+a block statement, as the try block itself, does nothing, rather it is the catch
+and finally clauses that handle the exceptions thrown.
+
+For example:
+
+```
+try {
+    int myVar = 5 / 0;
+} // Not allowed, no catch or finally block
+
+try {
+    int myVar = 5 / 0;
+} catch {
+    PrintLine("DIVIDE BY ZERO");
+} // Allowed
+
+try {
+    int myVar = 5 / 0;
+} finally {
+    PrintLine("Program is exiting");
+} // Also allowed
+```
+
+Note that having both a catch and a finally clause is also allowed.
+$BU0047
+Static classes are classes containing only static members. They have no
+constructors because they are never initialized. If an instance member is
+declared in a static class, this error is raised.
+
+For example:
+
+```
+static class MyClass {
+    void MyMethod() { } // Not allowed, `MyMethod` is not static
+    static void MyMethod() { } // Allowed
+}
+```
+$BU0048
+Operator overload methods do not use traditional identifier names, but rather
+take in an overloadable operator token instead. If a non-overloadable token is
+provided as the name, this error is raised.
+
+For example:
+
+```
+class MyClass {
+    static MyClass operator==(MyClass left, MyClass right) { // Not allowed, `==` is not an overloadable operator
+        ...
+    }
+}
+```
+$BU0049
+By-reference variables can be assigned to with values, which are just passed on
+to what it is referencing. However, the declaration initializer must be a
+reference as there is nothing to pass on to yet. If a by-reference variable is
+declared with a by-value initializer, this error is raised.
+
+For example:
+
+```
+ref int myRef = 3; // Incorrect, `myRef` does not reference anything yet so it cannot pass `3` onto its reference
+
+int myVar = 3;
+ref int myRef = ref myVar; // Correct, references `myVar`; future by-value assignments are now allowed
+```
+
+Note that the reference must be explicit:
+
+```
+int myVar = 3;
+ref int myRef = ref myVar;
+ref int myOtherRef = myRef; // Not allowed, this would pass the value of `myVar` which is by-value, not by-reference
+```
+$BU0050
+By-value variables cannot be assigned to by an explicit reference expression.
+They can be assigned to by variables that are references, and in that case, the
+value that the by-reference variable is referencing is passed. If a by-value
+variable is assigned to by an explicit reference expression, this error is
+raised.
+
+For example:
+
+```
+int myVar = 3;
+int myOtherVar = ref myVar; // Incorrect, `myOtherVar` is by-value and cannot be assigned with a reference
+```
+
+Note that this only applies to explicit references, and a reference variable can
+be the assignee:
+
+```
+int myVar = 3;
+ref int myRef = ref myVar;
+int myOtherVar = myRef; // Allowed, this would pass the value of `myVar` as that is what `myRef` is referencing
+```
+$BU0051
+Attributes can be applied to types, and users can define their own attributes.
+However, if the compiler is unaware of an attribute, this error is raised.
+
+Example here will be updated, but currently there are not attributes.
+$BU0052
+Some types are non-nullable, even though the default is nullable. If a variable
+or constant is non-nullable, it cannot be assigned with `null`. If this is
+attempted, this error is raised.
+
+For example:
+
+```
+int! myVar = null; // Not allowed, `myVar` is non-nullable, so it cannot be assigned to with `null`
+```
+$BU0053
+Unlike C#, in Belte the `var` keyword does not only infer the base type name,
+but instead, it infers the entire type, apart from the `const` keyword.
+
+For example:
+
+```
+int myInt = 3;
+ref var myRef = ref myInt; // Not allowed, as the compiler can infer the `ref` keyword so it is not needed
+var myRef = ref myInt; // Allowed
+```
+$BU0054
+By-reference variables can either be referencing a constant or a variable. These
+are not interchangeable.
+
+For example:
+
+```
+const int myConst = 3;
+ref int myRef = ref myConst; // Not allowed, as `myRef` expects a reference to a variable, not a reference to a constant
+```
+
+This is an error because if this were allowed, constants could be modified
+indirectly through references at runtime. This makes constants not different
+than variables.
+
+To highlight this point more clearly, take the example:
+
+```
+const int myConst = 3;
+ref int myRef = ref myConst;
+myRef = 4; // `myConst` is indirectly modified, now equalling `4`
+```
+
+The following is allowed:
+
+```
+const int myConst = 3;
+ref const int myRef = ref myConst;
+```
+
+`myRef` can be assigned, to change what it is referencing, but it cannot
+change the value of what it is referencing at any time.
+
+The following could be used if a variable reference is wanted:
+
+```
+int myInt = 3;
+ref int myRef = ref myInt;
+```
+$BU0055
+Void is used to denote that a method is a procedure. If void is used in most
+other scenarios, the compiler produces this error. This is because `void` is NOT
+a type, but rather an indicator that nothing will be returned.
+
+For example:
+
+```
+void MyFunction() { } // Allowed
+
+void myVar; // Not allowed, `void` cannot be used as a type
+```
+#BU0056
+If a specific type of syntax is expected in an expression or statement, many
+errors could be raised, depending on what gives the most information in any
+context. If an incorrect piece of syntax is found, errors such as BU0006 will be
+raised, but if a piece of syntax is purely missing, this error is raised.
+
+For example:
+
+```
+class { // An identifier is expected before the opening curly brace to identify the class
+    int myMember;
+}
+```
+
+Another example:
+
+```
+void () { } // An identifier is expected before the opening parenthesis to identify the method
+```
+$BU0057
+Error BU0029 is used if a method call has the wrong number of arguments. This
+error is raised in place of that one if the method being called has overloads.
+
+For example:
+
+```
+void MyFunction(int a) { }
+
+void MyFunction(string a) { }
+
+MyFunction(1, 3); // No overload matches this parameter list, incorrect
+```
+
+The reason the error is different is that the argument count can be correct,
+but the types can be incorrect. A casting error cannot be raised because since
+there are overloads, the compiler cannot tell the exact casting errors.
+$BU0058
+Sometimes a method call can be ambiguous between multiple overloads,
+especially when the arguments are `null`. If the compiler cannot tell which
+overload to use in a call expression, this error is raised.
+
+For example:
+
+```
+void MyFunction(int a) { }
+
+void MyFunction(string a) { }
+
+MyFunction(null); // Ambiguous which overload is being inferred, as `null` could be either an integer or string
+```
+$BU0059
+Increment and decrement expressions modify the operand. Because this is the
+case, the operand must be modifiable/assignable. If it is attempted to
+increment or decrement a nonassignable operand this error is raised.
+
+For example:
+
+```
+1++; // Now allowed, `1` is not an assignable operand
+int a = 3;
+a++; // Allowed, `a` is assignable
+```
+
+This also applies to the prefix version of these operators:
+
+```
+++1; // Now allowed, `1` is not an assignable operand
+int a = 3;
+++a; // Allowed, `a` is assignable
+```
+
+And also applies to their decrement counterparts.
+
+Only variables, fields, and indexers can be assigned to.
+$BU0060
+When a ternary operator is used with unsupported types, this error is produced.
+
+For example:
+
+```
+int myInt = true ? 3 : 4; // `?:` is allowed with one boolean and two integers
+bool myBool = 3 ? true : false; // But not with an integer and two booleans
+```
+
+A possible fix to this error may be inserting a cast.
+$BU0061
+When a nonexistent member is attempted to be accessed with a member access
+expression, this error is raised.
+
+For example:
+
+```
+class MyClass {
+    int a;
+}
+
+MyClass myVar = new MyClass();
+int myInt = myVar.b; // `b` is not a member of the `MyClass` type
+```
+
+Another example:
+
+```
+class MyClass {
+    int myMember;
+}
+
+MyClass myClass = MyStruct();
+int myInt = myStruct.myOtherMember; // `myOtherMember` is not a member of the user-defined `MyStruct` type
+```
+
+A full list of all the members of built-in types can be found in the Belte
+documentation.
+$BU0062
+Not every expression can be assigned to. If an assignment expression is
+attempted where the left side cannot be assigned to, this error is raised.
+
+For example:
+
+```
+5 = 4; // You cannot assign to literal expressions
+PrintLine() = 4; // You cannot assign to call expressions
+```
+
+You can only assign to variables, fields, and indexers. Any other left side
+expression will result in this error.
+
+Note that if the failure to assign is because the left side is a constant,
+BU0022 is raised instead.
+$BU0063
+Nested/inner functions cannot be overloaded. If it is attempted to overload
+a nested function, this error is raised.
+
+For example:
+
+```
+void MyFunction() {
+    void MyNestedFunction() { }
+
+    void MyNestedFunction(int myParameter) { } // Overloads are not allowed, so this is seen as a duplicate definition which is not allowed
+}
+```
+
+If you need to overload a nested function, you should probably be using methods
+anyway.
+$BU0064
+By-reference variables can either be referencing a constant or a variable. These
+are not interchangeable.
+
+For example:
+
+```
+int myInt = 3;
+ref const int myRef = ref myInt; // Not allowed, as `myRef` expects a reference to a constant, not a reference to a variable
+```
+
+This is an error because if this were allowed, code using the reference would
+be under the false assumption that the value will not change. The value could
+change indirectly if the variable the by-reference variable is referencing
+changes during runtime.
+
+To highlight this point more clearly, take the example:
+
+```
+int myInt = 3;
+ref const int myRef = ref myInt;
+myInt = 4; // `myInt` is modified, indirectly modifying `myRef` to be referencing a changed value
+```
+
+The following is allowed:
+
+```
+const int myConst = 3;
+ref const int myRef = ref myConst;
+```
+
+`myRef` can be assigned to, to change what it is referencing, but it cannot
+change the value of what it is referencing at any time.
+
+The following could be used if a variable reference is wanted:
+
+```
+int myInt = 3;
+ref int myRef = ref myInt;
+```
+$BU0065
+When a prefix operator is used with unsupported types, this error is produced.
+
+For example:
+
+```
+int myInt = 2;
+++myInt; // `++` is allowed with integer types
+
+bool myBool = false;
+++myBool; // But not for decimal types
+```
+
+A possible fix to this error may be inserting a cast.
+$BU0066
+When a postfix operator is used with unsupported types, this error is produced.
+
+For example:
+
+```
+int myInt = 2;
+myInt++; // `++` is allowed with integer types
+
+bool myBool = false;
+myBool++; // But not for decimal types
+```
+
+A possible fix to this error may be inserting a cast.
+$BU0067
+When using an argument that references a parameter by name and the parameter has
+already been referenced by position, this error is thrown.
+
+For example:
+
+```
+void MyFunction(int x, int y) { }
+
+MyFunction(1, x: 2); // `x` was already specified by position by the first argument, so it is a duplicate; not allowed
+MyFunction(1, 2); // Allowed
+```
+$BU0068
+When creating an optional parameter while declaring a method, the default
+value must be a compile-time constant, as in it needs to be computable during
+compilation. This is so the compiler can accurately place the default value
+when the optional parameter is not specified during a call expression whilst
+preventing side effects.
+
+For example:
+
+```
+void MyFunction(string x = Input()); // `Input()` requires input from the user, so it is not constant and the compile cannot compute it; not allowed
+void MyFunction(string x = "Test"); // `"Test"` is constant; allowed
+```
+$BU0069
+Because optional parameters do not need to be specified, but required ones do,
+all required parameters must come before any optional parameters. This is
+because intermixing the two while referencing parameters by position would
+require the user to specify optional parameters to reach the required ones,
+making them not optional.
+
+For example:
+
+```
+void MyFunction(int x, int y = 3, int z); // To get to the required parameter `z` by position, the user would have to specify `y` making it required; not allowed
+void MyFunction(int x, int y, int z = 3); // Allowed
+```
+$BU0070
+There are two broad types of storage containers in Belte: variables and
+constants. Variables can be changed, while constants cannot (hence the names).
+Because of this, you cannot mark a type as both variable and constant.
+
+For example:
+
+```
+const var myInt = 3; // Not allowed, marked constant and variable at the same time
+const myInt = 3; // Allowed
+var myInt = 3; // Allowed
+```
+$BU0071
+Types, variables, fields, and constants all share the same naming rules. Because
+of this, it can be ambiguous whether the user is referring to a variable versus
+a type for example.
+
+For example:
+
+```
+class A { }
+
+A A = new A(); // Not allowed, variable name `A` will cause confusion
+A a = new A(); // Allowed
+```
+
+This prevents ambiguous statements like:
+
+```
+class A {
+    static void F() { }
+
+    void F() { }
+}
+
+A A = new A();
+A.F(); // Is this referring to the static method or the instance method?
+```
+
+In this case, it would always refer to the instance method, but reading this as
+a developer it is easily confusing. This is why this is not allowed.
+
+This error will only apply to types in the same namespace as the variable
+declaration so that other namespaces do not interfere with naming.
+$BU0072
+You can implicitly pass null in multiple contexts such as call expressions by
+omitting any value before or after a comma. However, if you attempt to pass null
+this way when a non-nullable type is expected, this error is raised.
+
+For example:
+
+```
+void MyFunction(int a, int! b) { }
+
+MyFunction(, 2); // Allowed, the first parameter is nullable
+MyFunction(1,); // Not allowed, the second parameter is non-nullable
+MyFunction(,); // Not allowed, while the first parameter is nullable, the second parameter is not
+```
+$BU0073
+When a cast does not exist purely because you are trying to cast a null literal
+to a non-nullable type, this error is raised in place of BU0020.
+
+For example:
+
+```
+var myDecimal = (decimal!)true; // Not allowed, BU0020 is raised as you cannot convert from bool to decimal
+var myDecimal = (decimal!)null; // Not allowed, this error is raised as you cannot `null` to a non-nullable type
+```
+$BU0074
+Modifiers such as `const` and `static` effect the meaning of a member. Each
+modifier can only be applied once per item.
+
+For example:
+
+```
+class MyClass {
+    const const int myField = 3; // Not allowed, `const` modifier applied twice
+    const int myField = 3; // Allowed
+}
+```
+$BU0075
+The `ref` keyword cannot be used in every context. Types relating to field
+declarations cannot be defined when declaring them, meaning you cannot assign
+a reference.
+
+For example:
+
+```
+class MyClass {
+    ref int a; // Not allowed, cannot define so using `ref` here is not allowed
+    int a; // Allowed
+}
+```
+$BU0076
+Dividing by zero is a defined operation, thus it is not allowed. When the
+compiler can detect code that will divide by zero, this error is raised.
+
+For example:
+
+```
+int myInt = 5 / 0; // Not allowed, attempting to divide by zero
+```
+$BU0077
+To prevent ambiguity, if a name is used inside the closest enclosing method
+scope that name is reserved and cannot be used inside nested non-method
+scopes (such as for loops).
+
+For example:
+
+```
+void MyFunc() {
+    for (int i = 0; i < 5; i++) ; // Not allowed, `i` is used later to declare a local
+
+    int i = 1;
+}
+```
+
+Because this only applies to non-method scopes, the following is allowed:
+
+```
+void MyFunc() {
+    int i = 1;
+
+    void MyNestedFunc() {
+        int i = 5;
+    }
+}
+```
+
+This only applies to non-method scopes because method scopes shadow, whilst
+other blocks and bodies do not.
+$BU0078
+When implicitly initializing a variable or constant, you cannot use an
+initializer list only containing `null`. This is because `null` can be used for
+most types, so the compiler cannot figure out the type based on only `null`.
+
+For example:
+
+```
+var myArray = { null, null }; // Not allowed, the compiler cannot deduce the type of the variable
+var myArray = { null, 3 }; // Allowed, the compiler can use the non-null value to deduce the type of the variable
+```
+$BU0079
+If the compiler does not recognize an escape sequence, this error is raised.
+
+For example:
+
+```
+var myString = "test\g"; // Not allowed, `\g` is not a known escape sequence
+var myString = "test\n"; // Allowed
+```
+
+Refer to the Belte documentation for a list of accepted escape sequences.
+$BU0080
+Primitive types in Belte are pure data and no state. This means they have no
+members and do not inherit from Object. If a member is attempted to be accessed
+off of a primitive, this error is raised.
+
+For example:
+
+```
+int myInt = 3;
+string myString = myInt.ToString(); // Not allowed, primitive types have no members
+```
+$BU0081
+Primitive types (such as `int`) cannot be created using the `new` keyword,
+because they have not constructors.
+
+For example:
+
+```
+int myInt = new int(); // Not allowed, `int` is a primitive and thus cannot have any constructors
+int myInt = 3; // All primitives are created through literals, such as `3`
+```
+$BU0082
+If a template has multiple overloads but the given template arguments do not
+match any of the overloads (even with implicit casting) this error is raised.
+
+For example:
+
+```
+class MyClass<int T> { }
+
+class MyClass<bool T> { }
+
+var myClass = new MyClass<3.5, false>(); // No overload matches this parameter list, incorrect
+```
+$BU0083
+Sometimes a list of template arguments can be ambiguous between multiple
+overloads, especially when the arguments are `null`. If the compiler cannot tell
+which overload to use in an object creation expression, this error is raised.
+
+For example:
+
+```
+class MyClass<int T> { }
+
+class MyClass<bool T> { }
+
+var myClass = new MyClass<null>(); // Ambiguous which overload is being inferred, as `null` could be either an integer or boolean
+```
+$BU0084
+Outside of a low-level context structs are disabled, along with several other
+lower level features.
+$BU0085
+The `this` keyword is used to access type members, such as fields and methods.
+It searches for members of the currently enclosing type, so if this keyword is
+used outside of a type definition, this error is raised.
+
+For example:
+
+```
+int myInt = 3;
+int myOtherInt = this.myInt; // Not allowed, not inside of a type definition
+
+class MyClass {
+    int myInt;
+
+    void MyMethod() {
+        this.myInt = 3;
+        int myOtherInt = this.myInt; // Allowed
+    }
+}
+```
+$BU0086
+Members marked as private can only be accessed within their containing type's declaration.
+
+For example:
+
+```
+class MyClass {
+    private static void M1() { ... }
+    public static void M2() { ... }
+}
+
+MyClass.M1(); // Not allowed, `MyClass.M1()` is inaccessible outside of the `MyClass` declaration because `M1()` is marked as private
+MyClass.M2(); // Allowed, `M2()` is marked as public
+```
+$BU0087
+If an object is created with an argument list that matches no constructor
+parameter lists, this error is raised. This error is the same as BU0057 but
+applies specifically to constructors.
+
+For example:
+
+```
+class MyClass {
+    MyClass(int myInt) { }
+}
+
+MyClass myClass = new MyClass("test"); // Not allowed, no constructor for `MyClass` takes in a string argument
+MyClass myClass = new MyClass(3); // Allowed
+```
+$BU0088
+Modifiers are not always applicable to certain items. Such as a static method
+outside of a class, a static struct in any context, etc. If a modifier is not
+valid to a certain item this error is raised.
+$BU0089
+Static members do not rely on instance information, and for that reason it is
+unnecessary and not allowed to access a static member through an instance.
+
+For example:
+
+```
+class MyClass {
+    static void MyMethod() { }
+}
+
+MyClass myInstance = new MyClass();
+
+myInstance.MyMethod(); // Not allowed, attempting to access static member `MyMethod` through the instance `myInstance`
+MyClass.MyMethod(); // Allowed
+```
+$BU0090
+Non-static members rely on instance information, and for that reason cannot be
+called statically.
+
+For example:
+
+```
+class MyClass {
+    void MyMethod() { }
+}
+
+MyClass.MyMethod(); // Not allowed, attempting to call non-static member `MyMethod` without an object reference
+
+MyClass myInstance = new MyClass();
+myInstance.MyMethod(); // Allowed
+```
+$BU9000
+Inside a global scope without a `Main` method, the compiler will run the
+file top-down instead. Return statements are allowed in this case, however, it
+is currently unsupported to return a value in this case.
+
+For example:
+
+```
+if (2 == 2)
+    return; // This is allowed
+else
+    return 3; // This is not allowed
+```
+$BU0091
+Fields cannot be initialized when they are declared in structures. This is to
+keep structures functionally primitive, as they should only be used in low-level
+contexts when they are necessary anyways.
+
+For example:
+
+```
+struct MyStruct {
+    int myField = 3; // Not allowed
+}
+```
+$BU0092
+There can only be one entry point, and because the compiler treats functions
+named `Main` as an entry point, this error is raised if it finds multiple
+functions named `Main`.
+
+For example:
+
+```
+void Main() { }
+
+void Main(int! argc, string[]! argv) { } // Not allowed, `Main` entry point already declared
+```
+
+```
+void Main() { } // Allowed
+```
+$BU0093
+Attributes are not valid for global statements. If any attributes are attached
+to a global statement this error is raised.
+
+Example here will be updated, but currently there are not attributes.
+$BU0094
+Some items require template arguments, while others do not. If an item without
+template arguments is referenced but template arguments are supplied, this error
+is raised.
+
+For example:
+
+```
+class MyClass{ }
+
+var myInstance = new MyClass<3>(); // Not allowed, `MyClass` does not expect the template argument `3`
+var myInstance = new MyClass(); // Allowed
+```
+$BU0095
+Passed template arguments must be compile-time constants because of the nature
+of templates. If a non-constant value is desired to be passed instead, use
+constructor arguments instead.
+
+For example:
+
+```
+class MyClass<int templateParam> { }
+
+var myInt = 3;
+var myInstance = new MyClass<myInt>(); // Not allowed, `myInt` is not a compile-time constant
+var myInstance = new MyClass<3>(); // Allowed
+```
+$BU0096
+References point to other established objects in memory, and hence cannot
+reference expressions that do not represent objects.
+
+For example:
+
+```
+var myRef = ref 3; // Not allowed, `3` is not an object in memory that can be referenced
+
+var myInt = 3;
+var myRef = ref myInt; // Allowed
+```
+$BU0097
+Some expressions are not allowed as expression statements as they perform no
+action. If a type is used as an expression statement, this error is raised.
+
+For example:
+
+```
+class MyClass { }
+MyClass; // Not allowed, performs no action (dead code)
+```
+$BU0098
+Static classes only contain static members. Because of this, you cannot create
+an instance of a static class. And because instances are never created, no
+constructors are ever called, making them dead code.
+
+For example:
+
+```
+static class MyClass {
+    MyClass() { } // Not allowed, constructor within a static class
+}
+```
+$BU0099
+Static classes cannot have instances, so a variable (an instance) cannot be of
+a static type.
+
+For example:
+
+```
+static class MyClass { }
+
+MyClass myVar; // Not allowed, `MyClass` is a static type
+```
+$BU0100
+Static classes cannot have instances.
+
+For example:
+
+```
+static class MyClass { }
+
+var myVar = new MyClass(); // Not allowed, cannot create an instance of static class `MyClass`
+```
+$BU0101
+Some modifiers cannot be used in combination with other modifiers.
+
+For example:
+
+```
+class MyClass {
+    const constexpr int myField = 3; // Not allowed, cannot mark field as both `const` and `constexpr`
+    static const void MyMethod() { } // Not allowed, cannot mark method as both `static` and `const`
+}
+```
+$BU0102
+Marking a method as constant means it cannot modify instance members.
+
+For example:
+
+```
+class MyClass {
+    int myField = 3;
+
+    const void MyMethod() {
+        myField++; // Not allowed, modifying instance member `myField` in method marked `const`
+    }
+}
+```
+$BU0103
+Marking a method as constant means it cannot modify instance members. To ensure
+this, methods marked as constant cannot mark other methods within the same class
+that are not also marked as constant.
+
+For example:
+
+```
+class MyClass {
+    int myField = 3;
+
+    void MyMethod() {
+        myField++;
+    }
+
+    const void MyConstMethod() {
+        MyMethod(); // Not allowed, `MyMethod` is not marked as constant so it cannot be called in this context
+    }
+}
+```
+$BU0104
+A constant cannot call methods on itself that are not marked as constant.
+
+For example:
+
+```
+class MyClass {
+    int myField = 3;
+
+    void MyMethod() {
+        myField++;
+    }
+}
+
+const myConst = new MyClass();
+myConst.MyMethod(); // Not allowed, `MyMethod` is not marked as constant
+```
+$BU0105
+A reference is not a compile-time constant, so reference type cannot be marked
+as a constant expression (a compile-time constant).
+
+For example:
+
+```
+var myVar = 3;
+constexpr ref int myConstant = ref myVar; // Not allowed, type cannot be a reference type and also be marked as `constexpr`
+```
+$BU0106
+Some contexts require compile-time constants. If an expression supplied in one
+of those contexts is not a compile-time constant, this error is raised.
+
+For example:
+
+```
+int MyMethod() {
+    return 3;
+}
+
+constexpr myConstant = MyMethod(); // Not allowed, method calls are not compile-time constants
+```
+$BU0107
+Methods return instances of objects, hence they cannot be declared with a static
+return type.
+
+For example:
+
+```
+static class MyClass { }
+
+MyClass MyMethod() { ... } // Not allowed, return type cannot be static class `MyClass`
+```
+$BU0108
+Overloadable operators expected a specific number of arguments. When overloading
+an operator, the number of parameters must match this expected argument count.
+
+For example:
+
+```
+class MyClass {
+    static MyClass operator+(MyClass a, MyClass b, MyClass c) { ... } // Not allowed, overloaded operator `+` expects either 1 or 2 arguments, not 3
+    static MyClass operator+(MyClass a, MyClass b) { ... } // Allowed
+    static MyClass operator+(MyClass a) { ... } // Allowed
+}
+```
+$BU0109
+Operators are static because they do not favor a specific instance (left or right). If an operator is overloaded without
+marking it as static, this error is raised.
+
+Operators must always be public. If an operator is overloaded without marking it as public, this error is raised as
+well.
+
+For example:
+
+```
+class MyClass {
+    MyClass operator+(MyClass a, MyClass b) { ... } // Not allowed, not marked as public and static
+    public MyClass operator+(MyClass a, MyClass b) { ... } // Not allowed, not marked as static
+    static MyClass operator+(MyClass a, MyClass b) { ... } // Not allowed, not marked as public
+    public static MyClass operator+(MyClass a, MyClass b) { ... } // Allowed
+}
+```
+$BU0110
+Operators act on instances of classes, and hence cannot be used or defined on
+static classes.
+
+For example:
+
+```
+static class MyClass {
+    static MyClass operator+(MyClass a) { ... } // Not allowed, `MyClass` is static
+}
+
+class MyClass {
+    static MyClass operator+(MyClass a) { ... } // Allowed
+}
+```
+$BU0111
+Operators contained in a class must take at least one parameter that is of that
+containing type. Otherwise, a class could overload an operator that affects
+other types operators.
+
+For example:
+
+```
+class MyClass {
+    static int operator+(int a, int b) { ... } // Not allowed, at least one parameter must be of the type `MyClass`
+    static int operator+(MyClass a, int b) { ... } // Allowed
+    static int operator+(int a, MyClass b) { ... } // Allowed
+    static int operator+(MyClass a, MyClass b) { ... } // Allowed
+}
+```
+$BU0112
+The increment and decrement operators assign, so they operators must return the
+containing type to be used in an assignment.
+
+For example:
+
+```
+class MyClass {
+    static int operator++(MyClass a) { ... } // Not allowed, operator `++` must return containing type, in this case `MyClass`
+    static MyClass operator++(MyClass a) { ... } // Allowed
+}
+```
+$BU0113
+The index operator must take in two parameters, the first of which being the
+containing type to index off of.
+
+For example:
+
+```
+class MyClass {
+    static MyClass operator[](int a, int i) { ... } // Not allowed, first parameter must be of the type `MyClass`
+    static MyClass operator[](MyClass a, int i) { ... } // Allowed
+}
+```
+$BU0114
+Arrays may only be used within low-level contexts.
+
+For example:
+
+```
+int[] array; // Not allowed
+
+lowlevel {
+    int[] array; // Allowed
+}
+```
+$BU0115
+Character literals must be exactly one character long because the character type
+represents a single character in memory.
+
+For example:
+
+```
+char myChar = ''; // Not allowed, empty character literal
+char myChar = 'H'; // Allowed
+```
+$BU0116
+Character literals must be exactly one character long because the character type
+represents a single character in memory.
+
+For example:
+
+```
+char myChar = 'Hello'; // Not allowed, more than one character in character literal
+char myChar = 'H'; // Allowed
+```
+$BU0117
+Because there are no implicit default values, non-nullable locals cannot be
+declared without an explicit initializer.
+
+For example:
+
+```
+int! myInt; // Not allowed, no initializer
+int! myInt = 3; // Allowed
+```
+$BU0118
+Virtual and abstract methods indicate they can be overridden by child class
+declarations, and because child classes can only see public members, a method
+cannot be marked virtual or abstract while also marked private.
+
+For example:
+
+```
+class A {
+    private virtual void M() { ... } // Not allowed, method `M` marked both private and virtual
+}
+```
+$BU0119
+Override methods replace method definitions from base classes. If the base class
+did not declare a method matching the override signature, this error is raised
+as there is no suitable target for the override method.
+
+For example:
+
+```
+class A {
+    public virtual void M(int a) { }
+}
+
+class B extends A {
+    public override void J(int a) { } // Not allowed, no method `J` to override
+    public override void M(int a) { } // Allowed
+}
+```
+$BU0120
+Overridden members must only differ in definition, not declaration. As such,
+the access modifier of an overridden members cannot differ from the inherited
+member.
+
+For example:
+
+```
+class A {
+    public virtual void M() { }
+}
+
+class B extends A {
+    private override void M() { } // Not allowed, changing access modifier of `M` from public to private
+}
+```
+$BU0121
+Primitive types are not objects, so they cannot be inherited from/derived from.
+
+For example:
+
+```
+class A extends int { } // Not allowed, derives from non-object primitive type `int`
+```
+$BU0122
+Template parameter constraint clauses constraint the template parameters of the
+currently declaring type only.
+
+For example:
+
+```
+class A<type T> where { T extends Object; } { } // Allowed
+
+class B extends A where { T extends List<int>; } { } // Not allowed, `T` is not a template of `B` but of `A`
+```
+$BU0123
+Extension constraints ensure that a type template argument is or is a child
+class of the specified constraint type.
+
+For example:
+
+```
+class A<type T> where { T extends List<int>; } // Allowed
+
+class A<int T> where { T extends List<int>; } // Not allowed, `T` is not a type template parameter
+```
+$BU0124
+Template parameter constraint clauses must be computable at compile time because
+they are checked when compiling object creation expressions.
+
+For example:
+
+```
+int v = 3;
+
+class A<int T> where { T < v; } // Not allowed, referencing variable `v` is not compile-time computable
+
+class A<int T> where { T < 10; } // Allowed
+```
+$BU0125
+Structure (struct) constructors take no arguments because constructors cannot be
+defined for them. Only the default constructor can be called.
+
+For example:
+
+```
+struct A {
+    int a;
+    int b;
+}
+
+var s = new A(a: 3, b: 6); // Not allowed
+var s = new A(); // Allowed
+```
+$BU0126
+An extension template parameter constraint clause ensures the passed type
+template is or inherits from the specified type.
+
+For example:
+
+```
+class A<type T> where { T extends Object; } { }
+
+var a = new A<int>(); // Not allowed, `int` does not inherit from `Object`
+var a = new A<Object>(); // Allowed
+```
+$BU0127
+While template parameter constraint clauses themselves allow nullability, them
+resulting in null is treated as a constraint failure.
+
+For example:
+
+```
+class A<int a> where { a < 10; } { }
+
+var a = new A<null>(); // Not allowed, `null` makes the constraint result in null, failing
+var a = new A<5>(); // Allowed
+```
+$BU0128
+All template parameter constraint clauses must evaluate to true when
+instantiating a template.
+
+For example:
+
+```
+class A<int a> where { a < 10; } { }
+
+var a = new A<11>(); // Not allowed, `11 < 10` is false
+var a = new A<5>(); // Allowed
+```
+$BU0129
+By default, members are not allowed to be overridden. They can only be
+overridden if marked virtual, or if it is already an override itself.
+
+For example:
+
+```
+class A {
+    public void M() { }
+}
+
+class B extends A {
+    public override void M() { } // Not allowed, `M()` is not marked virtual or override
+}
+```
+
+```
+class A {
+    public virtual void M() { }
+}
+
+class B extends A {
+    public override void M() { } // Allowed
+}
+```
+$BU0130
+Global variables, constants, or constant expressions cannot be used
+within class definitions to prevent possible circular dependencies when the
+global is of that very class type. Note that global functions can be used.
+
+For example:
+
+```
+C myC = new C();
+
+class C {
+    int a = myC.a;
+}
+```
+
+In this example, a circular dependency is created as the definition for class
+`C` uses global variable `myC`, but `myC` is of defining type `C`. To prevent
+this possibility, globals cannot be used within class definitions.
+$BU9001
+Assembling natively is currently unsupported. If it is requested to assemble
+natively, the compilation will not raise an error but rather ignore the request.
+
+Compiling with .NET integration is the priority, so compiling natively will
+likely be unsupported for many versions.
+$BU9002
+Linking natively is currently unsupported. If it is requested to link natively,
+the compilation will not raise an error but rather ignore the request.
+
+Compiling with .NET integration is the priority, so compiling natively will
+likely be unsupported for many versions.
+$BU9003
+Compiling natively is currently unsupported. If it is requested to compile
+natively, this error is raised.
+
+Compiling with .NET integration is the priority, so compiling natively will
+likely be unsupported for many versions.
+$BU9004
+Compiling with .NET integration is currently unsupported.
+$BU9005
+Currently, postfix operators are disabled if overloaded.
+$BU9006
+Transpiling to C# is currently unsupported.